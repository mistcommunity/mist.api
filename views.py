"""mist.io.views

Here we define the HTTP API of the app. The view functions here are
responsible for taking parameters from the web requests, passing them on to
functions defined in methods and properly formatting the output. This is the
only source file where we import things from pyramid. View functions should
only check that all required params are provided. Any further checking should
be performed inside the corresponding method functions.

"""

from datetime import datetime

import traceback
import requests
import json

from pyramid.response import Response

try:
    from mist.core import config
    from mist.core.helpers import user_from_request
    from mist.core.helpers import view_config
except ImportError:
    from mist.io import config
    from mist.io.helpers import user_from_request
    from pyramid.view import view_config

from mist.io import methods
from mist.io.model import Keypair
from mist.io.shell import Shell
import mist.io.exceptions as exceptions
from mist.io.exceptions import *

from mist.io.helpers import get_auth_header, params_from_request
from mist.io.helpers import trigger_session_update

import logging
logging.basicConfig(level=config.PY_LOG_LEVEL,
                    format=config.PY_LOG_FORMAT,
                    datefmt=config.PY_LOG_FORMAT_DATE)
log = logging.getLogger(__name__)

OK = Response("OK", 200)


@view_config(context=Exception)
def exception_handler_mist(exc, request):
    """Here we catch exceptions and transform them to proper http responses

    This is a special pyramid view that gets triggered whenever an exception
    is raised from any other view. It catches all exceptions exc where
    isinstance(exc, context) is True.

    """

    # non-mist exceptions. that shouldn't happen! never!
    if not isinstance(exc, exceptions.MistError):
        trace = traceback.format_exc()
        log.critical("Uncaught non-mist exception? WTF!\n%s", trace)
        return Response("Internal Server Error", 500)

    # mist exceptions are ok.
    log.info("MistError: %r", exc)

    # translate it to HTTP response based on http_code attribute
    return Response(str(exc), exc.http_code)


@view_config(context='pyramid.httpexceptions.HTTPNotFound',
             renderer='templates/404.pt')
def not_found(self, request):
    request.response.status = 404
    return {}


@view_config(route_name='home', request_method='GET',
             renderer='templates/home.pt')
def home(request):
    """Home page view"""
    user = user_from_request(request)
    return {
        'project': 'mist.io',
        'email': json.dumps(user.email),
        'supported_providers': json.dumps(config.SUPPORTED_PROVIDERS_V_2),
        'core_uri': json.dumps(config.CORE_URI),
        'auth': json.dumps(bool(user.mist_api_token)),
        'js_build': json.dumps(config.JS_BUILD),
        'css_build': config.CSS_BUILD,
        'js_log_level': json.dumps(config.JS_LOG_LEVEL),
        'google_analytics_id': config.GOOGLE_ANALYTICS_ID,
        'is_core': json.dumps(False),
        'csrf_token': json.dumps(""),
        'beta_features': json.dumps(False),
    }


@view_config(route_name="check_auth", request_method='POST', renderer="json")
def check_auth(request):
    """Check on the mist.core service if authenticated"""

    params = request.json_body
    email = params.get('email', '').lower()
    password = params.get('password', '')

    payload = {'email': email, 'password': password}
    try:
        ret = requests.post(config.CORE_URI + '/auth', params=payload,
                            verify=config.SSL_VERIFY)
    except requests.exceptions.SSLError as exc:
        log.error("%r", exc)
        raise SSLError()
    if ret.status_code == 200:
        ret_dict = json.loads(ret.content)
        user = user_from_request(request)
        with user.lock_n_load():
            user.email = email
            user.mist_api_token = ret_dict.pop('mist_api_token', '')
            user.save()
        log.info("succesfully check_authed")
        return ret_dict
    else:
        log.error("Couldn't check_auth to mist.io: %r", ret)
        raise UnauthorizedError()


@view_config(route_name='account', request_method='POST', renderer='json')
def update_user_settings(request):
    """try free plan, by communicating to the mist.core service"""

    params = request.json_body
    action = params.get('action', '').lower()
    plan = params.get('plan', '')
    name = params.get('name', '')
    company_name = params.get('company_name', '')
    country = params.get('country', '')
    number_of_servers = params.get('number_of_servers', '')
    number_of_people = params.get('number_of_people', '')

    user = user_from_request(request)

    payload = {'action': action,
               'plan': plan,
               'name': name,
               'company_name': company_name,
               'country': country,
               'number_of_servers': number_of_servers,
               'number_of_people': number_of_people}

    try:
        ret = requests.post(config.CORE_URI + '/account',
                            params=payload,
                            headers={'Authorization': get_auth_header(user)},
                            verify=config.SSL_VERIFY)
    except requests.exceptions.SSLError as exc:
        log.error("%r", exc)
        raise SSLError()
    if ret.status_code == 200:
        ret = json.loads(ret.content)
        return ret
    else:
        raise UnauthorizedError()


@view_config(route_name='backends', request_method='GET', renderer='json')
def list_backends(request):
    """Gets the available backends.

    .. note:: Currently, this is only used by the backend controller in js.

    """

    user = user_from_request(request)
    return methods.list_backends(user)


@view_config(route_name='backends', request_method='POST', renderer='json')
def add_backend(request):
    """Adds a new backend."""

    params = request.json_body
    # remove spaces from start/end of string fields that are often included
    # when pasting keys, preventing thus succesfull connection with the
    # backend
    for key in params.keys():
        if type(params[key]) in [unicode, str]:
            params[key] = params[key].rstrip().lstrip()

    api_version = request.headers.get('Api-Version', 1)
    title = params.get('title', '')
    provider = params.get('provider', '')

    if not provider:
        raise RequiredParameterMissingError('provider')

    user = user_from_request(request)

    monitoring = None
    if int(api_version) == 2:
        ret = methods.add_backend_v_2(user, title, provider, params)
        backend_id = ret['backend_id']
        monitoring = ret.get('monitoring')
    else:
        apikey = params.get('apikey', '')
        apisecret = params.get('apisecret', '')
        apiurl = params.get('apiurl') or ''  # fixes weird issue w/ none value
        tenant_name = params.get('tenant_name', '')
        # following params are for baremetal
        machine_hostname = params.get('machine_ip', '')
        machine_key = params.get('machine_key', '')
        machine_user = params.get('machine_user', '')
        remove_on_error = params.get('remove_on_error', True)
        try:
            docker_port = int(params.get('docker_port', 4243))
        except:
            docker_port = 4243
        try:
            ssh_port = int(params.get('machine_port', 22))
        except:
            ssh_port = 22
        region = params.get('region', '')
        compute_endpoint = params.get('compute_endpoint', '')
        # TODO: check if all necessary information was provided in the request

        backend_id = methods.add_backend(
            user, title, provider, apikey, apisecret, apiurl,
            tenant_name=tenant_name,
            machine_hostname=machine_hostname, machine_key=machine_key,
            machine_user=machine_user, region=region,
            compute_endpoint=compute_endpoint, port=ssh_port,
            docker_port=docker_port,
            remove_on_error=remove_on_error,
        )

    backend = user.backends[backend_id]
    ret = {
        'index': len(user.backends) - 1,
        'id': backend_id,
        'apikey': backend.apikey,
        'apiurl': backend.apiurl,
        'tenant_name': backend.tenant_name,
        'title': backend.title,
        'provider': backend.provider,
        'poll_interval': backend.poll_interval,
        'region': backend.region,
        'status': 'off',
        'enabled': backend.enabled,
    }
    if monitoring:
        ret['monitoring'] = monitoring
    return ret


@view_config(route_name='backend_action', request_method='DELETE')
def delete_backend(request):
    """Deletes a backend.

    .. note:: It assumes the user may re-add it later so it does not remove
              any key associations.

    """

    backend_id = request.matchdict['backend']
    user = user_from_request(request)
    methods.delete_backend(user, backend_id)
    return OK


@view_config(route_name='backend_action', request_method='PUT')
def rename_backend(request):
    """Renames a backend."""

    backend_id = request.matchdict['backend']
    new_name = request.json_body.get('new_name', '')
    if not new_name:
        raise RequiredParameterMissingError('new_name')

    user = user_from_request(request)
    methods.rename_backend(user, backend_id, new_name)
    return OK


@view_config(route_name='backend_action', request_method='POST')
def toggle_backend(request):
    backend_id = request.matchdict['backend']
    new_state = request.json_body.get('new_state', '')
    if not new_state:
        raise RequiredParameterMissingError('new_state')

    if new_state != "1" and new_state != "0":
        raise BadRequestError('Invalid backend state')

    user = user_from_request(request)
    if backend_id not in user.backends:
        raise BackendNotFoundError()
    with user.lock_n_load():
        user.backends[backend_id].enabled = bool(int(new_state))
        user.save()
    trigger_session_update(user.email, ['backends'])
    return OK


@view_config(route_name='keys', request_method='GET', renderer='json')
def list_keys(request):
    """List keys.

    List all key pairs that are configured on this server. Only the public
    keys are returned.

    """
    user = user_from_request(request)
    return methods.list_keys(user)


@view_config(route_name='keys', request_method='PUT', renderer='json')
def add_key(request):
    params = request.json_body
    key_id = params.get('id', '')
    private_key = params.get('priv', '')

    user = user_from_request(request)
    key_id = methods.add_key(user, key_id, private_key)

    keypair = user.keypairs[key_id]

    return {'id': key_id,
            'machines': keypair.machines,
            'isDefault': keypair.default}


@view_config(route_name='key_action', request_method='DELETE', renderer='json')
def delete_key(request):
    """Delete key.

    When a keypair gets deleted, it takes its asociations with it so just need
    to remove from the server too.

    If the default key gets deleted, it sets the next one as default, provided
    that at least another key exists. It returns the list of all keys after
    the deletion, excluding the private keys (check also list_keys).

    """

    key_id = request.matchdict.get('key')
    if not key_id:
        raise KeypairParameterMissingError()

    user = user_from_request(request)
    methods.delete_key(user, key_id)
    return list_keys(request)


@view_config(route_name='key_action', request_method='PUT', renderer='json')
def edit_key(request):

    old_id = request.matchdict['key']
    new_id = request.json_body.get('new_id')
    if not new_id:
        raise RequiredParameterMissingError("new_id")

    user = user_from_request(request)
    methods.edit_key(user, new_id, old_id)
    return {'new_id': new_id}


@view_config(route_name='key_action', request_method='POST')
def set_default_key(request):
    key_id = request.matchdict['key']
    user = user_from_request(request)

    methods.set_default_key(user, key_id)
    return OK


@view_config(route_name='key_private', request_method='GET', renderer='json')
def get_private_key(request):
    """Gets private key from keypair name.

    It is used in single key view when the user clicks the display private key
    button.

    """

    user = user_from_request(request)
    key_id = request.matchdict['key']
    if not key_id:
        raise RequiredParameterMissingError("key_id")
    if key_id not in user.keypairs:
        raise KeypairNotFoundError(key_id)
    return user.keypairs[key_id].private


@view_config(route_name='key_public', request_method='GET', renderer='json')
def get_public_key(request):
    user = user_from_request(request)
    key_id = request.matchdict['key']
    if not key_id:
        raise RequiredParameterMissingError("key_id")
    if key_id not in user.keypairs:
        raise KeypairNotFoundError(key_id)
    return user.keypairs[key_id].public


@view_config(route_name='keys', request_method='POST', renderer='json')
def generate_keypair(request):
    keypair = Keypair()
    keypair.generate()
    return {'priv': keypair.private}


@view_config(route_name='key_association', request_method='PUT',
             renderer='json')
def associate_key(request):
    key_id = request.matchdict['key']
    backend_id = request.matchdict['backend']
    machine_id = request.matchdict['machine']
    ssh_user = request.json_body.get('user', None)
    try:
        ssh_port = int(request.json_body.get('port', 22))
    except:
        ssh_port = 22
    try:
        host = request.json_body.get('host')
    except:
        host = None
    if not host:
        raise RequiredParameterMissingError('host')
    user = user_from_request(request)
    methods.associate_key(user, key_id, backend_id, machine_id, host,
                          username=ssh_user, port=ssh_port)
    return user.keypairs[key_id].machines


@view_config(route_name='key_association', request_method='DELETE',
             renderer='json')
def disassociate_key(request):
    key_id = request.matchdict['key']
    backend_id = request.matchdict['backend']
    machine_id = request.matchdict['machine']
    try:
        host = request.json_body.get('host')
    except:
        host = None
    user = user_from_request(request)
    methods.disassociate_key(user, key_id, backend_id, machine_id, host)
    return user.keypairs[key_id].machines


@view_config(route_name='machines', request_method='GET', renderer='json')
def list_machines(request):
    """Gets machines and their metadata from a backend."""

    user = user_from_request(request)
    backend_id = request.matchdict['backend']
    return methods.list_machines(user, backend_id)


@view_config(route_name='machines', request_method='POST', renderer='json')
def create_machine(request):
    """Creates a new virtual machine on the specified backend."""

    backend_id = request.matchdict['backend']

    try:
        key_id = request.json_body.get('key')
        machine_name = request.json_body['name']
        location_id = request.json_body.get('location', None)
        image_id = request.json_body['image']
        size_id = request.json_body['size']
        # deploy_script received as unicode, but ScriptDeployment wants str
        script = str(request.json_body.get('script', ''))
        # these are required only for Linode/GCE, passing them anyway
        image_extra = request.json_body.get('image_extra', None)
        disk = request.json_body.get('disk', None)
        image_name = request.json_body.get('image_name', None)
        size_name = request.json_body.get('size_name', None)
        location_name = request.json_body.get('location_name', None)
        ips = request.json_body.get('ips', None)
        monitoring = request.json_body.get('monitoring', False)
        networks = request.json_body.get('networks', [])
        docker_env = request.json_body.get('docker_env', [])
        docker_command = request.json_body.get('docker_command', None)
        script_id = request.json_body.get('script_id', '')
        script_params = request.json_body.get('script_params', '')
        async = request.json_body.get('async', False)
        quantity = request.json_body.get('quantity', 1)
        persist = request.json_body.get('persist', False)
<<<<<<< HEAD
        docker_port_bindings = request.json_body.get('docker_port_bindings', {})
        docker_exposed_ports = request.json_body.get('docker_exposed_ports', {})
        docker_volume_bindings = request.json_body.get('docker_volume_bindings', [])
=======
        docker_port_bindings = request.json_body.get('docker_port_bindings',
                                                     {})
        docker_exposed_ports = request.json_body.get('docker_exposed_ports',
                                                     {})
>>>>>>> a8e2894c
        azure_port_bindings = request.json_body.get('azure_port_bindings', '')
        # hostname: if provided it will be attempted to assign a DNS name
        hostname = request.json_body.get('hostname', '')
        plugins = request.json_body.get('plugins')
    except Exception as e:
        raise RequiredParameterMissingError(e)

    user = user_from_request(request)
    import uuid
    job_id = uuid.uuid4().hex
    from mist.io import tasks
    args = (backend_id, key_id, machine_name,
            location_id, image_id, size_id, script,
            image_extra, disk, image_name, size_name,
            location_name, ips, monitoring, networks,
            docker_env, docker_command)
    kwargs = {'script_id': script_id, 'script_params': script_params,
              'job_id': job_id, 'docker_port_bindings': docker_port_bindings,
              'docker_exposed_ports': docker_exposed_ports,
              'docker_volume_bindings': docker_volume_bindings,
              'azure_port_bindings': azure_port_bindings,
              'hostname': hostname, 'plugins': plugins}
    if not async:
        ret = methods.create_machine(user, *args, **kwargs)
    else:
        args = (user.email, ) + args
        kwargs.update({'quantity': quantity, 'persist': persist})
        tasks.create_machine_async.apply_async(args, kwargs, countdown=2)
        ret = {'job_id': job_id}

    return ret


@view_config(route_name='machine', request_method='POST', renderer="json")
def machine_actions(request):
    # TODO: We shouldn't return list_machines, just 200. Save the API!
    backend_id = request.matchdict['backend']
    machine_id = request.matchdict['machine']
    user = user_from_request(request)
    params = request.json_body
    action = params.get('action', '')
    plan_id = params.get('plan_id', '')
    # plan_id is the id of the plan to resize
    name = params.get('name', '')

    if action in ('start', 'stop', 'reboot', 'destroy', 'resize', 'rename'):
        if action == 'start':
            methods.start_machine(user, backend_id, machine_id)
        elif action == 'stop':
            methods.stop_machine(user, backend_id, machine_id)
        elif action == 'reboot':
            methods.reboot_machine(user, backend_id, machine_id)
        elif action == 'destroy':
            methods.destroy_machine(user, backend_id, machine_id)
        elif action == 'resize':
            methods.resize_machine(user, backend_id, machine_id, plan_id)
        elif action == 'rename':
            methods.rename_machine(user, backend_id, machine_id, name)
        # return OK
        return methods.list_machines(user, backend_id)
    raise BadRequestError()


@view_config(route_name='machine_rdp', request_method='GET', renderer="json")
def machine_rdp(request):
    "Generate and return an rdp file for windows machines"
    backend_id = request.matchdict['backend']
    machine_id = request.matchdict['machine']
    user = user_from_request(request)
    rdp_port = request.params.get('rdp_port', 3389)
    host = request.params.get('host')

    if not host:
        raise BadRequestError('no hostname specified')
    try:
        1 < int(rdp_port) < 65535
    except:
        rdp_port = 3389

    rdp_content = 'full address:s:%s:%s\nprompt for credentials:i:1' % \
                  (host, rdp_port)
    return Response(content_type='application/octet-stream',
                    content_disposition='attachment; filename="%s.rdp"' % host,
                    charset='utf8',
                    pragma='no-cache',
                    body=rdp_content)


@view_config(route_name='machine_metadata', request_method='POST',
             renderer='json')
def set_machine_metadata(request):
    """Sets metadata for a machine, given the backend and machine id."""
    backend_id = request.matchdict['backend']
    machine_id = request.matchdict['machine']
    try:
        tag = request.json_body['tag']
    except:
        raise RequiredParameterMissingError('tag')
    user = user_from_request(request)
    methods.set_machine_metadata(user, backend_id, machine_id, tag)
    return OK


@view_config(route_name='machine_metadata', request_method='DELETE',
             renderer='json')
def delete_machine_metadata(request):
    """Deletes metadata for a machine, given the machine id and the tag to be
    deleted.

    """
    backend_id = request.matchdict['backend']
    machine_id = request.matchdict['machine']
    try:
        tag = request.json_body['tag']
    except:
        raise RequiredParameterMissingError('tag')
    user = user_from_request(request)
    methods.delete_machine_metadata(user, backend_id, machine_id, tag)
    return OK


@view_config(route_name='images', request_method='POST', renderer='json')
def list_specific_images(request):
    # FIXME: 1) i shouldn't exist, 2) i shouldn't be a post
    return list_images(request)


@view_config(route_name='images', request_method='GET', renderer='json')
def list_images(request):
    """List images from each backend.
    Furthermore if a search_term is provided, we loop through each
    backend and search for that term in the ids and the names of
    the community images"""

    backend_id = request.matchdict['backend']
    try:
        term = request.json_body.get('search_term', '').lower()
    except:
        term = None
    user = user_from_request(request)
    return methods.list_images(user, backend_id, term)


@view_config(route_name='image', request_method='POST', renderer='json')
def star_image(request):
    """Toggle image as starred."""

    backend_id = request.matchdict['backend']
    image_id = request.matchdict['image']
    user = user_from_request(request)
    return methods.star_image(user, backend_id, image_id)


@view_config(route_name='sizes', request_method='GET', renderer='json')
def list_sizes(request):
    """List sizes (aka flavors) from each backend."""
    backend_id = request.matchdict['backend']
    user = user_from_request(request)
    return methods.list_sizes(user, backend_id)


@view_config(route_name='locations', request_method='GET', renderer='json')
def list_locations(request):
    """List locations from each backend."""
    backend_id = request.matchdict['backend']
    user = user_from_request(request)
    return methods.list_locations(user, backend_id)


@view_config(route_name='networks', request_method='GET', renderer='json')
def list_networks(request):
    """List networks from each backend."""
    backend_id = request.matchdict['backend']
    user = user_from_request(request)
    return methods.list_networks(user, backend_id)


@view_config(route_name='networks', request_method='POST', renderer='json')
def create_network(request):
    """
    Creates a new network. Currently working only with OPENSTACK backend
    """
    backend_id = request.matchdict['backend']

    try:
        network = request.json_body.get('network')
    except Exception as e:
        raise RequiredParameterMissingError(e)

    subnet = request.json_body.get('subnet', None)
    user = user_from_request(request)
    return methods.create_network(user, backend_id, network, subnet)


@view_config(route_name='network', request_method='DELETE')
def delete_network(request):
    """
    Deletes a network. Currently working only with OPENSTACK backend
    """
    backend_id = request.matchdict['backend']
    network_id = request.matchdict['network']

    user = user_from_request(request)
    methods.delete_network(user, backend_id, network_id)

    return OK


@view_config(route_name='network', request_method='POST')
def associate_ip(request):

    backend_id = request.matchdict['backend']
    network_id = request.matchdict['network']
    ip = request.json_body.get('ip')
    machine = request.json_body.get('machine')
    assign = request.json_body.get('assign', True)
    user = user_from_request(request)

    ret = methods.associate_ip(user, backend_id, network_id, ip, machine,
                               assign)
    if ret:
        return OK
    else:
        return Response("Bad Request", 400)


@view_config(route_name='probe', request_method='POST', renderer='json')
def probe(request):
    """Probes a machine using ping and ssh to collect metrics.

    .. note:: Used for getting uptime and a list of deployed keys.

    """
    machine_id = request.matchdict['machine']
    backend_id = request.matchdict['backend']
    host = request.json_body.get('host', None)
    key_id = request.json_body.get('key', None)
    ssh_user = request.params.get('ssh_user', '')
    # FIXME: simply don't pass a key parameter
    if key_id == 'undefined':
        key_id = ''
    user = user_from_request(request)
    ret = methods.probe(user, backend_id, machine_id, host, key_id, ssh_user)
    return ret


@view_config(route_name='monitoring', request_method='GET', renderer='json')
def check_monitoring(request):
    """Ask the mist.io service if monitoring is enabled for this machine.

    """
    user = user_from_request(request)
    ret = methods.check_monitoring(user)
    return ret


@view_config(route_name='update_monitoring', request_method='POST',
             renderer='json')
def update_monitoring(request):
    """Enable/disable monitoring for this machine using the hosted mist.io
    service.

    """
    user = user_from_request(request)
    backend_id = request.matchdict['backend']
    machine_id = request.matchdict['machine']
    if not user.mist_api_token:
        log.info("trying to authenticate to service first")
        email = request.json_body.get('email')
        password = request.json_body.get('password')
        if not email or not password:
            raise UnauthorizedError("You need to authenticate to mist.io.")
        payload = {'email': email, 'password': password}
        try:
            ret = requests.post(config.CORE_URI + '/auth', params=payload,
                                verify=config.SSL_VERIFY)
        except requests.exceptions.SSLError as exc:
            log.error("%r", exc)
            raise SSLError()
        if ret.status_code == 200:
            ret_dict = json.loads(ret.content)
            with user.lock_n_load():
                user.email = email
                user.mist_api_token = ret_dict.pop('mist_api_token', '')
                user.save()
            log.info("succesfully check_authed")
        else:
            raise UnauthorizedError("You need to authenticate to mist.io.")

    action = request.json_body['action'] or 'enable'
    name = request.json_body.get('name', '')
    public_ips = request.json_body.get('public_ips', [])
    dns_name = request.json_body.get('dns_name', '')
    no_ssh = bool(request.json_body.get('no_ssh', False))
    dry = bool(request.json_body.get('dry', False))

    if action == 'enable':
        ret_dict = methods.enable_monitoring(
            user, backend_id, machine_id, name, dns_name, public_ips,
            no_ssh=no_ssh, dry=dry
        )
    elif action == 'disable':
        methods.disable_monitoring(user, backend_id, machine_id, no_ssh=no_ssh)
        ret_dict = {}
    else:
        raise BadRequestError()

    return ret_dict


@view_config(route_name='stats', request_method='GET', renderer='json')
def get_stats(request):
    data = methods.get_stats(
        user_from_request(request),
        request.matchdict['backend'],
        request.matchdict['machine'],
        request.params.get('start'),
        request.params.get('stop'),
        request.params.get('step'),
        request.params.get('metrics')
    )
    data['request_id'] = request.params.get('request_id')
    return data


@view_config(route_name='metrics', request_method='GET',
             renderer='json')
def find_metrics(request):
    user = user_from_request(request)
    backend_id = request.matchdict['backend']
    machine_id = request.matchdict['machine']
    return methods.find_metrics(user, backend_id, machine_id)


@view_config(route_name='metrics', request_method='PUT', renderer='json')
def assoc_metric(request):
    user = user_from_request(request)
    backend_id = request.matchdict['backend']
    machine_id = request.matchdict['machine']
    params = params_from_request(request)
    metric_id = params.get('metric_id')
    if not metric_id:
        raise RequiredParameterMissingError('metric_id')
    methods.assoc_metric(user, backend_id, machine_id, metric_id)
    return {}


@view_config(route_name='metrics', request_method='DELETE', renderer='json')
def disassoc_metric(request):
    user = user_from_request(request)
    backend_id = request.matchdict['backend']
    machine_id = request.matchdict['machine']
    params = params_from_request(request)
    metric_id = params.get('metric_id')
    if not metric_id:
        raise RequiredParameterMissingError('metric_id')
    methods.disassoc_metric(user, backend_id, machine_id, metric_id)
    return {}


@view_config(route_name='metric', request_method='PUT', renderer='json')
def update_metric(request):
    user = user_from_request(request)
    metric_id = request.matchdict['metric']
    params = params_from_request(request)
    methods.update_metric(
        user,
        metric_id,
        name=params.get('name'),
        unit=params.get('unit'),
        backend_id=params.get('backend_id'),
        machine_id=params.get('machine_id'),
    )
    return {}


@view_config(route_name='deploy_plugin', request_method='POST',
             renderer='json')
def deploy_plugin(request):
    user = user_from_request(request)
    backend_id = request.matchdict['backend']
    machine_id = request.matchdict['machine']
    plugin_id = request.matchdict['plugin']
    params = params_from_request(request)
    plugin_type = params.get('plugin_type')
    host = params.get('host')
    if plugin_type == 'python':
        ret = methods.deploy_python_plugin(
            user, backend_id, machine_id, plugin_id,
            value_type=params.get('value_type', 'gauge'),
            read_function=params.get('read_function'),
            host=host,
        )
        methods.update_metric(
            user,
            metric_id=ret['metric_id'],
            name=params.get('name'),
            unit=params.get('unit'),
            backend_id=backend_id,
            machine_id=machine_id,
        )
        return ret
    else:
        raise BadRequestError("Invalid plugin_type: '%s'" % plugin_type)


@view_config(route_name='deploy_plugin', request_method='DELETE',
             renderer='json')
def undeploy_plugin(request):
    user = user_from_request(request)
    backend_id = request.matchdict['backend']
    machine_id = request.matchdict['machine']
    plugin_id = request.matchdict['plugin']
    params = params_from_request(request)
    plugin_type = params.get('plugin_type')
    host = params.get('host')
    if plugin_type == 'python':
        ret = methods.undeploy_python_plugin(user, backend_id,
                                             machine_id, plugin_id, host)
        return ret
    else:
        raise BadRequestError("Invalid plugin_type: '%s'" % plugin_type)


# @view_config(route_name='metric', request_method='DELETE', renderer='json')
# def remove_metric(request):
    # user = user_from_request(request)
    # metric_id = request.matchdict['metric']
    # url = "%s/metrics/%s" % (config.CORE_URI, metric_id)
    # headers={'Authorization': get_auth_header(user)}
    # try:
        # resp = requests.delete(url, headers=headers,
        #                        verify=config.SSL_VERIFY)
    # except requests.exceptions.SSLError as exc:
        # raise SSLError()
    # except Exception as exc:
        # log.error("Exception removing metric: %r", exc)
        # raise ServiceUnavailableError()
    # if not resp.ok:
        # log.error("Error removing metric %d:%s", resp.status_code, resp.text)
        # raise BadRequestError(resp.text)
    # return resp.json()


@view_config(route_name='rules', request_method='POST', renderer='json')
def update_rule(request):
    """Creates or updates a rule.

    """
    user = user_from_request(request)
    try:
        ret = requests.post(
            config.CORE_URI + request.path,
            params=request.json_body,
            headers={'Authorization': get_auth_header(user)},
            verify=config.SSL_VERIFY
        )
    except requests.exceptions.SSLError as exc:
        log.error("%r", exc)
        raise SSLError()
    if ret.status_code != 200:
        log.error("Error updating rule %d:%s", ret.status_code, ret.text)
        raise ServiceUnavailableError()
    trigger_session_update(user.email, ['monitoring'])
    return ret.json()


@view_config(route_name='rule', request_method='DELETE')
def delete_rule(request):
    """Deletes a rule.

    """
    user = user_from_request(request)
    try:
        ret = requests.delete(
            config.CORE_URI + request.path,
            headers={'Authorization': get_auth_header(user)},
            verify=config.SSL_VERIFY
        )
    except requests.exceptions.SSLError as exc:
        log.error("%r", exc)
        raise SSLError()
    if ret.status_code != 200:
        log.error("Error deleting rule %d:%s", ret.status_code, ret.text)
        raise ServiceUnavailableError()
    trigger_session_update(user.email, ['monitoring'])
    return OK


@view_config(route_name='providers', request_method='GET', renderer='json')
def list_supported_providers(request):
    """
    @param request: A simple GET request
    @return: Return all of our SUPPORTED PROVIDERS
    """

    api_version = request.headers.get('Api-Version', 1)
    if int(api_version) == 2:
        return {'supported_providers': config.SUPPORTED_PROVIDERS_V_2}
    else:
        return {'supported_providers': config.SUPPORTED_PROVIDERS}<|MERGE_RESOLUTION|>--- conflicted
+++ resolved
@@ -485,16 +485,9 @@
         async = request.json_body.get('async', False)
         quantity = request.json_body.get('quantity', 1)
         persist = request.json_body.get('persist', False)
-<<<<<<< HEAD
         docker_port_bindings = request.json_body.get('docker_port_bindings', {})
         docker_exposed_ports = request.json_body.get('docker_exposed_ports', {})
         docker_volume_bindings = request.json_body.get('docker_volume_bindings', [])
-=======
-        docker_port_bindings = request.json_body.get('docker_port_bindings',
-                                                     {})
-        docker_exposed_ports = request.json_body.get('docker_exposed_ports',
-                                                     {})
->>>>>>> a8e2894c
         azure_port_bindings = request.json_body.get('azure_port_bindings', '')
         # hostname: if provided it will be attempted to assign a DNS name
         hostname = request.json_body.get('hostname', '')
