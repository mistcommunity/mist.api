"""mist.io.socket.


Here we define the socketio Connection and handlers.

When a user loads mist.io or comes back online, their browser will request a
new socket and the initialize function will be triggered on the server within a
greenlet.

"""

import uuid
import json
import socket
import random
import traceback
import datetime
from time import time

from sockjs.tornado import SockJSConnection, SockJSRouter
from mist.io.sockjs_mux import MultiplexConnection
import tornado.iostream

import requests

try:
    from mist.core.auth.methods import user_from_session_id
    from mist.core import config
    from mist.core.methods import get_stats
<<<<<<< HEAD
    from mist.core.cloud.models import Cloud, Machine, Keypair
=======
    from mist.core.user.models import User
    from mist.core.cloud.models import Cloud, Machine, KeyAssociation
    from mist.core.keypair.models import Keypair
>>>>>>> 60e14d82
    multi_user = True
except ImportError:
    from mist.io.helpers import user_from_session_id
    from mist.io import config
    from mist.io.methods import get_stats
    multi_user = False

from mist.io.helpers import amqp_subscribe_user
from mist.io.methods import notify_user
from mist.io.exceptions import MachineUnauthorizedError
from mist.io.exceptions import BadRequestError
from mist.io.amqp_tornado import Consumer

from mist.io import methods
from mist.io import tasks
from mist.io.shell import Shell
from mist.io.hub.tornado_shell_client import ShellHubClient

import logging
logging.basicConfig(level=config.PY_LOG_LEVEL,
                    format=config.PY_LOG_FORMAT,
                    datefmt=config.PY_LOG_FORMAT_DATE)
log = logging.getLogger(__name__)


# hold all open connections to properly clean them up in case of SIGTERM
CONNECTIONS = set()


def get_conn_info(conn_info):
    real_ip = forwarded_for = user_agent = ''
    for header in conn_info.headers:
        if header.lower() == 'x-real-ip':
            real_ip = conn_info.headers[header]
        elif header.lower() == 'x-forwarded-for':
            forwarded_for = conn_info.headers[header]
        elif header.lower() == 'user-agent':
            user_agent = conn_info.headers[header]
    ip = real_ip or forwarded_for or conn_info.ip
    session_id = ''
    if 'session.id' in conn_info.cookies.keys():
        session_id = conn_info.cookies['session.id'].value
    return ip, user_agent, session_id


def mist_conn_str(conn_dict):
    parts = []
    dt_last_rcv = datetime.datetime.fromtimestamp(conn_dict['last_rcv'])
    conn_dict['last_rcv'] = dt_last_rcv
    for key in ('name', 'last_rcv', 'user', 'ip', 'user_agent', 'closed',
                'session_id'):
        if key in conn_dict:
            parts.append(conn_dict.pop(key))
    parts.extend(conn_dict.values())
    return ' - '.join(map(str, parts))


class MistConnection(SockJSConnection):
    closed = False

    def on_open(self, conn_info):
        log.info("%s: Initializing", self.__class__.__name__)
        self.ip, self.user_agent, session_id = get_conn_info(conn_info)
        self.user = user_from_session_id(session_id)
        self.session_id = uuid.uuid4().hex
        CONNECTIONS.add(self)

    def send(self, msg, data=None):
        super(MistConnection, self).send(json.dumps({msg: data}))

    def on_close(self, stale=False):
        if not self.closed:
            log.info("%s: on_close event handler", self.__class__.__name__)
            if stale:
                log.warning("stale conn removed")
            CONNECTIONS.remove(self)
            self.closed = True
        else:
            log.warning("%s: called on_close AGAIN!", self.__class__.__name__)
            traceback.print_stack()

    def get_dict(self):
        return {
            'name': self.session.name,
            'last_rcv': self.session.base.last_rcv,
            'user': self.user.email,
            'ip': self.ip,
            'user_agent': self.user_agent,
            'closed': self.is_closed,
            'session_id': self.session_id,
        }

    def __repr__(self):
        return mist_conn_str(self.get_dict())


class ShellConnection(MistConnection):
    def on_open(self, conn_info):
        super(ShellConnection, self).on_open(conn_info)
        self.hub_client = None
        self.ssh_info = {}

    def on_shell_open(self, data):
        if self.ssh_info:
            self.close()
        self.ssh_info = {
            'cloud_id': data['cloud_id'],
            'machine_id': data['machine_id'],
            'host': data['host'],
            'columns': data['cols'],
            'rows': data['rows'],
            'ip': self.ip,
            'user_agent': self.user_agent,
            'email': self.user.email,
            'provider': data.get('provider', '')
        }
        self.hub_client = ShellHubClient(worker_kwargs=self.ssh_info)
        self.hub_client.on_data = self.emit_shell_data
        self.hub_client.start()
        log.info('on_shell_open finished')

    def on_shell_data(self, data):
        self.hub_client.send_data(data)

    def on_shell_resize(self, columns, rows):
        self.hub_client.resize(columns, rows)

    def emit_shell_data(self, data):
        self.send('shell_data', data)

    def on_close(self, stale=False):
        if self.hub_client:
            self.hub_client.stop()
        super(ShellConnection, self).on_close(stale=stale)


class UserUpdatesConsumer(Consumer):
    def __init__(self, main_sockjs_conn,
                 amqp_url=config.BROKER_URL):
        self.sockjs_conn = main_sockjs_conn
        email = self.sockjs_conn.user.email or 'noone'
        super(UserUpdatesConsumer, self).__init__(
            amqp_url=amqp_url,
            exchange='mist-user_%s' % email.replace('@', ':'),
            queue='mist-socket-%d' % random.randrange(2 ** 20),
            exchange_type='fanout',
            exchange_kwargs={'auto_delete': True},
            queue_kwargs={'auto_delete': True, 'exclusive': True},
        )

    def on_message(self, unused_channel, basic_deliver, properties, body):
        super(UserUpdatesConsumer, self).on_message(
            unused_channel, basic_deliver, properties, body
        )
        self.sockjs_conn.process_update(
            unused_channel, basic_deliver, properties, body
        )

    def start_consuming(self):
        super(UserUpdatesConsumer, self).start_consuming()
        self.sockjs_conn.start()


class MainConnection(MistConnection):
    def on_open(self, conn_info):
        super(MainConnection, self).on_open(conn_info)
        self.running_machines = set()
        self.consumer = None

    def on_ready(self):
        log.info("Ready to go!")
        if self.consumer is None:
            self.consumer = UserUpdatesConsumer(self)
            self.consumer.run()
        else:
            log.error("It seems we have received 'on_ready' more than once.")

    def start(self):
        self.list_keys()
        self.list_clouds()
        self.check_monitoring()

    def list_keys(self):
        self.send('list_keys', methods.list_keys(self.user))

    def list_clouds(self):
        clouds_view = methods.list_clouds(self.user)
        self.send('list_clouds', clouds_view)
        clouds = Cloud.objects(owner=user, enabled=True)
        for key, task in (('list_machines', tasks.ListMachines()),
                          ('list_images', tasks.ListImages()),
                          ('list_sizes', tasks.ListSizes()),
                          ('list_networks', tasks.ListNetworks()),
                          ('list_locations', tasks.ListLocations()), ('list_projects', tasks.ListProjects()),):

            for cloud in clouds:
                cached = task.smart_delay(self.user.email, cloud.id)
                if cached is not None:
                    log.info("Emitting %s from cache", key)
                    self.send(key, cached)

    def check_monitoring(self):
        try:
            from mist.core import methods as core_methods
            func = core_methods.check_monitoring
        except ImportError:
            func = methods.check_monitoring
        try:
            self.send('monitoring', func(self.user))
        except Exception as exc:
            log.warning("Check monitoring failed with: %r", exc)

    def on_stats(self, cloud_id, machine_id, start, stop, step, request_id,
                 metrics):
        error = False
        try:
            data = get_stats(self.user, cloud_id, machine_id,
                             start, stop, step)
        except BadRequestError as exc:
            error = str(exc)
            data = []
        except Exception as exc:
            log.error("Exception in get_stats: %r", exc)
            return

        ret = {
            'cloud_id': cloud_id,
            'machine_id': machine_id,
            'start': start,
            'stop': stop,
            'request_id': request_id,
            'metrics': data,
        }
        if error:
            ret['error'] = error
        self.send('stats', ret)

    def process_update(self, ch, method, properties, body):
        routing_key = method.routing_key
        try:
            result = json.loads(body)
        except:
            result = body
        log.info("Got %s", routing_key)
        if routing_key in set(['notify', 'probe', 'list_sizes', 'list_images',
                               'list_networks', 'list_machines',
                               'list_locations', 'list_projects', 'ping']):
            self.send(routing_key, result)
            if routing_key == 'probe':
                log.warn('send probe')

            if routing_key == 'list_networks':
                cloud_id = result['cloud_id']
                log.warn('Got networks from %s',
                         self.user.clouds_dict[cloud_id].title)
            if routing_key == 'list_machines':
                # probe newly discovered running machines
                machines = result['machines']
                cloud_id = result['cloud_id']
                # update cloud machine count in multi-user setups
                cloud = Cloud.objects.get(owner=self.user, id=cloud_id)
                try:
                    mcount = Machine.objects(cloud=cloud).count()
                    if multi_user and len(machines) != mcount:
                        tasks.update_machine_count.delay(self.user.email,
                                                         cloud_id,
                                                         len(machines))
                except Exception as exc:
                    log.warning("Error while update_machine_count.delay: %r",
                                exc)
                for machine in machines:
                    bmid = (cloud_id, machine['id'])
                    if bmid in self.running_machines:
                        # machine was running
                        if machine['state'] != 'running':
                            # machine no longer running
                            self.running_machines.remove(bmid)
                        continue
                    if machine['state'] != 'running':
                        # machine not running
                        continue
                    # machine just started running
                    self.running_machines.add(bmid)
                    ips = filter(lambda ip: ':' not in ip,
                                 machine.get('public_ips', []))
                    if not ips:
                        continue

                    has_key = False
                    keypairs = Keypair.objects(owner=self.user)
                    machine = Machine.get(cloud=cloud,
                                          machine_id=machine["id"],
                                          key_associations__not__size=0)
                    if machine:
                        cached = tasks.ProbeSSH().smart_delay(
                            self.user.email, cloud_id, machine['id'], ips[0]
                        )
                        if cached is not None:
                            self.send('probe', cached)

                    cached = tasks.Ping().smart_delay(
                        self.user.email, cloud_id, machine['id'], ips[0]
                    )
                    if cached is not None:
                        self.send('ping', cached)

        elif routing_key == 'update':
            self.user.refresh()
            sections = result
            if 'clouds' in sections:
                self.list_clouds()
            if 'keys' in sections:
                self.list_keys()
            if 'monitoring' in sections:
                self.check_monitoring()

    def on_close(self, stale=False):
        if self.consumer is not None:
            try:
                self.consumer.stop()
            except Exception as exc:
                log.error("Error closing pika consumer: %r", exc)
        super(MainConnection, self).on_close(stale=stale)


def make_router():
    return SockJSRouter(
        MultiplexConnection.get(
            main=MainConnection,
            shell=ShellConnection,
        ),
        '/socket'
    )<|MERGE_RESOLUTION|>--- conflicted
+++ resolved
@@ -27,13 +27,8 @@
     from mist.core.auth.methods import user_from_session_id
     from mist.core import config
     from mist.core.methods import get_stats
-<<<<<<< HEAD
-    from mist.core.cloud.models import Cloud, Machine, Keypair
-=======
-    from mist.core.user.models import User
-    from mist.core.cloud.models import Cloud, Machine, KeyAssociation
+    from mist.core.cloud.models import Cloud, Machine
     from mist.core.keypair.models import Keypair
->>>>>>> 60e14d82
     multi_user = True
 except ImportError:
     from mist.io.helpers import user_from_session_id
