import paramiko
import json
import uuid
import tempfile
import functools

import libcloud.security
from libcloud.compute.types import NodeState

from time import time, sleep
from uuid import uuid4

from base64 import b64encode

from memcache import Client as MemcacheClient

from celery import Celery, Task
from celery.exceptions import SoftTimeLimitExceeded

from amqp import Message
from amqp.connection import Connection

from paramiko.ssh_exception import SSHException

import ansible.playbook
import ansible.utils.template
from ansible import callbacks
from ansible import utils

from mist.io.exceptions import ServiceUnavailableError, MachineNotFoundError
from mist.io.exceptions import MistError
from mist.io.shell import Shell
from mist.io.helpers import get_auth_header

from mist.core.user.models import User, Owner
from mist.core.cloud.models import Cloud, Machine, KeyAssociation
from mist.core.keypair.models import Keypair
<<<<<<< HEAD
#from mist.core.tasks import ListTeams
=======
>>>>>>> 6d8ba1ea
from mist.core import config

cert_path = "src/mist.io/cacert.pem"
celery_cfg = 'mist.core.celery_config'


from mist.io.helpers import amqp_publish_user
from mist.io.helpers import amqp_owner_listening
from mist.io.helpers import amqp_log


# libcloud certificate fix for OS X
libcloud.security.CA_CERTS_PATH.append(cert_path)

import logging
logging.basicConfig(level=config.PY_LOG_LEVEL,
                    format=config.PY_LOG_FORMAT,
                    datefmt=config.PY_LOG_FORMAT_DATE)
log = logging.getLogger(__name__)


app = Celery('tasks')
app.conf.update(**config.CELERY_SETTINGS)


@app.task
def update_machine_count(owner, cloud_id, machine_count):
    """
    Counts the machines number of a cloud and of an owner.
    :param owner:
    :param cloud_id:
    :param machine_count:
    :return:
    """
    if owner.find("@")!=-1:
        owner = User.objects.get(email=owner)
    else:
        owner = Owner.objects.get(id=owner)
    cloud = Cloud.objects.get(owner=owner, id=cloud_id)
    cloud.machine_count = machine_count
    cloud.save()
    # TODO machine count property function
    # TODO total machine count property function
    clouds = Cloud.objects(owner=owner)

    owner.total_machine_count = sum(
        [cloud.machine_count for cloud in clouds]
    )
    owner.save()

    org_machine_count = 0
    orgs = Organization.objects(members=user)
    for org in orgs:
        org_clouds = Cloud.objects(owner=org)
        org.total_machine_count = sum(
            [cloud.machine_count for cloud in org_clouds]
        )
        org.save()


@app.task
def ssh_command(owner, cloud_id, machine_id, host, command,
                      key_id=None, username=None, password=None, port=22):
    if owner.find("@")!=-1:
        owner = User.objects.get(email=owner)
    else:
        owner = Owner.objects.get(id=owner)
    shell = Shell(host)
    key_id, ssh_user = shell.autoconfigure(owner, cloud_id, machine_id,
                                           key_id, username, password, port)
    retval, output = shell.command(command)
    shell.disconnect()
    if retval:
        from mist.io.methods import notify_user
        notify_user(owner, "Async command failed for machine %s (%s)" %
                    (machine_id, host), output)


@app.task(bind=True, default_retry_delay=3*60)
def post_deploy_steps(self, owner, cloud_id, machine_id, monitoring,
                      key_id=None, username=None, password=None, port=22,
                      script_id='', script_params='', job_id=None,
                      hostname='', plugins=None, script='',
                      post_script_id='', post_script_params='', cronjob={}):


    from mist.io.methods import connect_provider, probe_ssh_only
    from mist.io.methods import notify_user, notify_admin
    from mist.io.methods import create_dns_a_record

    from mist.core.methods import enable_monitoring
    from mist.core.tasks import run_script
    from mist.core.helpers import log_event

    job_id = job_id or uuid.uuid4().hex
    if owner.find("@") != -1:
        owner = User.objects.get(email=owner)
    else:
        owner = Owner.objects.get(id=owner)
    tmp_log = lambda msg, *args: log.error('Post deploy: %s' % msg, *args)
    tmp_log('Entering post deploy steps for %s %s %s',
            owner.id, cloud_id, machine_id)

    try:
        # find the node we're looking for and get its hostname
        node = None
        try:
            cloud = Cloud.objects.get(owner=owner, id=cloud_id)
            conn = connect_provider(cloud)
            nodes = conn.list_nodes() # TODO: use cache
            for n in nodes:
                if n.id == machine_id:
                    node = n
                    break
            tmp_log('run list_machines')
        except:
            raise self.retry(exc=Exception(), countdown=10, max_retries=10)

        if node and len(node.public_ips):
            # filter out IPv6 addresses
            ips = filter(lambda ip: ':' not in ip, node.public_ips)
            host = ips[0]
        else:
            tmp_log('ip not found, retrying')
            raise self.retry(exc=Exception(), countdown=60, max_retries=20)

        if node.state != NodeState.RUNNING:
            tmp_log('not running state')
            raise self.retry(exc=Exception(), countdown=120, max_retries=30)

        try:
            from mist.io.shell import Shell
            shell = Shell(host)
            # connect with ssh even if no command, to create association
            # to be able to enable monitoring
            tmp_log('attempting to connect to shell')
            key_id, ssh_user = shell.autoconfigure(
                owner, cloud_id, node.id, key_id, username, password, port
            )
            tmp_log('connected to shell')
            result = probe_ssh_only(owner, cloud_id, machine_id, host=None,
                                    key_id=key_id, ssh_user=ssh_user,
                                    shell=shell)
            log_dict = {
                    'owner_id': owner.id,
                    'event_type': 'job',
                    'cloud_id': cloud_id,
                    'machine_id': machine_id,
                    'job_id': job_id,
                    'host': host,
                    'key_id': key_id,
                    'ssh_user': ssh_user,
                }
            log_event(action='probe', result=result, **log_dict)
            cloud = Cloud.objects.get(owner=owner, id=cloud_id)
            msg = "Cloud:\n  Name: %s\n  Id: %s\n" % (cloud.title, cloud_id)
            msg += "Machine:\n  Name: %s\n  Id: %s\n" % (node.name, node.id)

            if hostname:
                try:
                    record = create_dns_a_record(owner, hostname, host)
                    hostname = '.'.join((record.name, record.zone.domain))
                    log_event(action='create_dns_a_record', hostname=hostname,
                              **log_dict)
                except Exception as exc:
                    log_event(action='create_dns_a_record', error=str(exc),
                              **log_dict)

            error = False
            if script_id:
                tmp_log('will run script_id %s', script_id)
                ret = run_script.run(
                    owner, script_id, cloud_id, machine_id,
                    params=script_params, host=host, job_id=job_id
                )
                error = ret['error']
                tmp_log('executed script_id %s', script_id)
            elif script:
                tmp_log('will run script')
                log_event(action='deployment_script_started', command=script,
                          **log_dict)
                start_time = time()
                retval, output = shell.command(script)
                tmp_log('executed script %s', script)
                execution_time = time() - start_time
                output = output.decode('utf-8','ignore')
                title = "Deployment script %s" % ('failed' if retval
                                                  else 'succeeded')
                error = retval > 0
                notify_user(owner, title,
                            cloud_id=cloud_id,
                            machine_id=machine_id,
                            machine_name=node.name,
                            command=script,
                            output=output,
                            duration=execution_time,
                            retval=retval,
                            error=retval > 0)
                log_event(action='deployment_script_finished',
                          error=retval > 0,
                          return_value=retval,
                          command=script,
                          stdout=output,
                          **log_dict)

            shell.disconnect()

            if monitoring:
                try:
                    enable_monitoring(owner, cloud_id, node.id,
                        name=node.name, dns_name=node.extra.get('dns_name',''),
                        public_ips=ips, no_ssh=False, dry=False, job_id=job_id,
                        plugins=plugins, deploy_async=False,
                    )
                except Exception as e:
                    print repr(e)
                    error = True
                    notify_user(owner, "Enable monitoring failed for machine %s"
                                % machine_id, repr(e))
                    notify_admin('Enable monitoring on creation failed for '
                                 'user %s machine %s: %r'
                                 % (str(owner), machine_id, e))
                    log_event(action='enable_monitoring_failed', error=repr(e),
                              **log_dict)

            if post_script_id:
                tmp_log('will run post_script_id %s', post_script_id)
                ret = run_script.run(
                    owner, post_script_id, cloud_id, machine_id,
                    params=post_script_params, host=host, job_id=job_id,
                    action_prefix='post_',
                )
                error = ret['error']
                tmp_log('executed post_script_id %s', post_script_id)

            # only for mist.core, set cronjob entry as a post deploy step
            if cronjob:
                try:
                    from mist.core.methods import add_cronjob_entry
                    tmp_log('Add cronjob entry %s', cronjob["name"])
                    cronjob["machines_per_cloud"] = [[cloud_id, machine_id]]
                    cronjob_info = add_cronjob_entry(owner, cronjob)
                    tmp_log("A cronjob entry was added")
                    log_event(action='add cronjob entry',
                              cronjob=cronjob_info.to_json(), **log_dict)

                except Exception as e:
                    print repr(e)
                    error = True
                    notify_user(owner, "add cronjob entry failed for machine %s"
                                % machine_id, repr(e))
                    log_event(action='Add cronjob entry failed', error=repr(e),
                              **log_dict)

            log_event(action='post_deploy_finished', error=error, **log_dict)

        except (ServiceUnavailableError, SSHException) as exc:
            tmp_log(repr(exc))
            raise self.retry(exc=exc, countdown=60, max_retries=15)
    except Exception as exc:
        tmp_log(repr(exc))
        if str(exc).startswith('Retry'):
            raise
        notify_user(owner, "Deployment script failed for machine %s" % machine_id)
        notify_admin("Deployment script failed for machine %s in cloud %s by "
                     "user %s" % (machine_id, cloud_id, str(owner)), repr(exc))
        log_event(
            owner.id,
            event_type='job',
            action='post_deploy_finished',
            cloud_id=cloud_id,
            machine_id=machine_id,
            enable_monitoring=bool(monitoring),
            command=script,
            error="Couldn't connect to run post deploy steps.",
            job_id=job_id
        )


@app.task(bind=True, default_retry_delay=2*60)
def openstack_post_create_steps(self, owner, cloud_id, machine_id, monitoring,
                                key_id, username, password, public_key, script='',
                                script_id='', script_params='', job_id=None,
                                hostname='', plugins=None,
                                post_script_id='', post_script_params='',
                                networks=[], cronjob={}):

    from mist.io.methods import connect_provider
    if owner.find("@")!=-1:
        owner = Owner.objects.get(email=owner)
    else:
        owner = Owner.objects.get(id=owner)

    try:
        cloud = Cloud.objects.get(owner=owner, id=cloud_id)
        conn = connect_provider(cloud)
        nodes = conn.list_nodes()
        node = None

        for n in nodes:
            if n.id == machine_id:
                node = n
                break

        if node and node.state == 0 and len(node.public_ips):
            # filter out IPv6 addresses
            ips = filter(lambda ip: ':' not in ip, node.public_ips)
            host = ips[0]

            post_deploy_steps.delay(
                owner.id, cloud_id, machine_id, monitoring, key_id,
                script=script, script_id=script_id, script_params=script_params,
                job_id=job_id, hostname=hostname, plugins=plugins,
                post_script_id=post_script_id,
                post_script_params=post_script_params, cronjob=cronjob
            )

        else:
            try:
                created_floating_ips = []
                for network in networks['public']:
                    created_floating_ips += [floating_ip for floating_ip
                                             in network['floating_ips']]

                # From the already created floating ips try to find one
                # that is not associated to a node
                unassociated_floating_ip = None
                for ip in created_floating_ips:
                    if not ip['node_id']:
                        unassociated_floating_ip = ip
                        break

                # Find the ports which are associated to the machine
                # (e.g. the ports of the private ips)
                # and use one to associate a floating ip
                ports = conn.ex_list_ports()
                machine_port_id = None
                for port in ports:
                    if port.get('device_id') == node.id:
                        machine_port_id = port.get('id')
                        break

                if unassociated_floating_ip:
                    log.info("Associating floating "
                             "ip with machine: %s" % node.id)
                    ip = conn.ex_associate_floating_ip_to_node(
                        unassociated_floating_ip['id'], machine_port_id)
                else:
                    # Find the external network
                    log.info("Create and associating floating ip with "
                             "machine: %s" % node.id)
                    ext_net_id = networks['public'][0]['id']
                    ip = conn.ex_create_floating_ip(ext_net_id, machine_port_id)

                post_deploy_steps.delay(
                    owner.id, cloud_id, machine_id, monitoring, key_id,
                    script=script,
                    script_id=script_id, script_params=script_params,
                    job_id=job_id, hostname=hostname, plugins=plugins,
                    post_script_id=post_script_id,
                    post_script_params=post_script_params,
                )

            except:
                raise self.retry(exc=Exception(), max_retries=20)
    except Exception as exc:
        if str(exc).startswith('Retry'):
            raise


@app.task(bind=True, default_retry_delay=2*60)
def azure_post_create_steps(self, owner, cloud_id, machine_id, monitoring,
                            key_id, username, password, public_key, script='',
                            script_id='', script_params='', job_id=None,
                            hostname='', plugins=None,
                            post_script_id='', post_script_params='',cronjob={}):
    from mist.io.methods import connect_provider
    if owner.find("@")!=-1:
        owner = User.objects.get(email=owner)
    else:
        owner = Owner.objects.get(id=owner)

    try:
        # find the node we're looking for and get its hostname
        cloud = Cloud.objects.get(id=cloud_id)
        conn = connect_provider(cloud)
        nodes = conn.list_nodes()
        node = None
        for n in nodes:
            if n.id == machine_id:
                node = n
                break

        if node and node.state == 0 and len(node.public_ips):
            # filter out IPv6 addresses
            ips = filter(lambda ip: ':' not in ip, node.public_ips)
            host = ips[0]
        else:
            raise self.retry(exc=Exception(), max_retries=20)

        try:
            # login with user, password. Deploy the public key, enable sudo
            # access for username, disable password authentication
            # and reload ssh.
            # After this is done, call post_deploy_steps if deploy script
            # or monitoring is provided
            ssh = paramiko.SSHClient()
            ssh.load_system_host_keys()
            ssh.set_missing_host_key_policy(paramiko.AutoAddPolicy())
            ssh.connect(host, username=username, password=password,
                        timeout=None, allow_agent=False, look_for_keys=False)

            ssh.exec_command('mkdir -p ~/.ssh && echo "%s" >> ~/.ssh/authorized_keys && chmod -R 700 ~/.ssh/' % public_key)

            chan = ssh.get_transport().open_session()
            chan.get_pty()
            chan.exec_command('sudo su -c \'echo "%s ALL=(ALL) NOPASSWD:ALL" >> /etc/sudoers\' ' % username)
            chan.send('%s\n' % password)

            check_sudo_command = 'sudo su -c \'whoami\''

            chan = ssh.get_transport().open_session()
            chan.get_pty()
            chan.exec_command(check_sudo_command)
            output = chan.recv(1024)

            if not output.startswith('root'):
                raise
            cmd = 'sudo su -c \'sed -i "s|[#]*PasswordAuthentication yes|PasswordAuthentication no|g" /etc/ssh/sshd_config &&  /etc/init.d/ssh reload; service ssh reload\' '
            ssh.exec_command(cmd)

            ssh.close()

            post_deploy_steps.delay(
                owner.id, cloud_id, machine_id, monitoring, key_id,
                script=script,
                script_id=script_id, script_params=script_params,
                job_id=job_id, hostname=hostname, plugins=plugins,
                post_script_id=post_script_id,
                post_script_params=post_script_params, cronjob=cronjob,
            )

        except Exception as exc:
            raise self.retry(exc=exc, countdown=10, max_retries=15)
    except Exception as exc:
        if str(exc).startswith('Retry'):
            raise


@app.task(bind=True, default_retry_delay=2*60)
def rackspace_first_gen_post_create_steps(
    self, owner, cloud_id, machine_id, monitoring, key_id, password,
    public_key, username='root', script='', script_id='', script_params='',
    job_id=None, hostname='', plugins=None, post_script_id='',
    post_script_params='', cronjob={}
):
    from mist.io.methods import connect_provider
    if owner.find("@")!=-1:
        owner = User.objects.get(email=owner)
    else:
        owner = Owner.objects.get(id=owner)
    try:
        # find the node we're looking for and get its hostname
        cloud = Cloud.objects.get(id=cloud_id)
        conn = connect_provider(cloud)
        nodes = conn.list_nodes()
        node = None
        for n in nodes:
            if n.id == machine_id:
                node = n
                break

        if node and node.state == 0 and len(node.public_ips):
            # filter out IPv6 addresses
            ips = filter(lambda ip: ':' not in ip, node.public_ips)
            host = ips[0]
        else:
            raise self.retry(exc=Exception(), max_retries=20)

        try:
            # login with user, password and deploy the ssh public key.
            # Disable password authentication and reload ssh.
            # After this is done, call post_deploy_steps
            # if deploy script or monitoring
            # is provided
            ssh = paramiko.SSHClient()
            ssh.load_system_host_keys()
            ssh.set_missing_host_key_policy(paramiko.AutoAddPolicy())
            ssh.connect(host, username=username, password=password, timeout=None, allow_agent=False, look_for_keys=False)

            ssh.exec_command('mkdir -p ~/.ssh && echo "%s" >> ~/.ssh/authorized_keys && chmod -R 700 ~/.ssh/' % public_key)

            cmd = 'sudo su -c \'sed -i "s|[#]*PasswordAuthentication yes|PasswordAuthentication no|g" /etc/ssh/sshd_config &&  /etc/init.d/ssh reload; service ssh reload\' '
            ssh.exec_command(cmd)

            ssh.close()

            post_deploy_steps.delay(
                owner.id, cloud_id, machine_id, monitoring, key_id,
                script=script,
                script_id=script_id, script_params=script_params,
                job_id=job_id, hostname=hostname, plugins=plugins,
                post_script_id=post_script_id,
                post_script_params=post_script_params, cronjob=cronjob
            )

        except Exception as exc:
            raise self.retry(exc=exc, countdown=10, max_retries=15)
    except Exception as exc:
        if str(exc).startswith('Retry'):
            raise


class UserTask(Task):
    abstract = True
    task_key = ''
    result_expires = 0
    result_fresh = 0
    polling = False
    _ut_cache = None

    @property
    def memcache(self):
        if self._ut_cache is None:
            self._ut_cache = MemcacheClient(config.MEMCACHED_HOST)
        return self._ut_cache

    def smart_delay(self, *args,  **kwargs):
        """Return cached result if it exists, send job to celery if needed"""
        # check cache
        id_str = json.dumps([self.task_key, args, kwargs])
        cache_key = b64encode(id_str)
        cached = self.memcache.get(cache_key)
        if cached:
            age = time() - cached['timestamp']
            if age > self.result_fresh:
                amqp_log("%s: scheduling task" % id_str)
                if kwargs.pop('blocking', None):
                    return self.execute(*args, **kwargs)
                else:
                    self.delay(*args, **kwargs)
            if age < self.result_expires:
                amqp_log("%s: smart delay cache hit" % id_str)
                return cached['payload']
        else:
            if kwargs.pop('blocking', None):
                return self.execute(*args, **kwargs)
            else:
                self.delay(*args, **kwargs)

    def clear_cache(self, *args, **kwargs):
        id_str = json.dumps([self.task_key, args, kwargs])
        cache_key = b64encode(id_str)
        log.info("Clearing cache for '%s'", id_str)
        return self.memcache.delete(cache_key)

    def run(self, *args, **kwargs):
        owner_id = args[0]
        if '@' in owner_id:
            owner_id = User.objects.get(email=owner_id).id
            args[0] = owner_id
        log.error('Running %s for %s', self.__class__.__name__, owner_id)
        # seq_id is an id for the sequence of periodic tasks, to avoid
        # running multiple concurrent sequences of the same task with the
        # same arguments. it is empty on first run, constant afterwards
        seq_id = kwargs.pop('seq_id', '')
        id_str = json.dumps([self.task_key, args, kwargs])
        cache_key = b64encode(id_str)
        cached_err = self.memcache.get(cache_key + 'error')
        if cached_err:
            # task has been failing recently
            if seq_id != cached_err['seq_id']:
                if seq_id:
                    # other sequence of tasks has taken over
                    return
                else:
                    # taking over from other sequence
                    cached_err = None
                    # cached err will be deleted or overwritten in a while
                    #self.memcache.delete(cache_key + 'error')
        if not amqp_owner_listening(owner_id):
            # noone is waiting for result, stop trying, but flush cached erros
            self.memcache.delete(cache_key + 'error')
            return
        # check cache to stop iteration if other sequence has started
        cached = self.memcache.get(cache_key)
        if cached:
            if seq_id and seq_id != cached['seq_id']:
                amqp_log("%s: found new cached seq_id [%s], "
                         "stopping iteration of [%s]" % (id_str,
                                                         cached['seq_id'],
                                                         seq_id))
                return
            elif not seq_id and time() - cached['timestamp'] < self.result_fresh:
                amqp_log("%s: fresh task submitted with fresh cached result "
                         ", dropping" % id_str)
                return
        if not seq_id:
            # this task is called externally, not a rerun, create a seq_id
            amqp_log("%s: fresh task submitted [%s]" % (id_str, seq_id))
            seq_id = uuid4().hex
        # actually run the task
        try:
            data = self.execute(*args, **kwargs)
        except Exception as exc:
            # error handling
            if isinstance(exc, SoftTimeLimitExceeded):
                log.error("SoftTimeLimitExceeded: %s", id_str)
            now = time()
            if not cached_err:
                cached_err = {'seq_id': seq_id, 'timestamps': []}
            cached_err['timestamps'].append(now)
            x0 = cached_err['timestamps'][0]
            rel_points = [x - x0 for x in cached_err['timestamps']]
            rerun = self.error_rerun_handler(exc, rel_points, *args, **kwargs)
            if rerun is not None:
                self.memcache.set(cache_key + 'error', cached_err)
                kwargs['seq_id'] = seq_id
                self.apply_async(args, kwargs, countdown=rerun)
            else:
                self.memcache.delete(cache_key + 'error')
            amqp_log("%s: error %r, rerun %s" % (id_str, exc, rerun))
            return
        else:
            self.memcache.delete(cache_key + 'error')
        cached = {'timestamp': time(), 'payload': data, 'seq_id': seq_id}
        ok = amqp_publish_user(owner_id, routing_key=self.task_key, data=data)
        if not ok:
            # echange closed, no one gives a shit, stop repeating, why try?
            amqp_log("%s: exchange closed" % id_str)
            return
        kwargs['seq_id'] = seq_id
        self.memcache.set(cache_key, cached)
        if self.polling:
            amqp_log("%s: will rerun in %d secs [%s]" % (id_str,
                                                         self.result_fresh,
                                                         seq_id))
            self.apply_async(args, kwargs, countdown=self.result_fresh)

    def execute(self, *args, **kwargs):
        raise NotImplementedError()

    def error_rerun_handler(self, exc, errors, *args, **kwargs):
        """Accepts a list of relative time points of consecutive errors,
        returns number of seconds to retry in or None to stop retrying."""
        if len(errors) == 1:
            return 30  # Retry in 30sec after the first error
        if len(errors) == 2:
            return 120  # Retry in 120sec after the second error
        if len(errors) == 3:
            return 60 * 10  # Retry in 10mins after the third error


class ListSizes(UserTask):
    abstract = False
    task_key = 'list_sizes'
    result_expires = 60 * 60 * 24 * 7
    result_fresh = 60 * 60
    polling = False
    soft_time_limit = 30

    def execute(self, owner_id, cloud_id):
        from mist.io import methods
        owner = Owner.objects.get(id=owner_id)
        sizes = methods.list_sizes(owner, cloud_id)
        return {'cloud_id': cloud_id, 'sizes': sizes}


class ListLocations(UserTask):
    abstract = False
    task_key = 'list_locations'
    result_expires = 60 * 60 * 24 * 7
    result_fresh = 60 * 60
    polling = False
    soft_time_limit = 30

    def execute(self, owner_id, cloud_id):
        from mist.io import methods
        owner = Owner.objects.get(id=owner_id)
        locations = methods.list_locations(owner, cloud_id)
        return {'cloud_id': cloud_id, 'locations': locations}


class ListNetworks(UserTask):
    abstract = False
    task_key = 'list_networks'
    result_expires = 60 * 60 * 24
    result_fresh = 0
    polling = False
    soft_time_limit = 30

    def execute(self, owner_id, cloud_id):
        owner = Owner.objects.get(id=owner_id)
        log.warn('Running list networks for user %s cloud %s'
                 % (owner.id, cloud_id))
        from mist.io import methods
        networks = methods.list_networks(owner, cloud_id)
        log.warn('Returning list networks for user %s cloud %s'
                 % (owner.id, cloud_id))
        return {'cloud_id': cloud_id, 'networks': networks}


class ListImages(UserTask):
    abstract = False
    task_key = 'list_images'
    result_expires = 60 * 60 * 24 * 7
    result_fresh = 60 * 60
    polling = False
    soft_time_limit = 60*2

    def execute(self, owner_id, cloud_id):
        from mist.io import methods
        owner = Owner.objects.get(id=owner_id)
        log.warn('Running list images for user %s cloud %s',
                 owner.id, cloud_id)
        images = methods.list_images(owner, cloud_id)
        log.warn('Returning list images for user %s cloud %s',
                 owner.id, cloud_id)
        return {'cloud_id': cloud_id, 'images': images}


class ListProjects(UserTask):
    abstract = False
    task_key = 'list_projects'
    result_expires = 60 * 60 * 24 * 7
    result_fresh = 60 * 60
    polling = False
    soft_time_limit = 30

    def execute(self, owner_id, cloud_id):
        owner = Owner.objects.get(id=owner_id)
        log.warn('Running list projects for user %s cloud %s',
                 owner.id, cloud_id)
        from mist.io import methods
        projects = methods.list_projects(owner, cloud_id)
        log.warn('Returning list projects for user %s cloud %s',
                 owner.id, cloud_id)
        return {'cloud_id': cloud_id, 'projects': projects}


class ListMachines(UserTask):
    abstract = False
    task_key = 'list_machines'
    result_expires = 60 * 60 * 24
    result_fresh = 10
    polling = True
    soft_time_limit = 60

    from mist.core.helpers import log_event

    def execute(self, owner_id, cloud_id):
        from mist.io import methods
        owner = Owner.objects.get(id=owner_id)
        log.warn('Running list machines for user %s cloud %s',
                 owner.id, cloud_id)
        machines = methods.list_machines(owner, cloud_id)

        from mist.core.methods import get_machine_tags
        for machine in machines:
            # TODO tags tags tags
            if machine.get("tags"):
                tags = {}
                for tag in machine["tags"]:
                    tags[tag["key"]]= tag["value"]
            try:
                mistio_tags = get_machine_tags(owner, cloud_id,
                                               machine.get("id"))
            except:
                log.info("Machine has not tags in mist db")
                mistio_tags = {}
            else:
                machine["tags"] = []
                # optimized for js
                for tag in mistio_tags:
                    key, value = tag.popitem()
                    tag_dict = {'key': key, 'value': value}
                    machine['tags'].append(tag_dict)
            # FIXME: optimize!
        log.warn('Returning list machines for user %s cloud %s',
             owner.id, cloud_id)
        return {'cloud_id': cloud_id, 'machines': machines}

    def error_rerun_handler(self, exc, errors, owner_id, cloud_id):
        from mist.io.methods import notify_user

        if len(errors) < 6:
            return self.result_fresh  # Retry when the result is no longer fresh
        owner = Owner.objects.get(id=owner_id)
        cloud = Cloud.objects.get(owner=owner, id=cloud_id)

        if len(errors) == 6:  # If does not respond for a minute
            notify_user(owner, 'Cloud %s does not respond' % cloud.title,
                        email_notify=False, cloud_id=cloud_id)

        # Keep retrying every 30 secs for 10 minutes, then every 60 secs for
        # 20 minutes and finally every 20 minutes
        times = [30]*20 + [60]*20
        index = len(errors) - 6
        if index < len(times):
            return times[index]
        else: #
            return 20*60


class ProbeSSH(UserTask):
    abstract = False
    task_key = 'probe'
    result_expires = 60 * 60 * 2
    result_fresh = 60 * 2
    polling = True
    soft_time_limit = 60

    def execute(self, owner_id, cloud_id, machine_id, host):
        owner = Owner.objects.get(id=owner_id)
        from mist.io.methods import probe_ssh_only
        res = probe_ssh_only(owner, cloud_id, machine_id, host)
        return {'cloud_id': cloud_id,
                'machine_id': machine_id,
                'host': host,
                'result': res}

    def error_rerun_handler(self, exc, errors, *args, **kwargs):
        # Retry in 2, 4, 8, 16, 32, 32, 32, 32, 32, 32 minutes
        t = 60 * 2 ** len(errors)
        return t if t < 60 * 32 else 60 * 32


class Ping(UserTask):
    abstract = False
    task_key = 'ping'
    result_expires = 60 * 60 * 2
    result_fresh = 60 * 15
    polling = True
    soft_time_limit = 30

    def execute(self, owner_id, cloud_id, machine_id, host):
        from mist.io import methods
        res = methods.ping(host)
        return {'cloud_id': cloud_id,
                'machine_id': machine_id,
                'host': host,
                'result': res}

    def error_rerun_handler(self, exc, errors, *args, **kwargs):
        return self.result_fresh


@app.task
def deploy_collectd(owner, cloud_id, machine_id, extra_vars):
    import mist.io.methods
    if owner.find("@") != -1:
        owner = User.objects.get(email=owner)
    else:
        owner = Owner.objects.get(id=owner)
    mist.io.methods.deploy_collectd(owner, cloud_id, machine_id, extra_vars)


@app.task
def undeploy_collectd(owner, cloud_id, machine_id):
    if owner.find("@") != -1:
        owner = User.objects.get(email=owner)
    else:
        owner = Owner.objects.get(id=owner)
    import mist.io.methods
    mist.io.methods.undeploy_collectd(owner, cloud_id, machine_id)


@app.task
def create_machine_async(owner, cloud_id, key_id, machine_name, location_id,
                         image_id, size_id, image_extra, disk,
                         image_name, size_name, location_name, ips, monitoring,
                         networks, docker_env, docker_command, script='',
                         script_id='', script_params='',
                         post_script_id='', post_script_params='',
                         quantity=1, persist=False, job_id=None,
                         docker_port_bindings={}, docker_exposed_ports={},
                         azure_port_bindings='', hostname='', plugins=None,
                         disk_size=None, disk_path=None,
                         cloud_init='', associate_floating_ip=False,
                         associate_floating_ip_subnet=None, project_id=None,
                         tags=None, cronjob={}, bare_metal=False, hourly=True,
                         softlayer_backend_vlan_id=None):
    from multiprocessing.dummy import Pool as ThreadPool
    from mist.io.methods import create_machine
    from mist.io.exceptions import MachineCreationError
    log.warn('MULTICREATE ASYNC %d' % quantity)

    from mist.core.helpers import log_event

    job_id = job_id or uuid.uuid4().hex


    if owner.find("@") != -1:
        owner = Owner.objects.get(email=owner)
    else:
        owner = Owner.objects.get(id=owner)

    names = []
    if quantity == 1:
        names = [machine_name]
    else:
        names = []
        for i in range(1, quantity + 1):
            names.append('%s-%d' % (machine_name, i))

    log_event(owner.id, 'job', 'async_machine_creation_started', job_id=job_id,
              cloud_id=cloud_id, script=script, script_id=script_id,
              script_params=script_params, monitoring=monitoring,
              persist=persist, quantity=quantity, key_id=key_id,
              machine_names=names)

    THREAD_COUNT = 5
    pool = ThreadPool(THREAD_COUNT)
    specs = []
    for name in names:
        specs.append((
            (owner, cloud_id, key_id, name, location_id, image_id,
             size_id, image_extra, disk, image_name, size_name,
             location_name, ips, monitoring, networks, docker_env,
             docker_command, 22, script, script_id, script_params, job_id),
            {'hostname': hostname, 'plugins': plugins,
             'post_script_id': post_script_id,
             'post_script_params': post_script_params,
             'azure_port_bindings': azure_port_bindings,
             'associate_floating_ip': associate_floating_ip,
             'cloud_init': cloud_init,
             'disk_size': disk_size,
             'disk_path': disk_path,
             'project_id': project_id,
             'tags': tags,
             'cronjob': cronjob,
             'softlayer_backend_vlan_id': softlayer_backend_vlan_id}
        ))

    def create_machine_wrapper(args_kwargs):
        args, kwargs = args_kwargs
        error = False
        node = {}
        try:

            node = create_machine(*args, **kwargs)
        except MachineCreationError as exc:
            error = str(exc)
        except Exception as exc:
            error = repr(exc)
        finally:
            name = args[3]
            log_event(owner.id, 'job', 'machine_creation_finished',
                      job_id=job_id, cloud_id=cloud_id, machine_name=name,
                      error=error, machine_id=node.get('id', ''))

    pool.map(create_machine_wrapper, specs)
    pool.close()
    pool.join()<|MERGE_RESOLUTION|>--- conflicted
+++ resolved
@@ -35,10 +35,7 @@
 from mist.core.user.models import User, Owner
 from mist.core.cloud.models import Cloud, Machine, KeyAssociation
 from mist.core.keypair.models import Keypair
-<<<<<<< HEAD
-#from mist.core.tasks import ListTeams
-=======
->>>>>>> 6d8ba1ea
+
 from mist.core import config
 
 cert_path = "src/mist.io/cacert.pem"
