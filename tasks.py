--- conflicted
+++ resolved
@@ -857,11 +857,8 @@
                          quantity=1, persist=False, job_id=None,
                          docker_port_bindings={}, docker_exposed_ports={},
                          azure_port_bindings='', hostname='', plugins=None,
-<<<<<<< HEAD
-                         disk_size=None, disk_path=None, create_from_existing=None):
-=======
+                         disk_size=None, disk_path=None, create_from_existing=None
                          cloud_init='', associate_floating_ip=False, associate_floating_ip_subnet=None):
->>>>>>> f426e5a2
     from multiprocessing.dummy import Pool as ThreadPool
     from mist.io.methods import create_machine
     from mist.io.exceptions import MachineCreationError
