import os
import shutil
import random
import socket
import tempfile
import json
import base64
import requests
import subprocess
import re
import calendar
import ssl
import iso8601

import mongoengine as me
from mongoengine import ValidationError, NotUniqueError, DoesNotExist

from time import sleep, time, mktime
from datetime import datetime
from hashlib import sha256
from StringIO import StringIO
from tempfile import NamedTemporaryFile
from xml.sax.saxutils import escape

from libcloud.compute.providers import get_driver
from libcloud.compute.base import Node, NodeSize, NodeImage, NodeLocation
from libcloud.compute.base import NodeAuthSSHKey
from libcloud.compute.deployment import MultiStepDeployment, ScriptDeployment
from libcloud.compute.deployment import SSHKeyDeployment
from libcloud.compute.types import Provider, NodeState
from libcloud.common.types import InvalidCredsError
from libcloud.utils.networking import is_private_subnet
from libcloud.dns.types import Provider as DnsProvider
from libcloud.dns.types import RecordType
from libcloud.dns.providers import get_driver as get_dns_driver
from libcloud.pricing import get_size_price

import ansible.playbook
import ansible.utils.template
import ansible.callbacks
import ansible.utils
import ansible.constants

# try:
# from mist.core.user.models import User
from mist.core.tag.models import Tag
from mist.core.cloud.models import KeyAssociation, CloudSize, CloudImage
from mist.core.keypair.models import Keypair
from mist.core import config
# except ImportError:
#     print "Seems to be on IO version"
#     from mist.io import config, model

from mist.io.shell import Shell
from mist.io.helpers import get_temp_file
from mist.io.helpers import get_auth_header
from mist.io.bare_metal import BareMetalDriver
from mist.io.helpers import check_host, sanitize_host
from mist.io.helpers import transform_key_machine_associations
from mist.io.exceptions import *


from mist.io.helpers import trigger_session_update
from mist.io.helpers import amqp_publish_user
from mist.io.helpers import StdStreamCapture

import mist.io.tasks
import mist.io.inventory

from mist.io.clouds.models import Cloud
from mist.io.cronjobs.models import UserPeriodicTask
from mist.core.cloud.models import Machine

from mist.core.vpn.methods import destination_nat as dnat
from mist.core.vpn.methods import super_ping
from mist.core.vpn.methods import to_tunnel

from mist.core.exceptions import VPNTunnelError

import mist.io.clouds.models as cloud_models

import logging
logging.basicConfig(level=config.PY_LOG_LEVEL,
                    format=config.PY_LOG_FORMAT,
                    datefmt=config.PY_LOG_FORMAT_DATE)
log = logging.getLogger(__name__)


def add_cloud_v_2(owner, title, provider, params):
    """Add cloud to owner"""

    # FIXME: Some of these should be explicit arguments, others shouldn't exist
    fail_on_error = params.pop('fail_on_error',
                               params.pop('remove_on_error', True))
    monitoring = params.pop('monitoring', False)
    params.pop('title', None)
    params.pop('provider', None)
    # Find proper Cloud subclass.
    if not provider:
        raise RequiredParameterMissingError("provider")
    log.info("Adding new cloud in provider '%s'", provider)
    if provider not in cloud_models.CLOUDS:
        raise BadRequestError("Invalid provider '%s'." % provider)
    cloud_cls = cloud_models.CLOUDS[provider]  # Class of Cloud model.

    # Add the cloud.
    cloud = cloud_cls.add(owner, title, fail_on_error=fail_on_error,
                          fail_on_invalid_params=False, **params)
    ret = {'cloud_id': cloud.id}
    if provider == 'bare_metal' and monitoring:
        # Let's overload this a bit more by also combining monitoring.
        machine = Machine.objects.get(cloud=cloud)
        try:
            from mist.core.methods import enable_monitoring as _en_mon
        except ImportError:
            _en_mon = enable_monitoring
        ret['monitoring'] = _en_mon(
            owner, cloud.id, machine.machine_id,
            no_ssh=not (machine.os_type == 'unix' and
                        machine.key_associations)
        )
    log.info("Cloud with id '%s' added succesfully.", cloud.id)
    trigger_session_update(owner, ['clouds'])
    return ret


def rename_cloud(owner, cloud_id, new_name):
    """Renames cloud with given cloud_id."""

    log.info("Renaming cloud: %s", cloud_id)
    cloud = Cloud.objects.get(owner=owner, id=cloud_id)
    cloud.ctl.rename(new_name)
    log.info("Succesfully renamed cloud '%s'", cloud_id)
    trigger_session_update(owner, ['clouds'])


def delete_cloud(owner, cloud_id):
    """Deletes cloud with given cloud_id."""

    log.info("Deleting cloud: %s", cloud_id)

    # if a core/io installation, disable monitoring for machines
    try:
        from mist.core.methods import disable_monitoring_cloud
    except ImportError:
        # this is a standalone io installation, don't bother
        pass
    else:
        # this a core/io installation, disable directly using core's function
        log.info("Disabling monitoring before deleting cloud.")
        try:
            disable_monitoring_cloud(owner, cloud_id)
        except Exception as exc:
            log.warning("Couldn't disable monitoring before deleting cloud. "
                        "Error: %r", exc)

    try:
        cloud = Cloud.objects.get(owner=owner, id=cloud_id)
    except Cloud.DoesNotExist:
        raise NotFoundError('Cloud does not exist')

    machines = Machine.objects(cloud=cloud)
    for machine in machines:
        tags = Tag.objects(owner=owner, resource=machine)
        for tag in tags:
            try:
                tag.delete()
            except:
                 pass
        try:
            machine.delete()
        except:
            pass

    cloud.delete()
    log.info("Succesfully deleted cloud '%s'", cloud_id)
    trigger_session_update(owner, ['clouds'])


def add_key(user, key_name, private_key, certificate=None):
    """Adds a new key by name and returns the new key_name."""

    log.info("Adding key with name '%s'.", key_name)

    if not key_name:
        raise KeyParameterMissingError(key_name)
    if not private_key:
        raise RequiredParameterMissingError("Private key is not provided")
    key = Keypair.objects(owner=user, name=key_name)
    if key:
        raise KeyExistsError(key_name)

    key = Keypair()
    key.private = private_key
    key.name = key_name
    if certificate and certificate.startswith('ssh-rsa-cert-v01@openssh.com'):
        key.certificate = certificate
    key.construct_public_from_private()
    if not Keypair.objects(owner=user, default=True):
        key.default = True

    if not key.isvalid():
        raise KeyValidationError()
    key.owner = user
    key.save()

    log.info("Added key with name '%s'", key_name)
    trigger_session_update(user, ['keys'])
    return key_name


def delete_key(user, key_id):
    """Deletes given key.
    If key was default, then it checks if there are still keys left
    and assigns another one as default.

    :param user:
    :param key_id:
    :return:
    """
    log.info("Deleting key with id '%s'.", key_id)
    key = Keypair.objects.get(owner=user, id=key_id)
    default_key = key.default
    # if key.default:
    #     default_key = key.default
    key.delete()
    other_key = Keypair.objects(owner=user, id__ne=key_id).first()
    if default_key and other_key:
        other_key.default = True
        other_key.save()
    log.info("Deleted key with id '%s'.", key_id)
    trigger_session_update(user, ['keys'])


def set_default_key(user, key_id):
    """Sets a new default key
    :param user:
    :param key_id:
    :return:
    """

    log.info("Setting key with id '%s' as default.", key_id)

    default_key = Keypair.objects(owner=user, default=True).first()
    if default_key:
        default_key.default = False
        default_key.save()

    key = Keypair.objects.get(owner=user, id=key_id)
    key.default = True
    key.save()

    log.info("Successfully set key with id '%s' as default.", key_id)
    trigger_session_update(user, ['keys'])


def edit_key(user, new_name, key_id):
    """Edit name of an existing key.
    Means rename key.
    :param user:
    :param new_name: the new key's name
    :param key_id: the key's id
    :return:
    """
    if not new_name:
        raise KeyParameterMissingError("new name")

    key = Keypair.objects.get(owner=user, id=key_id)

    log.info("Renaming key '%s' to '%s'.", key.name, new_name)

    if key.name == new_name:
        log.warning("Same name provided. No reason to edit this key")
        return

    key.name = new_name
    key.save()
    log.info("Renamed key '%s' to '%s'.", key.name, new_name)
    trigger_session_update(user, ['keys'])


def associate_key(user, key_id, cloud_id, machine_id,
                  host='', username=None, port=22):
    """Associates a key with a machine.

    If host is set it will also attempt to actually deploy it to the
    machine. To do that it requires another key (existing_key) that can
    connect to the machine.
    :param user:
    :param key_id:
    :param cloud_id:
    :param machine_id:
    :param host:
    :param username:
    :param port:
    :return:
    """

    log.info("Associating key %s to host %s", key_id, host)
    if not host:
        log.info("Host not given so will only create association without "
                 "actually deploying the key to the server.")

    key = Keypair.objects.get(owner=user, id=key_id)
    cloud = Cloud.objects.get(owner=user, id=cloud_id)
    associated = False
    if Machine.objects(cloud=cloud, key_associations__keypair__exact=key,
                       machine_id=machine_id):
        log.warning("Key '%s' already associated with machine '%s' "
                    "in cloud '%s'", key_id, cloud_id, machine_id)
        associated = True

    # check if key already associated
    # if not already associated, create the association
    # this is only needed if association doesn't exist and host is not provided
    # associations will otherwise be created by shell.autoconfigure upon
    # succesful connection
    if isinstance(port, basestring):
        if port.isdigit():
            port = int(port)
        else:
            port = 22
    elif isinstance(port, int):
        port = port
    else:
        port = 22

    if not host:
        if not associated:
            try:
                machine = Machine.objects.get(cloud=cloud,
                                              machine_id=machine_id)
            except me.DoesNotExist:
                machine = Machine(cloud=cloud, machine_id=machine_id)
            key_assoc = KeyAssociation(keypair=key, last_used=0,
                                       ssh_user=username, sudo=False,
                                       port=port)
            machine.key_associations.append(key_assoc)
            machine.save()
            trigger_session_update(user, ['keys'])
        return

    # if host is specified, try to actually deploy
    log.info("Deploying key to machine.")
    filename = '~/.ssh/authorized_keys'
    grep_output = '`grep \'%s\' %s`' % (key.public, filename)
    new_line_check_cmd = (
        'if [ "$(tail -c1 %(file)s; echo x)" != "\\nx" ];'
        ' then echo "" >> %(file)s; fi' % {'file': filename}
    )
    append_cmd = ('if [ -z "%s" ]; then echo "%s" >> %s; fi'
                  % (grep_output, key.public, filename))
    command = new_line_check_cmd + " ; " + append_cmd
    log.debug("command = %s", command)

    try:
        # deploy key
        ssh_command(user, cloud_id, machine_id, host,
                    command, username=username, port=port)
    except MachineUnauthorizedError:
        # couldn't deploy key
        try:
            # maybe key was already deployed?
            ssh_command(user, cloud_id, machine_id, host, 'uptime',
                        key_id=key_id, username=username, port=port)
            log.info("Key was already deployed, local association created.")
        except MachineUnauthorizedError:
            # oh screw this
            raise MachineUnauthorizedError(
                "Couldn't connect to deploy new SSH key."
            )
    else:
        # deployment probably succeeded
        # attempt to connect with new key
        # if it fails to connect it'll raise exception
        # there is no need to manually set the association in keypair.machines
        # that is automatically handled by Shell, if it is configured by
        # shell.autoconfigure (which ssh_command does)
        ssh_command(user, cloud_id, machine_id, host, 'uptime',
                    key_id=key_id, username=username, port=port)
        log.info("Key associated and deployed successfully.")


def disassociate_key(user, key_id, cloud_id, machine_id, host=None):
    """Disassociates a key from a machine.
    If host is set it will also attempt to actually remove it from
    the machine.

    :param user:
    :param key_id:
    :param cloud_id:
    :param machine_id:
    :param host:
    :return:
    """

    log.info("Disassociating key, undeploy = %s" % host)
    key = Keypair.objects.get(owner=user, id=key_id)
    cloud = Cloud.objects.get(owner=user, id=cloud_id)
    machine = Machine.objects.get(cloud=cloud,
                                  key_associations__keypair__exact=key,
                                  machine_id=machine_id)
    # key not associated
    if not machine:
        raise BadRequestError("Key '%s' is not associated with "
                              "machine '%s'" % (key_id, machine_id))

    if host:
        log.info("Trying to actually remove key from authorized_keys.")
        command = 'grep -v "' + key.public +\
                  '" ~/.ssh/authorized_keys ' +\
                  '> ~/.ssh/authorized_keys.tmp ; ' +\
                  'mv ~/.ssh/authorized_keys.tmp ~/.ssh/authorized_keys ' +\
                  '&& chmod go-w ~/.ssh/authorized_keys'
        try:
            ssh_command(user, cloud_id, machine_id, host, command)
        except:
            pass
    # removing key association
    for assoc in machine.key_associations:
        if assoc.keypair == key:
            break
    machine.key_associations.remove(assoc)
    machine.save()
    trigger_session_update(user, ['keys'])


def connect_provider(cloud):
    """Establishes cloud connection using the credentials specified.

    Cloud is expected to be a cloud mongoengine model instance.

    """
    return cloud.ctl.compute.connect()


def list_machines(user, cloud_id):
    """List all machines in this cloud via API call to the provider."""
<<<<<<< HEAD
    machines = Cloud.objects.get(
        owner=user, id=cloud_id).ctl.compute.list_machines()
=======
    machines = Cloud.objects.get(owner=user,
                                 id=cloud_id).ctl.compute.list_machines()
>>>>>>> e05f4592
    return [machine.as_dict_old() for machine in machines]


def create_machine(user, cloud_id, key_id, machine_name, location_id,
                   image_id, size_id, image_extra, disk, image_name,
                   size_name, location_name, ips, monitoring, networks=[],
                   docker_env=[], docker_command=None, ssh_port=22, script='',
                   script_id='', script_params='', job_id=None,
                   docker_port_bindings={}, docker_exposed_ports={},
                   azure_port_bindings='', hostname='', plugins=None,
                   disk_size=None, disk_path=None,
                   post_script_id='', post_script_params='', cloud_init='',
                   associate_floating_ip=False,
                   associate_floating_ip_subnet=None, project_id=None,
                   cronjob={}, command=None, tags=None,
                   bare_metal=False, hourly=True,
                   softlayer_backend_vlan_id=None):

    """Creates a new virtual machine on the specified cloud.

    If the cloud is Rackspace it attempts to deploy the node with an ssh key
    provided in config. the method used is the only one working in the old
    Rackspace cloud. create_node(), from libcloud.compute.base, with 'auth'
    kwarg doesn't do the trick. Didn't test if you can upload some ssh related
    files using the 'ex_files' kwarg from openstack 1.0 driver.

    In Linode creation is a bit different. There you can pass the key file
    directly during creation. The Linode API also requires to set a disk size
    and doesn't get it from size.id. So, send size.disk from the client and
    use it in all cases just to avoid provider checking. Finally, Linode API
    does not support association between a machine and the image it came from.
    We could set this, at least for machines created through mist.io in
    ex_comment, lroot or lconfig. lroot seems more appropriate. However,
    liblcoud doesn't support linode.config.list at the moment, so no way to
    get them. Also, it will create inconsistencies for machines created
    through mist.io and those from the Linode interface.

    """
    # script: a command that is given once
    # script_id: id of a script that exists - for mist.core
    # script_params: extra params, for script_id
    # post_script_id: id of a script that exists - for mist.core. If script_id
    # or monitoring are supplied, this will run after both finish
    # post_script_params: extra params, for post_script_id

    log.info('Creating machine %s on cloud %s' % (machine_name, cloud_id))
    cloud = Cloud.objects.get(owner=user, id=cloud_id)
    conn = connect_provider(cloud)

    machine_name = machine_name_validator(conn.type, machine_name)
    key = None
    if key_id:
        key = Keypair.objects.get(owner=user, id=key_id)

    # if key_id not provided, search for default key
    if conn.type not in [Provider.LIBVIRT, Provider.DOCKER]:
        if not key_id:
            key = Keypair.objects.get(owner=user, default=True)
            key_id = key.name
    if key:
        private_key = key.private
        public_key = key.public
    else:
        public_key = None

    size = NodeSize(size_id, name=size_name, ram='', disk=disk,
                    bandwidth='', price='', driver=conn)
    image = NodeImage(image_id, name=image_name, extra=image_extra,
                      driver=conn)
    location = NodeLocation(location_id, name=location_name, country='',
                            driver=conn)

    if conn.type is Provider.DOCKER:
        if public_key:
            node = _create_machine_docker(conn, machine_name, image_id, '',
                                          public_key=public_key,
                                          docker_env=docker_env,
                                          docker_command=docker_command,
                                          docker_port_bindings=docker_port_bindings,
                                          docker_exposed_ports=docker_exposed_ports)
            node_info = conn.inspect_node(node)
            try:
                ssh_port = int(node_info.extra['network_settings']['Ports']['22/tcp'][0]['HostPort'])
            except:
                pass
        else:
            node = _create_machine_docker(conn, machine_name, image_id, script, docker_env=docker_env,
                                          docker_command=docker_command, docker_port_bindings=docker_port_bindings,
                                          docker_exposed_ports=docker_exposed_ports)
    elif conn.type in [Provider.RACKSPACE_FIRST_GEN, Provider.RACKSPACE]:
        node = _create_machine_rackspace(conn, public_key, machine_name, image,
                                         size, location, user_data=cloud_init)
    elif conn.type in [Provider.OPENSTACK]:
        node = _create_machine_openstack(conn, private_key, public_key,
                                         machine_name, image, size, location,
                                         networks, cloud_init)
    elif conn.type in config.EC2_PROVIDERS and private_key:
        locations = conn.list_locations()
        for loc in locations:
            if loc.id == location_id:
                location = loc
                break
        node = _create_machine_ec2(conn, key_id, private_key, public_key,
                                   machine_name, image, size, location,
                                   cloud_init)
    elif conn.type is Provider.NEPHOSCALE:
        node = _create_machine_nephoscale(conn, key_id, private_key,
                                          public_key, machine_name, image, size,
                                          location, ips)
    elif conn.type is Provider.GCE:
        sizes = conn.list_sizes(location=location_name)
        for size in sizes:
            if size.id == size_id:
                size = size
                break
        node = _create_machine_gce(conn, key_id, private_key, public_key,
                                   machine_name, image, size, location,
                                   cloud_init)
    elif conn.type is Provider.SOFTLAYER:
        node = _create_machine_softlayer(conn, key_id, private_key, public_key,
                                         machine_name, image, size,
                                         location, bare_metal, cloud_init, hourly, softlayer_backend_vlan_id)
    elif conn.type is Provider.DIGITAL_OCEAN:
        node = _create_machine_digital_ocean(conn, key_id, private_key,
                                             public_key, machine_name,
                                             image, size, location, cloud_init)
    elif conn.type == Provider.AZURE:
        node = _create_machine_azure(conn, key_id, private_key,
                                     public_key, machine_name,
                                     image, size, location, cloud_init=cloud_init,
                                     cloud_service_name=None, azure_port_bindings=azure_port_bindings)
    elif conn.type in [Provider.VCLOUD, Provider.INDONESIAN_VCLOUD]:
        node = _create_machine_vcloud(conn, machine_name, image, size, public_key, networks)
    elif conn.type is Provider.LINODE and private_key:
        node = _create_machine_linode(conn, key_id, private_key, public_key,
                                      machine_name, image, size,
                                      location)
    elif conn.type == Provider.HOSTVIRTUAL:
        node = _create_machine_hostvirtual(conn, public_key, machine_name, image,
                                           size, location)
    elif conn.type == Provider.VULTR:
        node = _create_machine_vultr(conn, public_key, machine_name, image,
                                     size, location, cloud_init)
    elif conn.type is Provider.LIBVIRT:
        try:
            # size_id should have a format cpu:ram, eg 1:2048
            cpu = size_id.split(':')[0]
            ram = size_id.split(':')[1]
        except:
            ram = 512
            cpu = 1
        node = _create_machine_libvirt(conn, machine_name,
                                       disk_size=disk_size, ram=ram, cpu=cpu,
                                       image=image_id, disk_path=disk_path,
                                       networks=networks,
                                       public_key=public_key,
                                       cloud_init=cloud_init)
    elif conn.type == Provider.PACKET:
        node = _create_machine_packet(conn, public_key, machine_name, image,
                                      size, location, cloud_init, project_id)
    else:
        raise BadRequestError("Provider unknown.")

    if conn.type == Provider.AZURE:
        #we have the username
        associate_key(user, key_id, cloud_id, node.id,
                      username=node.extra.get('username'), port=ssh_port)
    elif key_id:
        associate_key(user, key_id, cloud_id, node.id, port=ssh_port)
    # Call post_deploy_steps for every provider
    if conn.type == Provider.AZURE:
        # for Azure, connect with the generated password, deploy the ssh key
        # when this is ok, it calls post_deploy for script/monitoring
        mist.io.tasks.azure_post_create_steps.delay(
            user.id, cloud_id, node.id, monitoring, key_id,
            node.extra.get('username'), node.extra.get('password'), public_key,
            script=script,
            script_id=script_id, script_params=script_params, job_id = job_id,
            hostname=hostname, plugins=plugins, post_script_id=post_script_id,
            post_script_params=post_script_params, cronjob=cronjob,
        )
    elif conn.type == Provider.OPENSTACK:
        if associate_floating_ip:
            networks = list_networks(user, cloud_id)
            mist.io.tasks.openstack_post_create_steps.delay(
                user.id, cloud_id, node.id, monitoring, key_id,
                node.extra.get('username'), node.extra.get('password'),
                public_key, script=script, script_id=script_id, script_params=script_params,
                job_id = job_id, hostname=hostname, plugins=plugins,
                post_script_params=post_script_params,
                networks=networks, cronjob=cronjob,
            )
    elif conn.type == Provider.RACKSPACE_FIRST_GEN:
        # for Rackspace First Gen, cannot specify ssh keys. When node is
        # created we have the generated password, so deploy the ssh key
        # when this is ok and call post_deploy for script/monitoring
        mist.io.tasks.rackspace_first_gen_post_create_steps.delay(
            user.id, cloud_id, node.id, monitoring, key_id,
            node.extra.get('password'), public_key, script=script,
            script_id=script_id, script_params=script_params,
            job_id = job_id, hostname=hostname, plugins=plugins,
            post_script_id=post_script_id,
            post_script_params=post_script_params, cronjob=cronjob
        )

    elif key_id:
        mist.io.tasks.post_deploy_steps.delay(
            user.id, cloud_id, node.id, monitoring, script=script,
            key_id=key_id, script_id=script_id, script_params=script_params,
            job_id=job_id, hostname=hostname, plugins=plugins,
            post_script_id=post_script_id,
            post_script_params=post_script_params, cronjob=cronjob,
        )

    if tags:
        from mist.core.tag.methods import resolve_id_and_set_tags
        resolve_id_and_set_tags(user, 'machine', node.id, tags,
                                cloud_id=cloud_id)

    ret = {'id': node.id,
           'name': node.name,
           'extra': node.extra,
           'public_ips': node.public_ips,
           'private_ips': node.private_ips,
           'job_id': job_id,
           }

    return ret


def _create_machine_rackspace(conn, public_key, machine_name,
                              image, size, location, user_data):
    """Create a machine in Rackspace.

    Here there is no checking done, all parameters are expected to be
    sanitized by create_machine.

    """

    key = str(public_key).replace('\n','')

    try:
        server_key = ''
        keys = conn.ex_list_keypairs()
        for k in keys:
            if key == k.public_key:
                server_key = k.name
                break
        if not server_key:
            server_key = conn.ex_import_keypair_from_string(name=machine_name, key_material=key)
            server_key = server_key.name
    except:
        try:
            server_key = conn.ex_import_keypair_from_string(name='mistio'+str(random.randint(1,100000)), key_material=key)
            server_key = server_key.name
        except AttributeError:
            # RackspaceFirstGenNodeDriver based on OpenStack_1_0_NodeDriver
            # has no support for keys. So don't break here, since create_node won't
            # include it anyway
            server_key = None

    try:
        node = conn.create_node(name=machine_name, image=image, size=size,
                                location=location, ex_keyname=server_key, ex_userdata=user_data)
        return node
    except Exception as e:
        raise MachineCreationError("Rackspace, got exception %r" % e, exc=e)


def _create_machine_openstack(conn, private_key, public_key, machine_name,
                             image, size, location, networks, user_data):
    """Create a machine in Openstack.

    Here there is no checking done, all parameters are expected to be
    sanitized by create_machine.

    """
    key = str(public_key).replace('\n','')

    try:
        server_key = ''
        keys = conn.ex_list_keypairs()
        for k in keys:
            if key == k.public_key:
                server_key = k.name
                break
        if not server_key:
            server_key = conn.ex_import_keypair_from_string(name=machine_name, key_material=key)
            server_key = server_key.name
    except:
        server_key = conn.ex_import_keypair_from_string(name='mistio'+str(random.randint(1,100000)), key_material=key)
        server_key = server_key.name

    # select the right OpenStack network object
    available_networks = conn.ex_list_networks()
    try:
        chosen_networks = []
        for net in available_networks:
            if net.id in networks:
                chosen_networks.append(net)
    except:
        chosen_networks = []

    with get_temp_file(private_key) as tmp_key_path:
        try:
            node = conn.create_node(
                name=machine_name,
                image=image,
                size=size,
                location=location,
                ssh_key=tmp_key_path,
                ssh_alternate_usernames=['ec2-user', 'ubuntu'],
                max_tries=1,
                ex_keyname=server_key,
                networks=chosen_networks,
                ex_userdata=user_data)
        except Exception as e:
            raise MachineCreationError("OpenStack, got exception %s" % e, e)
    return node


def _create_machine_ec2(conn, key_name, private_key, public_key,
                       machine_name, image, size, location, user_data):
    """Create a machine in Amazon EC2.

    Here there is no checking done, all parameters are expected to be
    sanitized by create_machine.

    """
    with get_temp_file(public_key) as tmp_key_path:
        try:
            # create keypair with key name and pub key
            conn.ex_import_keypair(name=key_name, keyfile=tmp_key_path)
        except:
            # get existing key with that pub key
            try:
                keypair = conn.ex_find_or_import_keypair_by_key_material(pubkey=public_key)
                key_name = keypair['keyName']
            except Exception as exc:
                raise CloudUnavailableError("Failed to import key")

    # create security group
    name = config.EC2_SECURITYGROUP.get('name', '')
    description = config.EC2_SECURITYGROUP.get('description', '')
    try:
        log.info("Attempting to create security group")
        conn.ex_create_security_group(name=name, description=description)
        conn.ex_authorize_security_group_permissive(name=name)
    except Exception as exc:
        if 'Duplicate' in exc.message:
            log.info('Security group already exists, not doing anything.')
        else:
            raise InternalServerError("Couldn't create security group", exc)

    try:
        node = conn.create_node(
            name=machine_name,
            image=image,
            size=size,
            location=location,
            max_tries=1,
            ex_keyname=key_name,
            ex_securitygroup=config.EC2_SECURITYGROUP['name'],
            ex_userdata=user_data
        )
    except Exception as e:
        raise MachineCreationError("EC2, got exception %s" % e, e)

    return node


def _create_machine_nephoscale(conn, key_name, private_key, public_key,
                              machine_name, image, size, location, ips):
    """Create a machine in Nephoscale.

    Here there is no checking done, all parameters are expected to be
    sanitized by create_machine.

    """
    machine_name = machine_name[:64].replace(' ', '-')
    # name in NephoScale must start with a letter, can contain mixed
    # alpha-numeric characters, hyphen ('-') and underscore ('_')
    # characters, cannot exceed 64 characters, and can end with a
    # letter or a number."

    # Hostname must start with a letter, can contain mixed alpha-numeric
    # characters and the hyphen ('-') character, cannot exceed 15 characters,
    # and can end with a letter or a number.
    key = public_key.replace('\n', '')

    # NephoScale has 2 keys that need be specified, console and ssh key
    # get the id of the ssh key if it exists, otherwise add the key
    try:
        server_key = ''
        keys = conn.ex_list_keypairs(ssh=True, key_group=1)
        for k in keys:
            if key == k.public_key:
                server_key = k.id
                break
        if not server_key:
            server_key = conn.ex_create_keypair(machine_name, public_key=key)
    except:
        server_key = conn.ex_create_keypair(
            'mistio' + str(random.randint(1, 100000)),
            public_key=key
        )

    # mist.io does not support console key add through the wizzard.
    # Try to add one
    try:
        console_key = conn.ex_create_keypair(
            'mistio' + str(random.randint(1, 100000)),
            key_group=4
        )
    except:
        console_keys = conn.ex_list_keypairs(key_group=4)
        if console_keys:
            console_key = console_keys[0].id
    if size.name and size.name.startswith('D'):
        baremetal=True
    else:
        baremetal=False

    with get_temp_file(private_key) as tmp_key_path:
        try:
            node = conn.create_node(
                name=machine_name,
                hostname=machine_name[:15],
                image=image,
                size=size,
                zone=location.id,
                server_key=server_key,
                console_key=console_key,
                ssh_key=tmp_key_path,
                baremetal=baremetal,
                ips=ips
            )
        except Exception as e:
            raise MachineCreationError("Nephoscale, got exception %s" % e, e)
        return node


def _create_machine_softlayer(conn, key_name, private_key, public_key,
                             machine_name, image, size, location, bare_metal, cloud_init, hourly,
                             softlayer_backend_vlan_id):
    """Create a machine in Softlayer.

    Here there is no checking done, all parameters are expected to be
    sanitized by create_machine.

    """
    key = str(public_key).replace('\n','')
    try:
        server_key = ''
        keys = conn.list_key_pairs()
        for k in keys:
            if key == k.key:
                server_key = k.id
                break
        if not server_key:
            server_key = conn.create_key_pair(machine_name, key)
            server_key = server_key.id
    except:
        server_key = conn.create_key_pair('mistio'+str(random.randint(1,100000)), key)
        server_key = server_key.id


    if '.' in machine_name:
        domain = '.'.join(machine_name.split('.')[1:])
        name = machine_name.split('.')[0]
    else:
        domain = None
        name = machine_name

    # FIXME: SoftLayer allows only bash/script, no actual cloud-init
    # Also need to upload this on a public https url...
    if cloud_init:
        postInstallScriptUri = ''
    else:
        postInstallScriptUri = None
    with get_temp_file(private_key) as tmp_key_path:
        try:
            node = conn.create_node(
                name=name,
                ex_domain=domain,
                image=image,
                size=size,
                location=location,
                sshKeys=server_key,
                bare_metal=bare_metal,
                postInstallScriptUri=postInstallScriptUri,
                ex_hourly=hourly,
                ex_backend_vlan=softlayer_backend_vlan_id
            )
        except Exception as e:
            raise MachineCreationError("Softlayer, got exception %s" % e, e)
    return node

def _create_machine_docker(conn, machine_name, image, script=None, public_key=None, docker_env={}, docker_command=None,
                           tty_attach=True, docker_port_bindings={}, docker_exposed_ports={}):
    """Create a machine in docker.

    """

    try:
        if public_key:
            environment = ['PUBLIC_KEY=%s' % public_key.strip()]
        else:
            environment = []

        if docker_env:
            # docker_env is a dict, and we must convert it ot be in the form:
            # [ "key=value", "key=value"...]
            docker_environment = ["%s=%s" % (key, value) for key, value in docker_env.iteritems()]
            environment += docker_environment

        node = conn.create_node(
            name=machine_name,
            image=image,
            command=docker_command,
            environment=environment,
            tty=tty_attach,
            ports=docker_exposed_ports,
            port_bindings=docker_port_bindings,
        )
    except Exception as e:
        raise MachineCreationError("Docker, got exception %s" % e, e)

    return node

def _create_machine_digital_ocean(conn, key_name, private_key, public_key,
                                  machine_name, image, size, location, user_data):
    """Create a machine in Digital Ocean.

    Here there is no checking done, all parameters are expected to be
    sanitized by create_machine.

    """
    key = public_key.replace('\n', '')

    #on API v1 list keys returns only ids, without actual public keys
    #So the check fails. If there's already a key with the same pub key,
    #create key call will fail!
    try:
        server_key = ''
        keys = conn.ex_list_ssh_keys()
        for k in keys:
            if key == k.pub_key:
                server_key = k
                break
        if not server_key:
            server_key = conn.ex_create_ssh_key(machine_name, key)
    except:
        try:
            server_key = conn.ex_create_ssh_key('mistio'+str(random.randint(1,100000)), key)
        except:
            #on API v1 if we can't create that key, means that key is already
            #on our account. Since we don't know the id, we pass all the ids
            server_keys = [str(key.id) for key in keys]

    if not server_key:
        ex_ssh_key_ids = server_keys
    else:
        ex_ssh_key_ids = [str(server_key.id)]

    # check if location allows the private_networking setting
    private_networking = False
    try:
        locations = conn.list_locations()
        for loc in locations:
            if loc.id == location.id:
                if 'private_networking' in loc.extra:
                    private_networking = True
                break
    except:
        # do not break if this fails for some reason
        pass

    with get_temp_file(private_key) as tmp_key_path:
        try:
            node = conn.create_node(
                name=machine_name,
                image=image,
                size=size,
                ex_ssh_key_ids=ex_ssh_key_ids,
                location=location,
                ssh_key=tmp_key_path,
                private_networking=private_networking,
                user_data=user_data
            )
        except Exception as e:
            raise MachineCreationError("Digital Ocean, got exception %s" % e, e)

        return node


def _create_machine_libvirt(conn, machine_name, disk_size, ram, cpu,
                            image, disk_path, networks, public_key, cloud_init):
    """Create a machine in Libvirt.
    """

    try:
        node = conn.create_node(
            name=machine_name,
            disk_size=disk_size,
            ram=ram,
            cpu=cpu,
            image=image,
            disk_path=disk_path,
            networks=networks,
            public_key=public_key,
            cloud_init=cloud_init
        )

    except Exception as e:
        raise MachineCreationError("KVM, got exception %s" % e, e)

    return node


def _create_machine_hostvirtual(conn, public_key, machine_name, image, size, location):
    """Create a machine in HostVirtual.

    Here there is no checking done, all parameters are expected to be
    sanitized by create_machine.

    """
    key = public_key.replace('\n', '')

    auth = NodeAuthSSHKey(pubkey=key)

    try:
        node = conn.create_node(
            name=machine_name,
            image=image,
            size=size,
            auth=auth,
            location=location
        )
    except Exception as e:
        raise MachineCreationError("HostVirtual, got exception %s" % e, e)

    return node


def _create_machine_packet(conn, public_key, machine_name, image, size, location, cloud_init, project_id=None):
    """Create a machine in Packet.net.

    Here there is no checking done, all parameters are expected to be
    sanitized by create_machine.

    """
    key = public_key.replace('\n', '')
    try:
        conn.create_key_pair('mistio', key)
    except:
        # key exists and will be deployed
        pass

    # if project_id is not specified, use the project for which the driver
    # has been initiated. If driver hasn't been initiated with a project,
    # then use the first one from the projects
    ex_project_id = None
    if not project_id:
        if conn.project_id:
            ex_project_id = conn.project_id
        else:
            try:
                ex_project_id = conn.projects[0].id
            except IndexError:
                raise BadRequestError("You don't have any projects on packet.net")
    else:
        for project_obj in conn.projects:
            if project_id in [project_obj.name, project_obj.id]:
                ex_project_id = project_obj.id
                break
        if not ex_project_id:
            raise BadRequestError("Project id is invalid")

    try:
        node = conn.create_node(
            name=machine_name,
            size=size,
            image=image,
            location=location,
            ex_project_id=ex_project_id,
            cloud_init=cloud_init
        )
    except Exception as e:
        raise MachineCreationError("Packet.net, got exception %s" % e, e)

    return node


def _create_machine_vultr(conn, public_key, machine_name, image, size, location, cloud_init):
    """Create a machine in Vultr.

    Here there is no checking done, all parameters are expected to be
    sanitized by create_machine.

    """
    key = public_key.replace('\n', '')

    try:
        server_key = ''
        keys = conn.ex_list_ssh_keys()
        for k in keys:
            if key == k.ssh_key.replace('\n', ''):
                server_key = k
                break
        if not server_key:
            server_key = conn.ex_create_ssh_key(machine_name, key)
    except:
        server_key = conn.ex_create_ssh_key('mistio'+str(random.randint(1,100000)), key)

    try:
        server_key = server_key.id
    except:
        pass

    try:
        node = conn.create_node(
            name=machine_name,
            size=size,
            image=image,
            location=location,
            ssh_key=[server_key],
            userdata=cloud_init
        )
    except Exception as e:
        raise MachineCreationError("Vultr, got exception %s" % e, e)

    return node


def _create_machine_azure(conn, key_name, private_key, public_key,
                          machine_name, image, size, location, cloud_init, cloud_service_name, azure_port_bindings):
    """Create a machine Azure.

    Here there is no checking done, all parameters are expected to be
    sanitized by create_machine.

    """
    key = public_key.replace('\n', '')

    port_bindings = []
    if azure_port_bindings and type(azure_port_bindings) in [str, unicode]:
    # we receive something like: http tcp 80:80, smtp tcp 25:25, https tcp 443:443
    # and transform it to [{'name':'http', 'protocol': 'tcp', 'local_port': 80, 'port': 80},
    # {'name':'smtp', 'protocol': 'tcp', 'local_port': 25, 'port': 25}]

        for port_binding in azure_port_bindings.split(','):
            try:
                port_dict = port_binding.split()
                port_name = port_dict[0]
                protocol = port_dict[1]
                ports = port_dict[2]
                local_port = ports.split(':')[0]
                port = ports.split(':')[1]
                binding = {'name': port_name, 'protocol': protocol, 'local_port': local_port, 'port': port}
                port_bindings.append(binding)
            except:
                pass


    with get_temp_file(private_key) as tmp_key_path:
        try:
            node = conn.create_node(
                name=machine_name,
                size=size,
                image=image,
                location=location,
                ex_cloud_service_name=cloud_service_name,
                endpoint_ports=port_bindings,
                custom_data=base64.b64encode(cloud_init)
            )
        except Exception as e:
            try:
                # try to get the message only out of the XML response
                msg = re.search(r"(<Message>)(.*?)(</Message>)", e.value)
                if not msg:
                    msg = re.search(r"(Message: ')(.*?)(', Body)", e.value)
                if msg:
                    msg = msg.group(2)
            except:
                msg = e
            raise MachineCreationError('Azure, got exception %s' % msg)

        return node


def _create_machine_vcloud(conn, machine_name, image, size, public_key, networks):
    """Create a machine vCloud.

    Here there is no checking done, all parameters are expected to be
    sanitized by create_machine.

    """
    key = public_key.replace('\n', '')
    #we have the option to pass a guest customisation script as ex_vm_script. We'll pass
    #the ssh key there

    deploy_script = NamedTemporaryFile(delete=False)
    deploy_script.write('mkdir -p ~/.ssh && echo "%s" >> ~/.ssh/authorized_keys && chmod -R 700 ~/.ssh/' % key)
    deploy_script.close()

    # select the right network object
    ex_network = None
    try:
        if networks:
            network = networks[0]
            available_networks = conn.ex_list_networks()
            available_networks_ids = [net.id for net in available_networks]
            if network in available_networks_ids:
                ex_network = network
    except:
        pass

    try:
        node = conn.create_node(
            name=machine_name,
            image=image,
            size=size,
            ex_vm_script=deploy_script.name,
            ex_vm_network=ex_network,
            ex_vm_fence='bridged',
            ex_vm_ipmode='DHCP'
        )
    except Exception as e:
            raise MachineCreationError("vCloud, got exception %s" % e, e)

    return node


def _create_machine_gce(conn, key_name, private_key, public_key, machine_name,
                        image, size, location, cloud_init):
    """Create a machine in GCE.

    Here there is no checking done, all parameters are expected to be
    sanitized by create_machine.

    """
    key = public_key.replace('\n', '')

    metadata = {#'startup-script': script,
                'sshKeys': 'user:%s' % key}
    #metadata for ssh user, ssh key and script to deploy
    if cloud_init:
        metadata['startup-script'] = cloud_init

    with get_temp_file(private_key) as tmp_key_path:
        try:
            node = conn.create_node(
                name=machine_name,
                image=image,
                size=size,
                location=location,
                ex_metadata=metadata
            )
        except Exception as e:
            raise MachineCreationError("Google Compute Engine, got exception %s" % e, e)
    return node


def _create_machine_linode(conn, key_name, private_key, public_key,
                          machine_name, image, size, location):
    """Create a machine in Linode.

    Here there is no checking done, all parameters are expected to be
    sanitized by create_machine.

    """

    auth = NodeAuthSSHKey(public_key)

    with get_temp_file(private_key) as tmp_key_path:
        try:
            node = conn.create_node(
                name=machine_name,
                image=image,
                size=size,
                location=location,
                auth=auth,
                ssh_key=tmp_key_path
            )
        except Exception as e:
            raise MachineCreationError("Linode, got exception %s" % e, e)
    return node


def destroy_machine(user, cloud_id, machine_id):
    """Destroys a machine on a certain cloud.

    After destroying a machine it also deletes all key associations. However,
    it doesn't undeploy the keypair. There is no need to do it because the
    machine will be destroyed.

    """

    log.info('Destroying machine %s in cloud %s' % (machine_id, cloud_id))
    # if machine has monitoring, disable it. the way we disable depends on
    # whether this is a standalone io installation or not
    disable_monitoring_function = None
    try:
        from mist.core.methods import disable_monitoring as dis_mon_core
        disable_monitoring_function = dis_mon_core
    except ImportError:
        # this is a standalone io instal/mlation, using io's disable_monitoring
        # if we have an authentication token for the core service
        if user.mist_api_token:
            disable_monitoring_function = disable_monitoring
    if disable_monitoring_function is not None:
        log.info("Will try to disable monitoring for machine before "
                 "destroying it (we don't bother to check if it "
                 "actually has monitoring enabled.")
        try:
            # we don't actually bother to undeploy collectd
            disable_monitoring_function(user, cloud_id, machine_id,
                                        no_ssh=True)
        except Exception as exc:
            log.warning("Didn't manage to disable monitoring, maybe the "
                        "machine never had monitoring enabled. Error: %r", exc)

    # delete cronjobs for this machine or remove it from cron.machines_per_cloud
    crons = UserPeriodicTask.objects(owner=user)
    for cron in crons:
        if [cloud_id, machine_id] in cron.machines_per_cloud:
            if len(cron.machines_per_cloud) > 1:
                cron.machines_per_cloud.remove([cloud_id, machine_id])
                cron.save()
            else:
                cron.delete()

    # we don't have to disassociate keys because
    machine = Machine.objects.get(cloud=cloud_id, machine_id=machine_id)
    machine.ctl.destroy()


def ssh_command(user, cloud_id, machine_id, host, command,
                key_id=None, username=None, password=None, port=22):
    """
    We initialize a Shell instant (for mist.io.shell).

    Autoconfigures shell and returns command's output as string.
    Raises MachineUnauthorizedError if it doesn't manage to connect.

    """
    # check if cloud exists
    Cloud.objects.get(owner=user, id=cloud_id)

    shell = Shell(host)
    key_id, ssh_user = shell.autoconfigure(user, cloud_id, machine_id,
                                           key_id, username, password, port)
    retval, output = shell.command(command)
    shell.disconnect()
    return output


def list_images(user, cloud_id, term=None):
    """List images from each cloud"""
<<<<<<< HEAD
    return Cloud.objects.get(
        owner=user, id=cloud_id).ctl.compute.list_images(term)
=======
    return Cloud.objects.get(owner=user,
                             id=cloud_id).ctl.compute.list_images(term)
>>>>>>> e05f4592


def star_image(user, cloud_id, image_id):
    """Toggle image star (star/unstar)"""
    cloud = Cloud.objects.get(owner=user, id=cloud_id)

    star = cloud.ctl.compute.image_is_starred(image_id)
    if star:
        if image_id in cloud.starred:
            cloud.starred.remove(image_id)
        if image_id not in cloud.unstarred:
            cloud.unstarred.append(image_id)
    else:
        if image_id not in cloud.starred:
            cloud.starred.append(image_id)
        if image_id in cloud.unstarred:
            cloud.unstarred.remove(image_id)
    cloud.save()
    task = mist.io.tasks.ListImages()
    task.clear_cache(user.id, cloud_id)
    task.delay(user.id, cloud_id)
    return not star


def list_clouds(user):
    # FIXME: Move import to the top of the file.
    from mist.core.tag.methods import get_tags_for_resource
    clouds = [cloud.as_dict() for cloud in Cloud.objects(owner=user)]
    for cloud in clouds:
        cloud['tags'] = get_tags_for_resource(user,  cloud)
    return clouds


def list_keys(user):
    """List user's keys
    :param user:
    :return:
    """
    from mist.core.tag.methods import get_tags_for_resource
    keys = Keypair.objects(owner=user).only("default", "name")
    clouds = Cloud.objects(owner=user)
    key_objects = []
    for key in keys:
        key_object = {}
        machines = Machine.objects(cloud__in=clouds,
                                   key_associations__keypair__exact=key)
        key_object["id"] = key.id
        key_object['name'] = key.name
        key_object["isDefault"] = key.default
        key_object["machines"] = transform_key_machine_associations(machines,
                                                                    key)
        key_object['tags'] = get_tags_for_resource(user, key)
        key_objects.append(key_object)
    return key_objects


def list_sizes(user, cloud_id):
    """List sizes (aka flavors) from each cloud"""
    return Cloud.objects.get(owner=user, id=cloud_id).ctl.compute.list_sizes()


def list_locations(user, cloud_id):
    """List locations from each cloud"""
<<<<<<< HEAD
    return Cloud.objects.get(
        owner=user, id=cloud_id).ctl.compute.list_locations()
=======
    return Cloud.objects.get(owner=user,
                             id=cloud_id).ctl.compute.list_locations()
>>>>>>> e05f4592


def list_networks(user, cloud_id):
    """List networks from each cloud.
    Currently NephoScale and Openstack networks are supported. For other providers
    this returns an empty list

    """

    ret = {
        'public': [],
        'private': [],
        'routers': []
    }

    cloud = Cloud.objects.get(owner=user, id=cloud_id)
    if cloud.ctl.provider not in ['ec2', 'gce', 'openstack']:
        return list_networks_legacy(connect_provider(cloud), ret)
    controller_networks = cloud.ctl.network.list_networks(ret)
    ret.update(controller_networks)
    return ret


def list_networks_legacy(conn, ret):

    # Get the actual networks
    if conn.type in [Provider.NEPHOSCALE]:
        networks = conn.ex_list_networks()
        for network in networks:
            ret['public'].append(nephoscale_network_to_dict(network))
    elif conn.type in [Provider.VCLOUD, Provider.INDONESIAN_VCLOUD]:
        networks = conn.ex_list_networks()

        for network in networks:
            ret['public'].append({
                'id': network.id,
                'name': network.name,
                'extra': network.extra,
            })

    if conn.type == 'libvirt':
        # close connection with libvirt
        conn.disconnect()
    return ret


def list_projects(user, cloud_id):
    """List projects for each account.
    Currently supported for Packet.net. For other providers
    this returns an empty list
    """
    cloud = Cloud.objects.get(owner=user, id=cloud_id)
    conn = connect_provider(cloud)

    ret = {}
    if conn.type in [Provider.PACKET]:
        projects = conn.ex_list_projects()
    else:
        projects = []

    ret = [{'id': project.id,
            'name': project.name,
            'extra': project.extra
            }
           for project in projects]
    return ret

    if conn.type == 'libvirt':
        # close connection with libvirt
        conn.disconnect()
    return ret


def ec2_network_to_dict(network):
    net = {}
    net['name'] = network.name
    net['id'] = network.id
    net['is_default'] = network.extra.get('is_default', False)
    net['state'] = network.extra.get('state')
    net['instance_tenancy'] = network.extra.get('instance_tenancy')
    net['dhcp_options_id'] = network.extra.get('dhcp_options_id')
    net['tags'] = network.extra.get('tags', [])
    net['subnets'] = [{'name': network.cidr_block}]
    return net


def nephoscale_network_to_dict(network):
    net = {}
    net['name'] = network.name
    net['id'] = network.id
    net['subnets'] = network.subnets
    net['is_default'] = network.is_default
    net['zone'] = network.zone
    net['domain_type'] = network.domain_type
    return net


def gce_network_to_dict(network, subnets=[]):
    net = {}
    net['name'] = network.name
    net['id'] = network.id
    net['extra'] = network.extra
    net['subnets'] = [gce_subnet_to_dict(s) for s in subnets]
    return net


def gce_subnet_to_dict(subnet):
    # In case network is empty
    if not subnet:
        return {}
    # Network and region come in URL form, so we have to split it
    # and use the last element of the splited list
    network = subnet['network'].split("/")[-1]
    region = subnet['region'].split("/")[-1]

    ret = {
        'id': subnet['id'],
        'name': subnet['name'],
        'network': network,
        'region': region,
        'cidr': subnet['ipCidrRange'],
        'gateway_ip': subnet['gatewayAddress'],
        'creation_timestamp': subnet['creationTimestamp']
    }
    return ret


def openstack_network_to_dict(network, subnets=[], floating_ips=[], nodes=[]):
    net = {}
    net['name'] = network.name
    net['id'] = network.id
    net['status'] = network.status
    net['router_external'] = network.router_external
    net['extra'] = network.extra
    net['public'] = bool(network.router_external)
    net['subnets'] = [openstack_subnet_to_dict(subnet) for subnet in subnets if subnet.id in network.subnets]
    net['floating_ips'] = []
    for floating_ip in floating_ips:
        if floating_ip.floating_network_id == network.id:
            net['floating_ips'].append(openstack_floating_ip_to_dict(floating_ip, nodes))
    return net


def openstack_floating_ip_to_dict(floating_ip, nodes=[]):
    ret = {}
    ret['id'] = floating_ip.id
    ret['floating_network_id'] = floating_ip.floating_network_id
    ret['floating_ip_address'] = floating_ip.floating_ip_address
    ret['fixed_ip_address'] = floating_ip.fixed_ip_address
    ret['status'] = str(floating_ip.status)
    ret['port_id'] = floating_ip.port_id
    ret['extra'] = floating_ip.extra
    ret['node_id'] = ''

    for node in nodes:
        if floating_ip.fixed_ip_address in node.private_ips:
            ret['node_id'] = node.id

    return ret

def openstack_subnet_to_dict(subnet):
    net = {}

    net['name'] = subnet.name
    net['id'] = subnet.id
    net['cidr'] = subnet.cidr
    net['enable_dhcp'] = subnet.enable_dhcp
    net['dns_nameservers'] = subnet.dns_nameservers
    net['allocation_pools'] = subnet.allocation_pools
    net['gateway_ip'] = subnet.gateway_ip
    net['ip_version'] = subnet.ip_version
    net['extra'] = subnet.extra

    return net


def openstack_router_to_dict(router):
    ret = {}

    ret['name'] = router.name
    ret['id'] = router.id
    ret['status'] = router.status
    ret['external_gateway_info'] = router.external_gateway_info
    ret['external_gateway'] = router.external_gateway
    ret['admin_state_up'] = router.admin_state_up
    ret['extra'] = router.extra

    return ret


def associate_ip(user, cloud_id, network_id, ip, machine_id=None, assign=True):
    cloud = Cloud.objects.get(owner=user, id=cloud_id)
    conn = connect_provider(cloud)

    if conn.type != Provider.NEPHOSCALE:
        return False

    return conn.ex_associate_ip(ip, server=machine_id, assign=assign)


def create_network(owner, cloud_id, network, subnet, router):
    """
    Creates a new network. If subnet dict is specified, after creating the network
    it will use the new network's id to create a subnet

    """

    cloud = Cloud.objects.get(owner=owner, id=cloud_id)
    ret = cloud.ctl.network.create_network(network, subnet, router)

    # Schedule a UI update
    task = mist.io.tasks.ListNetworks()
    task.clear_cache(owner.id, cloud_id)
    trigger_session_update(owner, ['clouds'])

    return ret


def _create_network_hpcloud(conn, network, subnet, router):
    """
    Create hpcloud network
    NOT used anymore, stays for reference

    """
    try:
        network_name = network.get('name')
    except Exception as e:
        raise RequiredParameterMissingError(e)

    admin_state_up = network.get('admin_state_up', True)
    shared = network.get('shared', False)

    # First we create the network

    try:
        new_network = conn.ex_create_network(name=network_name,
                                             admin_state_up=admin_state_up,
                                             shared=shared)
    except Exception as e:
        raise NetworkCreationError("Got error %s" % str(e))

    ret = dict()
    if subnet:
        network_id = new_network.id

        try:
            subnet_name = subnet.get('name')
            cidr = subnet.get('cidr')
        except Exception as e:
            raise RequiredParameterMissingError(e)

        allocation_pools = subnet.get('allocation_pools', [])
        gateway_ip = subnet.get('gateway_ip', None)
        ip_version = subnet.get('ip_version', '4')
        enable_dhcp = subnet.get('enable_dhcp', True)

        try:
            subnet = conn.ex_create_subnet(name=subnet_name,
                                           network_id=network_id, cidr=cidr,
                                           allocation_pools=allocation_pools,
                                           gateway_ip=gateway_ip,
                                           ip_version=ip_version,
                                           enable_dhcp=enable_dhcp)
        except Exception as e:
            conn.ex_delete_network(network_id)
            raise NetworkError(e)

        ret['network'] = openstack_network_to_dict(new_network)
        ret['network']['subnets'].append(openstack_subnet_to_dict(subnet))

        if router:
            try:
                router_name = router.get('name')
            except Exception as e:
                raise RequiredParameterMissingError(e)

            subnet_id = ret['network']['subnets'][0]['id']
            external_gateway = router.get('publicGateway', False)

            # If external gateway, find the ext-net
            if external_gateway:
                available_networks = conn.ex_list_networks()
                external_networks = [net for net in available_networks if net.router_external]
                if external_networks:
                    ext_net_id = external_networks[0].id
                else:
                    external_gateway = False
                    ext_net_id = ""

            # First we create the router
            router_obj = conn.ex_create_router(name=router_name,
                                               external_gateway=external_gateway,
                                               ext_net_id=ext_net_id)

            # Then we attach the router to the subnet
            router_obj = conn.ex_add_router_interface(
                         router_obj['router']['id'], subnet_id
            )

    else:
        ret = openstack_network_to_dict(new_network)

    return ret


def _create_network_openstack(conn, network, subnet, router):
    """
    Create openstack specific network
    """
    try:
        network_name = network.get('name')
    except Exception as e:
        raise RequiredParameterMissingError(e)

    admin_state_up = network.get('admin_state_up', True)
    shared = network.get('shared', False)

    # First we create the network
    try:
        new_network = conn.ex_create_network(name=network_name,
                                             admin_state_up=admin_state_up,
                                             shared=shared)
    except Exception as e:
        raise NetworkCreationError("Got error %s" % str(e))

    ret = dict()
    if subnet:
        network_id = new_network.id

        try:
            subnet_name = subnet.get('name')
            cidr = subnet.get('cidr')
        except Exception as e:
            raise RequiredParameterMissingError(e)

        allocation_pools = subnet.get('allocation_pools', [])
        gateway_ip = subnet.get('gateway_ip', None)
        ip_version = subnet.get('ip_version', '4')
        enable_dhcp = subnet.get('enable_dhcp', True)

        try:
            subnet = conn.ex_create_subnet(name=subnet_name,
                                           network_id=network_id, cidr=cidr,
                                           allocation_pools=allocation_pools,
                                           gateway_ip=gateway_ip,
                                           ip_version=ip_version,
                                           enable_dhcp=enable_dhcp)
        except Exception as e:
            conn.ex_delete_network(network_id)
            raise NetworkError(e)

        ret['network'] = openstack_network_to_dict(new_network)
        ret['network']['subnets'].append(openstack_subnet_to_dict(subnet))

    else:
        ret = openstack_network_to_dict(new_network)

    return ret


def delete_network(owner, cloud_id, network_id):
    """
    Delete a neutron network
    """
    cloud = Cloud.objects.get(owner=owner, id=cloud_id)
    if cloud.ctl.provider not in ['ec2', 'gce', 'openstack']:
        raise NetworkActionNotSupported()
    cloud.ctl.network.delete_network(network_id)

    try:
        task = mist.io.tasks.ListNetworks()
        task.clear_cache(owner.id, cloud_id)
        trigger_session_update(owner, ['clouds'])
    except Exception as e:
        pass


def set_machine_tags(user, cloud_id, machine_id, tags):
    """Sets metadata for a machine, given the cloud and machine id.

    Libcloud handles this differently for each provider. Linode and Rackspace,
    at least the old Rackspace providers, don't support metadata adding.

    machine_id comes as u'...' but the rest are plain strings so use == when
    comparing in ifs. u'f' is 'f' returns false and 'in' is too broad.

    Tags is expected to be a list of key-value dicts
    """
    cloud = Cloud.objects.get(owner=user, id=cloud_id)

    if not isinstance(cloud, (cloud_models.AmazonCloud,
                              cloud_models.GoogleCloud,
                              cloud_models.RackSpaceCloud,
                              cloud_models.OpenStackCloud)):
        return False

    conn = connect_provider(cloud)

    machine = Node(machine_id, name='', state=NodeState.RUNNING,
                   public_ips=[], private_ips=[], driver=conn)

    tags_dict = {}
    if isinstance(tags, list):
        for tag in tags:
            for tag_key, tag_value in tag.items():
                if not tag_value:
                    tag_value = ""
                if type(tag_key) == unicode:
                    tag_key = tag_key.encode('utf-8')
                if type(tag_value) == unicode:
                    tag_value = tag_value.encode('utf-8')
                tags_dict[tag_key] = tag_value
    elif isinstance(tags, dict):
        for tag_key in tags:
            tag_value = tags[tag_key]
            if not tag_value:
                tag_value = ""
            if type(tag_key) == unicode:
                tag_key = tag_key.encode('utf-8')
            if type(tag_value) == unicode:
                tag_value = tag_value.encode('utf-8')
            tags_dict[tag_key] = tag_value

    if isinstance(cloud, cloud_models.AmazonCloud):
        try:
            # first get a list of current tags. Make sure
            # the response dict gets utf-8 encoded
            # then delete tags and update with the new ones
            ec2_tags = conn.ex_describe_tags(machine)
            ec2_tags.pop('Name')
            encoded_ec2_tags = {}
            for ec2_key, ec2_value in ec2_tags.items():
                if type(ec2_key) == unicode:
                    ec2_key = ec2_key.encode('utf-8')
                if type(ec2_value) == unicode:
                    ec2_value = ec2_value.encode('utf-8')
                encoded_ec2_tags[ec2_key] = ec2_value
            conn.ex_delete_tags(machine, encoded_ec2_tags)
            # ec2 resource can have up to 10 tags, with one of them being the Name
            if len(tags_dict) > 9:
                tags_keys = tags_dict.keys()[:9]
                pop_keys = [key for key in tags_dict.keys() if key not in tags_keys]
                for key in pop_keys:
                    tags_dict.pop(key)

            conn.ex_create_tags(machine, tags_dict)
        except Exception as exc:
            raise CloudUnavailableError(cloud_id, exc)
    else:
        if conn.type == 'gce':
            try:
                for node in conn.list_nodes():
                    if node.id == machine_id:
                        machine = node
                        break
            except Exception as exc:
                raise CloudUnavailableError(cloud_id, exc)
            if not machine:
                raise MachineNotFoundError(machine_id)
            try:
                conn.ex_set_node_metadata(machine, tags)
            except Exception as exc:
                raise InternalServerError("error setting tags", exc)
        else:
            try:
                conn.ex_set_metadata(machine, tags_dict)
            except Exception as exc:
                raise InternalServerError("error creating tags", exc)


def delete_machine_tag(user, cloud_id, machine_id, tag):
    """Deletes metadata for a machine, given the machine id and the tag to be
    deleted.

    Libcloud handles this differently for each provider. Linode and Rackspace,
    at least the old Rackspace providers, don't support metadata updating. In
    EC2 you can delete just the tag you like. In Openstack you can only set a
    new list and not delete from the existing.

    Mist.io client knows only the value of the tag and not it's key so it
    has to loop through the machine list in order to find it.

    Don't forget to check string encoding before using them in ifs.
    u'f' is 'f' returns false.

    """

    cloud = Cloud.objects.get(owner=user, id=cloud_id)

    if not tag:
        raise RequiredParameterMissingError("tag")
    conn = connect_provider(cloud)

    if type(tag) == unicode:
        tag = tag.encode('utf-8')

    if conn.type in [Provider.LINODE, Provider.RACKSPACE_FIRST_GEN]:
        raise MethodNotAllowedError("Deleting metadata is not supported in %s"
                                    % conn.type)

    machine = None
    try:
        for node in conn.list_nodes():
            if node.id == machine_id:
                machine = node
                break
    except Exception as exc:
        raise CloudUnavailableError(cloud_id, exc)
    if not machine:
        raise MachineNotFoundError(machine_id)
    if isinstance(cloud, cloud_models.AmazonCloud):
        tags = machine.extra.get('tags', None)
        pair = None
        for mkey, mdata in tags.iteritems():
            if type(mkey) ==  unicode:
                mkey = mkey.encode('utf-8')
            if type(mdata) ==  unicode:
                mdata = mdata.encode('utf-8')
            if tag == mkey:
                pair = {mkey: mdata}
                break
        if not pair:
            raise NotFoundError("tag not found")

        try:
            conn.ex_delete_tags(machine, pair)
        except Exception as exc:
            raise CloudUnavailableError("Error deleting metadata in EC2", exc)

    else:
        if conn.type == 'gce':
            try:
                metadata = machine.extra['metadata']['items']
                for tag_data in metadata:
                    mkey = tag_data.get('key')
                    mdata = tag_data.get('value')
                    if tag == mkey:
                        metadata.remove({u'value': mdata, u'key': mkey})
                conn.ex_set_node_metadata(machine, metadata)
            except Exception as exc:
                raise InternalServerError("Error while updating metadata", exc)
        else:
            tags = machine.extra.get('metadata', None)
            key = None
            for mkey, mdata in tags.iteritems():
                if type(mkey) == unicode:
                    mkey = mkey.encode('utf-8')
                if type(mdata) == unicode:
                    mdata = mdata.encode('utf-8')
                if tag == mkey:
                    key = mkey
            if key:
                tags.pop(key.decode('utf-8'))
            else:
                raise NotFoundError("tag not found")

            try:
                conn.ex_set_metadata(machine, tags)
            except:
                raise CloudUnavailableError("Error while updating metadata")


def check_monitoring(user):
    """Ask the mist.io service if monitoring is enabled for this machine."""
    try:
        ret = requests.get(config.CORE_URI + '/monitoring',
                           headers={'Authorization': get_auth_header(user)},
                           verify=config.SSL_VERIFY)
    except requests.exceptions.SSLError as exc:
        log.error("%r", exc)
        raise SSLError()
    if ret.status_code == 200:
        return ret.json()
    elif ret.status_code in [400, 401]:
        user.email = ""
        user.mist_api_token = ""
        user.save()
    log.error("Error getting stats %d:%s", ret.status_code, ret.text)
    raise ServiceUnavailableError()


def enable_monitoring(user, cloud_id, machine_id,
                      name='', dns_name='', public_ips=None,
                      no_ssh=False, dry=False, deploy_async=True, **kwargs):
    """Enable monitoring for a machine."""
    cloud = Cloud.objects.get(owner=user, id=cloud_id)
    payload = {
        'action': 'enable',
        'no_ssh': True,
        'dry': dry,
        'name': name or cloud.title,
        'public_ips': ",".join(public_ips or []),
        'dns_name': dns_name,
        'cloud_title': cloud.title,
        'cloud_provider': cloud.provider,
        'cloud_region': cloud.region,
        'cloud_apikey': cloud.apikey,
        'cloud_apisecret': cloud.apisecret,
        'cloud_apiurl': cloud.apiurl,
        'cloud_tenant_name': cloud.tenant_name,
    }
    url_scheme = "%s/clouds/%s/machines/%s/monitoring"
    try:
        resp = requests.post(
            url_scheme % (config.CORE_URI, cloud_id, machine_id),
            data=json.dumps(payload),
            headers={'Authorization': get_auth_header(user)},
            verify=config.SSL_VERIFY
        )
    except requests.exceptions.SSLError as exc:
        log.error("%r", exc)
        raise SSLError()
    if not resp.ok:
        if resp.status_code == 402:
            raise PaymentRequiredError(resp.text.replace('Payment required: ', ''))
        else:
            raise ServiceUnavailableError()
    ret_dict = resp.json()

    if dry:
        return ret_dict

    if not no_ssh:
        deploy = mist.io.tasks.deploy_collectd
        if deploy_async:
            deploy = deploy.delay
        deploy(user.email, cloud_id, machine_id, ret_dict['extra_vars'])

    trigger_session_update(user, ['monitoring'])

    return ret_dict


def disable_monitoring(user, cloud_id, machine_id, no_ssh=False):
    """Disable monitoring for a machine."""
    payload = {
        'action': 'disable',
        'no_ssh': True
    }
    url_scheme = "%s/clouds/%s/machines/%s/monitoring"
    try:
        ret = requests.post(
            url_scheme % (config.CORE_URI, cloud_id, machine_id),
            params=payload,
            headers={'Authorization': get_auth_header(user)},
            verify=config.SSL_VERIFY
        )
    except requests.exceptions.SSLError as exc:
        log.error("%r", exc)
        raise SSLError()
    if ret.status_code != 200:
        raise ServiceUnavailableError()

    ret_dict = json.loads(ret.content)
    host = ret_dict.get('host')

    if not no_ssh:
        mist.io.tasks.undeploy_collectd.delay(user.email,
                                              cloud_id, machine_id)
    trigger_session_update(user, ['monitoring'])


# TODO deprecate this!
# We should decouple probe_ssh_only from ping.
# Use them as two separate functions instead & through celery
def probe(user, cloud_id, machine_id, host, key_id='', ssh_user=''):
    """Ping and SSH to machine and collect various metrics."""

    if not host:
        raise RequiredParameterMissingError('host')

    ping = super_ping(owner=user, host=host)
    try:
        ret = probe_ssh_only(user, cloud_id, machine_id, host,
                             key_id=key_id, ssh_user=ssh_user)
    except Exception as exc:
        log.error(exc)
        log.warning("SSH failed when probing, let's see what ping has to say.")
        ret = {}

    ret.update(ping)
    return ret


def probe_ssh_only(user, cloud_id, machine_id, host, key_id='', ssh_user='',
                   shell=None):
    """Ping and SSH to machine and collect various metrics."""

    # run SSH commands
    command = (
       "echo \""
       "sudo -n uptime 2>&1|"
       "grep load|"
       "wc -l && "
       "echo -------- && "
       "uptime && "
       "echo -------- && "
       "if [ -f /proc/uptime ]; then cat /proc/uptime; "
       "else expr `date '+%s'` - `sysctl kern.boottime | sed -En 's/[^0-9]*([0-9]+).*/\\1/p'`;"
       "fi; "
       "echo -------- && "
       "if [ -f /proc/cpuinfo ]; then grep -c processor /proc/cpuinfo;"
       "else sysctl hw.ncpu | awk '{print $2}';"
       "fi;"
       "echo -------- && "
       "/sbin/ifconfig;"
       "echo -------- &&"
       "/bin/df -Pah;"
       "echo --------"
       "\"|sh" # In case there is a default shell other than bash/sh (e.g. csh)
    )

    if key_id:
        log.warn('probing with key %s' % key_id)

    if not shell:
        cmd_output = ssh_command(user, cloud_id, machine_id,
                                 host, command, key_id=key_id)
    else:
        retval, cmd_output = shell.command(command)
    cmd_output = cmd_output.replace('\r','').split('--------')
    log.warn(cmd_output)
    uptime_output = cmd_output[1]
    loadavg = re.split('load averages?: ', uptime_output)[1].split(', ')
    users = re.split(' users?', uptime_output)[0].split(', ')[-1].strip()
    uptime = cmd_output[2]
    cores = cmd_output[3]
    ips = re.findall('inet addr:(\S+)', cmd_output[4])
    m = re.findall('((?:[0-9a-fA-F]{1,2}:){5}[0-9a-fA-F]{1,2})', cmd_output[4])
    if '127.0.0.1' in ips:
        ips.remove('127.0.0.1')
    macs = {}
    for i in range(0, len(ips)):
        try:
            macs[ips[i]] = m[i]
        except IndexError:
            # in case of interfaces, such as VPN tunnels, with a dummy MAC addr
            continue
    pub_ips = find_public_ips(ips)
    priv_ips = [ip for ip in ips if ip not in pub_ips]

    return {
        'uptime': uptime,
        'loadavg': loadavg,
        'cores': cores,
        'users': users,
        'pub_ips': pub_ips,
        'priv_ips': priv_ips,
        'macs': macs,
        'df': cmd_output[5],
        'timestamp': time(),
    }


def ping(host, user=None):
    return super_ping(user, host=host)


def find_public_ips(ips):
    public_ips = []
    for ip in ips:
        # is_private_subnet does not check for ipv6
        try:
            if not is_private_subnet(ip):
                public_ips.append(ip)
        except:
            pass
    return public_ips


def notify_admin(title, message="", team = "all"):
    """ This will only work on a multi-user setup configured to send emails """
    try:
        from mist.core.helpers import send_email
        send_email(title, message,
                   config.NOTIFICATION_EMAIL.get(team,
                                                 config.NOTIFICATION_EMAIL))
    except ImportError:
        pass


def notify_user(user, title, message="", email_notify=True, **kwargs):
    # Notify connected user via amqp
    payload = {'title': title, 'message': message}
    payload.update(kwargs)
    if 'command' in kwargs:
        output = '%s\n' % kwargs['command']
        if 'output' in kwargs:
            output += '%s\n' % kwargs['output'].decode('utf-8', 'ignore')
        if 'retval' in kwargs:
            output += 'returned with exit code %s.\n' % kwargs['retval']
        payload['output'] = output
    amqp_publish_user(user, routing_key='notify', data=payload)

    body = message + '\n' if message else ''
    if 'cloud_id' in kwargs:
        cloud_id = kwargs['cloud_id']
        cloud = Cloud.objects.get(owner=user, id=cloud_id)
        body += "Cloud:\n  Name: %s\n  Id: %s\n" % (cloud.title,
                                                      cloud_id)
        if 'machine_id' in kwargs:
            machine_id = kwargs['machine_id']
            body += "Machine:\n"
            if kwargs.get('machine_name'):
                name = kwargs['machine_name']
            else:
                try:
                    name = Machine.objects.get(cloud=cloud,
                                               machine_id=machine_id).name
                except MachineNotFoundError:
                    name = ''
            if name:
                body += "  Name: %s\n" % name
            title += " for machine %s" % (name or machine_id)
            body += "  Id: %s\n" % machine_id
    if 'error' in kwargs:
        error = kwargs['error']
        body += "Result: %s\n" % ('Success' if not error else 'Error')
        if error and error is not True:
            body += "Error: %s" % error
    if 'command' in kwargs:
        body += "Command: %s\n" % kwargs['command']
    if 'retval' in kwargs:
        body += "Return value: %s\n" % kwargs['retval']
    if 'duration' in kwargs:
        body += "Duration: %.2f secs\n" % kwargs['duration']
    if 'output' in kwargs:
        body += "Output: %s\n" % kwargs['output'].decode('utf-8', 'ignore')

    try: # Send email in multi-user env
        if email_notify:
            from mist.core.helpers import send_email
            email = user.email if hasattr(user, 'email') else user.get_email()
            send_email("[mist.io] %s" % title, body.encode('utf-8', 'ignore'),
                       email)
    except ImportError:
        pass


def find_metrics(user, cloud_id, machine_id):
    url = "%s/clouds/%s/machines/%s/metrics" % (config.CORE_URI,
                                                  cloud_id, machine_id)
    headers = {'Authorization': get_auth_header(user)}
    try:
        resp = requests.get(url, headers=headers, verify=config.SSL_VERIFY)
    except requests.exceptions.SSLError as exc:
        raise SSLError()
    except Exception as exc:
        log.error("Exception requesting find_metrics: %r", exc)
        raise ServiceUnavailableError(exc=exc)
    if not resp.ok:
        log.error("Error in find_metrics %d:%s", resp.status_code, resp.text)
        raise ServiceUnavailableError(resp.text)
    return resp.json()


def assoc_metric(user, cloud_id, machine_id, metric_id):
    url = "%s/clouds/%s/machines/%s/metrics" % (config.CORE_URI,
                                                cloud_id, machine_id)
    try:
        resp = requests.put(url,
                            headers={'Authorization': get_auth_header(user)},
                            params={'metric_id': metric_id},
                            verify=config.SSL_VERIFY)
    except requests.exceptions.SSLError as exc:
        raise SSLError()
    except Exception as exc:
        log.error("Exception requesting assoc_metric: %r", exc)
        raise ServiceUnavailableError(exc=exc)
    if not resp.ok:
        log.error("Error in assoc_metric %d:%s", resp.status_code, resp.text)
        raise ServiceUnavailableError(resp.text)
    trigger_session_update(user, [])


def disassoc_metric(user, cloud_id, machine_id, metric_id):
    url = "%s/clouds/%s/machines/%s/metrics" % (config.CORE_URI,
                                                  cloud_id, machine_id)
    try:
        resp = requests.delete(url,
                               headers={'Authorization': get_auth_header(user)},
                               params={'metric_id': metric_id},
                               verify=config.SSL_VERIFY)
    except requests.exceptions.SSLError as exc:
        raise SSLError()
    except Exception as exc:
        log.error("Exception requesting disassoc_metric: %r", exc)
        raise ServiceUnavailableError(exc=exc)
    if not resp.ok:
        log.error("Error in disassoc_metric %d:%s", resp.status_code, resp.text)
        raise ServiceUnavailableError(resp.text)
    trigger_session_update(user, [])


def update_metric(user, metric_id, name=None, unit=None,
                  cloud_id=None, machine_id=None):
    url = "%s/metrics/%s" % (config.CORE_URI, metric_id)
    headers={'Authorization': get_auth_header(user)}
    params = {
        'name': name,
        'unit': unit,
        'cloud_id': cloud_id,
        'machine_id': machine_id,
    }
    try:
        resp = requests.put(url, headers=headers, params=params,
                            verify=config.SSL_VERIFY)
    except requests.exceptions.SSLError as exc:
        raise SSLError()
    except Exception as exc:
        log.error("Exception updating metric: %r", exc)
        raise ServiceUnavailableError(exc=exc)
    if not resp.ok:
        log.error("Error updating metric %d:%s", resp.status_code, resp.text)
        raise BadRequestError(resp.text)
    trigger_session_update(user, [])


def deploy_python_plugin(user, cloud_id, machine_id, plugin_id,
                         value_type, read_function, host):
    # Sanity checks
    if not plugin_id:
        raise RequiredParameterMissingError('plugin_id')
    if not value_type:
        raise RequiredParameterMissingError('value_type')
    if not read_function:
        raise RequiredParameterMissingError('read_function')
    if not host:
        raise RequiredParameterMissingError('host')
    chars = [chr(ord('a') + i) for i in range(26)] + list('0123456789_')
    for c in plugin_id:
        if c not in chars:
            raise BadRequestError("Invalid plugin_id '%s'.plugin_id can only "
                                  "lower case chars, numeric digits and"
                                  "underscores" % plugin_id)
    if plugin_id.startswith('_') or plugin_id.endswith('_'):
        raise BadRequestError("Invalid plugin_id '%s'. plugin_id can't start "
                              "or end with an underscore." % plugin_id)
    if value_type not in ('gauge', 'derive'):
        raise BadRequestError("Invalid value_type '%s'. Must be 'gauge' or "
                              "'derive'." % value_type)

    # Initialize SSH connection
    shell = Shell(host)
    key_id, ssh_user = shell.autoconfigure(user, cloud_id, machine_id)
    sftp = shell.ssh.open_sftp()

    tmp_dir = "/tmp/mist-python-plugin-%d" % random.randrange(2 ** 20)
    retval, stdout = shell.command(
"""
sudo=$(command -v sudo)
mkdir -p %s
cd /opt/mistio-collectd/
$sudo mkdir -p plugins/mist-python/
$sudo chown -R root plugins/mist-python/
""" % tmp_dir
    )

    # Test read function
    test_code = """
import time

from %s_read import *

for i in range(3):
    val = read()
    if val is not None and not isinstance(val, (int, float, long)):
        raise Exception("read() must return a single int, float or long "
                        "(or None to not submit any sample to collectd)")
    time.sleep(1)
print("READ FUNCTION TEST PASSED")
    """ % plugin_id

    sftp.putfo(StringIO(read_function), "%s/%s_read.py" % (tmp_dir, plugin_id))
    sftp.putfo(StringIO(test_code), "%s/test.py" % tmp_dir)

    retval, test_out = shell.command("$(command -v sudo) python %s/test.py" % tmp_dir)
    stdout += test_out

    if not test_out.strip().endswith("READ FUNCTION TEST PASSED"):
        stdout += "\nERROR DEPLOYING PLUGIN\n"
        raise BadRequestError(stdout)

    # Generate plugin script
    plugin = """# Generated by mist.io web ui

import collectd

%(read_function)s

def read_callback():
    val = read()
    if val is None:
        return
    vl = collectd.Values(type="%(value_type)s")
    vl.plugin = "mist.python"
    vl.plugin_instance = "%(plugin_instance)s"
    vl.dispatch(values=[val])

collectd.register_read(read_callback)
""" % {'read_function': read_function,
       'value_type': value_type,
       'plugin_instance': plugin_id}

    sftp.putfo(StringIO(plugin), "%s/%s.py" % (tmp_dir, plugin_id))
    retval, cmd_out = shell.command("""
cd /opt/mistio-collectd/
$(command -v sudo) mv %s/%s.py plugins/mist-python/
$(command -v sudo) chown -R root plugins/mist-python/
""" % (tmp_dir, plugin_id)
    )

    stdout += cmd_out

    # Prepare collectd.conf
    script = """
sudo=$(command -v sudo)
cd /opt/mistio-collectd/

if ! grep '^Include.*plugins/mist-python' collectd.conf; then
    echo "Adding Include line in collectd.conf for plugins/mist-python/include.conf"
    $sudo su -c 'echo Include \\"/opt/mistio-collectd/plugins/mist-python/include.conf\\" >> collectd.conf'
else
    echo "plugins/mist-python/include.conf is already included in collectd.conf"
fi
if [ ! -f plugins/mist-python/include.conf ]; then
    echo "Generating plugins/mist-python/include.conf"
    $sudo su -c 'echo -e "# Do not edit this file, unless you are looking for trouble.\n\n<LoadPlugin python>\n    Globals true\n</LoadPlugin>\n\n\n<Plugin python>\n    ModulePath \\"/opt/mistio-collectd/plugins/mist-python/\\"\n    LogTraces true\n    Interactive false\n</Plugin>\n" > plugins/mist-python/include.conf'
else
    echo "plugins/mist-python/include.conf already exists, continuing"
fi

echo "Adding Import line for plugin in plugins/mist-python/include.conf"
if ! grep '^ *Import %(plugin_id)s *$' plugins/mist-python/include.conf; then
    $sudo cp plugins/mist-python/include.conf plugins/mist-python/include.conf.backup
    $sudo sed -i 's/^<\/Plugin>$/    Import %(plugin_id)s\\n<\/Plugin>/' plugins/mist-python/include.conf
    echo "Checking that python plugin is available"
    if $sudo /usr/bin/collectd -C /opt/mistio-collectd/collectd.conf -t 2>&1 | grep 'Could not find plugin python'; then
        echo "WARNING: collectd python plugin is not installed, will attempt to install it"
        zypper in -y collectd-plugin-python
        if $sudo /usr/bin/collectd -C /opt/mistio-collectd/collectd.conf -t 2>&1 | grep 'Could not find plugin python'; then
            echo "Install collectd-plugin-python failed"
            $sudo cp plugins/mist-python/include.conf.backup plugins/mist-python/include.conf
            echo "ERROR DEPLOYING PLUGIN"
        fi
    fi
    echo "Restarting collectd"
    $sudo /opt/mistio-collectd/collectd.sh restart
    sleep 2
    if ! $sudo /opt/mistio-collectd/collectd.sh status; then
        echo "Restarting collectd failed, restoring include.conf"
        $sudo cp plugins/mist-python/include.conf.backup plugins/mist-python/include.conf
        $sudo /opt/mistio-collectd/collectd.sh restart
        echo "ERROR DEPLOYING PLUGIN"
    fi
else
    echo "Plugin already imported in include.conf"
fi
$sudo rm -rf %(tmp_dir)s
""" % {'plugin_id': plugin_id, 'tmp_dir': tmp_dir}

    retval, cmd_out = shell.command(script)
    stdout += cmd_out
    if stdout.strip().endswith("ERROR DEPLOYING PLUGIN"):
        raise BadRequestError(stdout)

    shell.disconnect()

    parts = ["mist", "python"]  # strip duplicates (bucky also does this)
    for part in plugin_id.split("."):
        if part != parts[-1]:
            parts.append(part)
    ## parts.append(value_type)  # not needed since MistPythonConverter in bucky
    metric_id = ".".join(parts)

    return {'metric_id': metric_id, 'stdout': stdout}


def undeploy_python_plugin(user, cloud_id, machine_id, plugin_id, host):

    # Sanity checks
    if not plugin_id:
        raise RequiredParameterMissingError('plugin_id')
    if not host:
        raise RequiredParameterMissingError('host')

    # Iniatilize SSH connection
    shell = Shell(host)
    key_id, ssh_user = shell.autoconfigure(user, cloud_id, machine_id)

    # Prepare collectd.conf
    script = """
sudo=$(command -v sudo)
cd /opt/mistio-collectd/

echo "Removing Include line for plugin conf from plugins/mist-python/include.conf"
$sudo grep -v 'Import %(plugin_id)s$' plugins/mist-python/include.conf > /tmp/include.conf
$sudo mv /tmp/include.conf plugins/mist-python/include.conf

echo "Restarting collectd"
$sudo /opt/mistio-collectd/collectd.sh restart
""" % {'plugin_id': plugin_id}

    retval, stdout = shell.command(script)

    shell.disconnect()

    return {'metric_id': None, 'stdout': stdout}


def get_stats(user, cloud_id, machine_id, start='', stop='', step='', metrics=''):
    try:
        resp = requests.get(
            "%s/clouds/%s/machines/%s/stats" % (config.CORE_URI,
                                                  cloud_id, machine_id),
            params={'start': start, 'stop': stop, 'step': step},
            headers={'Authorization': get_auth_header(user)},
            verify=config.SSL_VERIFY
        )
    except requests.exceptions.SSLError as exc:
        log.error("%r", exc)
        raise SSLError()
    if resp.status_code == 200:
        ret = resp.json()
        return ret
    else:
        log.error("Error getting stats %d:%s", resp.status_code, resp.text)
        if resp.status_code == 400:
            raise BadRequestError(resp.text.replace('Bad Request: ', ''))
        raise ServiceUnavailableError(resp.text)


def run_playbook(user, cloud_id, machine_id, playbook_path, extra_vars=None,
                 force_handlers=False, debug=False):
    if not extra_vars:
        extra_vars = None
    ret_dict = {
        'success': False,
        'started_at': time(),
        'finished_at': 0,
        'stdout': '',
        'error_msg': '',
        'inventory': '',
        'stats': {},
    }
    inventory = mist.io.inventory.MistInventory(user,
                                                [(cloud_id, machine_id)])
    if len(inventory.hosts) != 1:
        log.error("Expected 1 host, found %s", inventory.hosts)
        ret_dict['error_msg'] = "Expected 1 host, found %s" % inventory.hosts
        ret_dict['finished_at'] = time()
        return ret_dict
    ret_dict['host'] = inventory.hosts.values()[0]['ansible_ssh_host']
    machine_name = inventory.hosts.keys()[0]
    log_prefix = "Running playbook '%s' on machine '%s'" % (playbook_path,
                                                            machine_name)
    files = inventory.export(include_localhost=False)
    ret_dict['inventory'] = files['inventory']
    tmp_dir = tempfile.mkdtemp()
    old_dir = os.getcwd()
    os.chdir(tmp_dir)
    try:
        log.debug("%s: Saving inventory files", log_prefix)
        os.mkdir('id_rsa')
        for name, data in files.items():
            with open(name, 'w') as f:
                f.write(data)
        for name in os.listdir('id_rsa'):
            os.chmod('id_rsa/%s' % name, 0600)
        log.debug("%s: Inventory files ready", log_prefix)

        playbook_path = '%s/%s' % (old_dir, playbook_path)
        ansible_hosts_path = 'inventory'
        # extra_vars['host_key_checking'] = False

        ansible.utils.VERBOSITY = 4 if debug else 0
        ansible.constants.HOST_KEY_CHECKING = False
        ansible.constants.ANSIBLE_NOCOWS = True
        stats = ansible.callbacks.AggregateStats()
        playbook_cb = ansible.callbacks.PlaybookCallbacks(
            verbose=ansible.utils.VERBOSITY
        )
        runner_cb = ansible.callbacks.PlaybookRunnerCallbacks(
            stats, verbose=ansible.utils.VERBOSITY
        )
        log.error(old_dir)
        log.error(tmp_dir)
        log.error(extra_vars)
        log.error(playbook_path)
        capture = StdStreamCapture()
        try:
            playbook = ansible.playbook.PlayBook(
                playbook=playbook_path,
                host_list=ansible_hosts_path,
                callbacks=playbook_cb,
                runner_callbacks=runner_cb,
                stats=stats,
                extra_vars=extra_vars,
                force_handlers=force_handlers,
            )
            result = playbook.run()
        except Exception as exc:
            log.error("%s: Error %r", log_prefix, exc)
            ret_dict['error_msg'] = repr(exc)
        finally:
            ret_dict['finished_at'] = time()
            ret_dict['stdout'] = capture.close()
        if ret_dict['error_msg']:
            return ret_dict
        log.debug("%s: Ansible result = %s", log_prefix, result)
        mresult = result[machine_name]
        ret_dict['stats'] = mresult
        if mresult['failures'] or mresult['unreachable']:
            log.error("%s: Ansible run failed: %s", log_prefix, mresult)
            return ret_dict
        log.info("%s: Ansible run succeeded: %s", log_prefix, mresult)
        ret_dict['success'] = True
        return ret_dict
    finally:
        os.chdir(old_dir)
        if not debug:
            shutil.rmtree(tmp_dir)


def _notify_playbook_result(user, res, cloud_id=None, machine_id=None,
                            extra_vars=None, label='Ansible playbook'):
    title = label + (' succeeded' if res['success'] else ' failed')
    kwargs = {
        'cloud_id': cloud_id,
        'machine_id': machine_id,
        'duration': res['finished_at'] - res['started_at'],
        'error': False if res['success'] else res['error_msg'] or True,
    }
    if not res['success']:
        kwargs['output'] = res['stdout']
    notify_user(user, title, **kwargs)


def deploy_collectd(user, cloud_id, machine_id, extra_vars):
    ret_dict = run_playbook(
        user, cloud_id, machine_id,
        playbook_path='src/deploy_collectd/ansible/enable.yml',
        extra_vars=extra_vars,
        force_handlers=True,
        # debug=True,
    )
    _notify_playbook_result(user, ret_dict, cloud_id, machine_id,
                            label='Collectd deployment')
    return ret_dict


def undeploy_collectd(user, cloud_id, machine_id):
    ret_dict = run_playbook(
        user, cloud_id, machine_id,
        playbook_path='src/deploy_collectd/ansible/disable.yml',
        force_handlers=True,
        # debug=True,
    )
    _notify_playbook_result(user, ret_dict, cloud_id, machine_id,
                            label='Collectd undeployment')
    return ret_dict


def get_deploy_collectd_command_unix(uuid, password, monitor, port=25826):
    url = "https://github.com/mistio/deploy_collectd/raw/master/local_run.py"
    cmd = "wget -O mist_collectd.py %s && $(command -v sudo) python mist_collectd.py %s %s" % (url, uuid, password)
    if monitor != 'monitor1.mist.io':
        cmd += " -m %s" % monitor
    if str(port) != '25826':
        cmd += " -p %s" % port
    return cmd


def get_deploy_collectd_command_windows(uuid, password, monitor, port=25826):
    return 'Set-ExecutionPolicy -ExecutionPolicy RemoteSigned ' \
           '-Scope CurrentUser -Force;(New-Object System.Net.WebClient).' \
           'DownloadFile(\'https://raw.githubusercontent.com/mistio/' \
           'deploy_collectm/master/collectm.remote.install.ps1\',' \
           ' \'.\collectm.remote.install.ps1\');.\collectm.remote.install.ps1 '\
           '-SetupConfigFile -setupArgs \'-username "%s" -password "%s" ' \
           '-servers @("%s:%s")\''  % (uuid, password, monitor, port)


def get_deploy_collectd_command_coreos(uuid, password, monitor, port=25826):
    return "sudo docker run -d -v /sys/fs/cgroup:/sys/fs/cgroup -e COLLECTD_USERNAME=%s -e COLLECTD_PASSWORD=%s -e MONITOR_SERVER=%s -e COLLECTD_PORT=%s mist/collectd" % (uuid, password, monitor, port)


def machine_name_validator(provider, name):
    """
    Validates machine names before creating a machine
    Provider specific
    """
    if not name and provider not in config.EC2_PROVIDERS:
        raise MachineNameValidationError("machine name cannot be empty")
    if provider is Provider.DOCKER:
        pass
    elif provider in [Provider.RACKSPACE_FIRST_GEN, Provider.RACKSPACE]:
        pass
    elif provider in [Provider.OPENSTACK]:
        pass
    elif provider in config.EC2_PROVIDERS:
        if len(name) > 255:
            raise MachineNameValidationError("machine name max chars allowed is 255")
    elif provider is Provider.NEPHOSCALE:
        pass
    elif provider is Provider.GCE:
        if not re.search(r'^(?:[a-z](?:[-a-z0-9]{0,61}[a-z0-9])?)$', name):
            raise MachineNameValidationError("name must be 1-63 characters long, with the first " + \
                "character being a lowercase letter, and all following characters must be a dash, " + \
                "lowercase letter, or digit, except the last character, which cannot be a dash.")
    elif provider is Provider.SOFTLAYER:
        pass
    elif provider is Provider.DIGITAL_OCEAN:
        if not re.search(r'^[0-9a-zA-Z]+[0-9a-zA-Z-.]{0,}[0-9a-zA-Z]+$', name):
            raise MachineNameValidationError("machine name may only contain ASCII letters " + \
                "or numbers, dashes and dots")
    elif provider is Provider.PACKET:
        if not re.search(r'^[0-9a-zA-Z-.]+$', name):
            raise MachineNameValidationError("machine name may only contain ASCII letters " + \
                "or numbers, dashes and periods")
    elif provider == Provider.AZURE:
        pass
    elif provider in [Provider.VCLOUD, Provider.INDONESIAN_VCLOUD]:
        pass
    elif provider is Provider.LINODE:
        if len(name) < 3:
            raise MachineNameValidationError("machine name should be at least 3 chars")
        if not re.search(r'^[0-9a-zA-Z][0-9a-zA-Z-_]+[0-9a-zA-Z]$', name):
            raise MachineNameValidationError("machine name may only contain ASCII letters " + \
                "or numbers, dashes and underscores. Must begin and end with letters or numbers, " + \
                "and be at least 3 characters long")
    return name


def create_dns_a_record(user, domain_name, ip_addr):
    """Will try to create DNS A record for specified domain name and IP addr.

    All clouds for which there is DNS support will be tried to see if the
    relevant zone exists.

    """

    # split domain_name in dot separated parts
    parts = [part for part in domain_name.split('.') if part]
    # find all possible domains for this domain name, longest first
    all_domains = {}
    for i in range(1, len(parts) - 1):
        host = '.'.join(parts[:i])
        domain = '.'.join(parts[i:]) + '.'
        all_domains[domain] = host
    if not all_domains:
        raise MistError("Couldn't extract a valid domain from '%s'."
                        % domain_name)

    # iterate over all clouds that can also be used as DNS providers
    providers = {}
    clouds = Cloud.objects(owner=user)
    for cloud in clouds:
        if isinstance(cloud, cloud_models.AmazonCloud):
            provider = DnsProvider.ROUTE53
            creds = cloud.apikey, cloud.apisecret
        #TODO: add support for more providers
        #elif cloud.provider == Provider.LINODE:
        #    pass
        #elif cloud.provider == Provider.RACKSPACE:
        #    pass
        else:
            # no DNS support for this provider, skip
            continue
        if (provider, creds) in providers:
            # we have already checked this provider with these creds, skip
            continue

        try:
            conn = get_dns_driver(provider)(*creds)
            zones = conn.list_zones()
        except InvalidCredsError:
            log.error("Invalid creds for DNS provider %s.", provider)
            continue
        except Exception as exc:
            log.error("Error listing zones for DNS provider %s: %r",
                      provider, exc)
            continue

        # for each possible domain, starting with the longest match
        best_zone = None
        for domain in all_domains:
            for zone in zones:
                if zone.domain == domain:
                    log.info("Found zone '%s' in provider '%s'.",
                             domain, provider)
                    best_zone = zone
                    break
            if best_zone:
                break

        # add provider/creds combination to checked list, in case multiple
        # clouds for same provider with same creds exist
        providers[(provider, creds)] = best_zone

    best = None
    for provider, creds in providers:
        zone = providers[(provider, creds)]
        if zone is None:
            continue
        if best is None or len(zone.domain) > len(best[2].domain):
            best = provider, creds, zone

    if not best:
        raise MistError("No DNS zone matches specified domain name.")

    provider, creds, zone = best
    name = all_domains[zone.domain]
    log.info("Will use name %s and zone %s in provider %s.",
             name, zone.domain, provider)

    # debug
    #log.debug("Will print all existing A records for zone '%s'.", zone.domain)
    #for record in zone.list_records():
    #    if record.type == 'A':
    #        log.info("%s -> %s", record.name, record.data)

    msg = ("Creating A record with name %s for %s in zone %s in %s"
           % (name, ip_addr, zone.domain, provider))
    try:
        record = zone.create_record(name, RecordType.A, ip_addr)
    except Exception as exc:
        raise MistError(msg + " failed: %r" % repr(exc))
    log.info(msg + " succeeded.")
    return record<|MERGE_RESOLUTION|>--- conflicted
+++ resolved
@@ -436,13 +436,8 @@
 
 def list_machines(user, cloud_id):
     """List all machines in this cloud via API call to the provider."""
-<<<<<<< HEAD
-    machines = Cloud.objects.get(
-        owner=user, id=cloud_id).ctl.compute.list_machines()
-=======
     machines = Cloud.objects.get(owner=user,
                                  id=cloud_id).ctl.compute.list_machines()
->>>>>>> e05f4592
     return [machine.as_dict_old() for machine in machines]
 
 
@@ -1403,13 +1398,8 @@
 
 def list_images(user, cloud_id, term=None):
     """List images from each cloud"""
-<<<<<<< HEAD
-    return Cloud.objects.get(
-        owner=user, id=cloud_id).ctl.compute.list_images(term)
-=======
     return Cloud.objects.get(owner=user,
                              id=cloud_id).ctl.compute.list_images(term)
->>>>>>> e05f4592
 
 
 def star_image(user, cloud_id, image_id):
@@ -1473,13 +1463,8 @@
 
 def list_locations(user, cloud_id):
     """List locations from each cloud"""
-<<<<<<< HEAD
-    return Cloud.objects.get(
-        owner=user, id=cloud_id).ctl.compute.list_locations()
-=======
     return Cloud.objects.get(owner=user,
                              id=cloud_id).ctl.compute.list_locations()
->>>>>>> e05f4592
 
 
 def list_networks(user, cloud_id):
