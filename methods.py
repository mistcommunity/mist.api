--- conflicted
+++ resolved
@@ -1014,15 +1014,11 @@
             log.warning("Couldn't disable monitoring before deleting cloud. "
                         "Error: %r", exc)
 
-<<<<<<< HEAD
-    cloud = Cloud.objects.get(owner=owner, id=cloud_id)
-=======
     try:
         cloud = Cloud.objects.get(owner=owner, id=cloud_id)
     except Cloud.DoesNotExist:
         raise NotFoundError('Cloud does not exist')
 
->>>>>>> 765f4333
     machines = Machine.objects(cloud=cloud)
     for machine in machines:
         tags = Tag.objects(owner=owner, resource=machine)
