--- conflicted
+++ resolved
@@ -1559,13 +1559,9 @@
                    script_id='', script_params='', job_id=None,
                    docker_port_bindings={}, docker_exposed_ports={},
                    azure_port_bindings='', hostname='', plugins=None,
-<<<<<<< HEAD
-                   post_script_id='', post_script_params='',
-                   disk_size=None, disk_path=None, create_from_existing=None):
-=======
+                   disk_size=None, disk_path=None, create_from_existing=None,
                    post_script_id='', post_script_params='', cloud_init='',
                    associate_floating_ip=False, associate_floating_ip_subnet=None):
->>>>>>> f426e5a2
 
     """Creates a new virtual machine on the specified backend.
 
@@ -2966,13 +2962,8 @@
     if conn.type in [Provider.NEPHOSCALE]:
         networks = conn.ex_list_networks()
         for network in networks:
-<<<<<<< HEAD
-            ret.append(nephoscale_network_to_dict(network))
-    elif conn.type in [Provider.VCLOUD, Provider.INDONESIAN_VCLOUD, Provider.LIBVIRT]:
-=======
             ret['public'].append(nephoscale_network_to_dict(network))
     elif conn.type in [Provider.VCLOUD, Provider.INDONESIAN_VCLOUD]:
->>>>>>> f426e5a2
         networks = conn.ex_list_networks()
 
         for network in networks:
@@ -3014,12 +3005,8 @@
                        Provider.EC2_US_WEST, Provider.EC2_US_WEST_OREGON]:
         networks = conn.ex_list_networks()
         for network in networks:
-<<<<<<< HEAD
-            ret.append(ec2_network_to_dict(network))
-=======
             ret['public'].append(ec2_network_to_dict(network))
 
->>>>>>> f426e5a2
     if conn.type == 'libvirt':
         # close connection with libvirt
         conn.disconnect()
