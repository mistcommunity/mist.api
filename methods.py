--- conflicted
+++ resolved
@@ -168,23 +168,6 @@
     except Cloud.DoesNotExist:
         raise NotFoundError('Cloud does not exist')
 
-<<<<<<< HEAD
-    machines = Machine.objects(cloud=cloud)
-    for machine in machines:
-        tags = Tag.objects(owner=owner, resource=machine)
-        for tag in tags:
-            try:
-                tag.delete()
-            except:
-                pass
-        try:
-            machine.delete()
-        except:
-            pass
-
-    cloud.delete()
-=======
->>>>>>> bbfd2ac8
     log.info("Succesfully deleted cloud '%s'", cloud_id)
     trigger_session_update(owner, ['clouds'])
 
@@ -1225,11 +1208,8 @@
     clouds = [cloud.as_dict() for cloud in Cloud.objects(owner=user,
                                                          deleted=None)]
     for cloud in clouds:
-<<<<<<< HEAD
-=======
         # FIXME: cloud must be a mongoengine object FFS!
         # Also, move into cloud model's as_dict method?
->>>>>>> bbfd2ac8
         cloud['tags'] = get_tags_for_resource(user, cloud)
     return clouds
 
@@ -1275,12 +1255,6 @@
     Currently EC2, Openstack and GCE clouds are supported. For other providers
     this returns an empty list.
     """
-<<<<<<< HEAD
-=======
-    cloud = Cloud.objects.get(owner=user, id=cloud_id, deleted=None)
-    conn = connect_provider(cloud)
->>>>>>> bbfd2ac8
-
     ret = {'public': [],
            'private': [],
            'routers': []}
@@ -1357,20 +1331,10 @@
     Creates a new network on the specified cloud.
     Network_params is a dict containing all the necessary values that describe a network.
     """
-<<<<<<< HEAD
     # Create a DB document for the new network and call libcloud
     #  to declare it on the cloud provider
     new_network = NETWORKS[cloud.ctl.provider].add(cloud=cloud,
                                                    **network_params)
-=======
-    cloud = Cloud.objects.get(owner=owner, id=cloud_id, deleted=None)
-    conn = connect_provider(cloud)
-    if conn.type not in (Provider.OPENSTACK,):
-        raise NetworkActionNotSupported()
-
-    if conn.type is Provider.OPENSTACK:
-        ret = _create_network_openstack(conn, network, subnet, router)
->>>>>>> bbfd2ac8
 
     # Schedule a UI update
     trigger_session_update(owner, ['clouds'])
@@ -1409,12 +1373,7 @@
     """
     Delete a subnet.
     """
-<<<<<<< HEAD
     subnet.ctl.delete_subnet()
-=======
-    cloud = Cloud.objects.get(owner=owner, id=cloud_id, deleted=None)
-    conn = connect_provider(cloud)
->>>>>>> bbfd2ac8
 
     # Schedule a UI update
     trigger_session_update(owner, ['clouds'])
@@ -1980,169 +1939,6 @@
     trigger_session_update(user, [])
 
 
-<<<<<<< HEAD
-def deploy_python_plugin(user, cloud_id, machine_id, plugin_id,
-                         value_type, read_function, host):
-    # Sanity checks
-    if not plugin_id:
-        raise RequiredParameterMissingError('plugin_id')
-    if not value_type:
-        raise RequiredParameterMissingError('value_type')
-    if not read_function:
-        raise RequiredParameterMissingError('read_function')
-    if not host:
-        raise RequiredParameterMissingError('host')
-    chars = [chr(ord('a') + i) for i in range(26)] + list('0123456789_')
-    for c in plugin_id:
-        if c not in chars:
-            raise BadRequestError("Invalid plugin_id '%s'.plugin_id can only "
-                                  "lower case chars, numeric digits and"
-                                  "underscores" % plugin_id)
-    if plugin_id.startswith('_') or plugin_id.endswith('_'):
-        raise BadRequestError("Invalid plugin_id '%s'. plugin_id can't start "
-                              "or end with an underscore." % plugin_id)
-    if value_type not in ('gauge', 'derive'):
-        raise BadRequestError("Invalid value_type '%s'. Must be 'gauge' or "
-                              "'derive'." % value_type)
-
-    # Initialize SSH connection
-    shell = Shell(host)
-    key_id, ssh_user = shell.autoconfigure(user, cloud_id, machine_id)
-    sftp = shell.ssh.open_sftp()
-
-    tmp_dir = "/tmp/mist-python-plugin-%d" % random.randrange(2 ** 20)
-    retval, stdout = shell.command(
-        """
-sudo=$(command -v sudo)
-mkdir -p %s
-cd /opt/mistio-collectd/
-$sudo mkdir -p plugins/mist-python/
-$sudo chown -R root plugins/mist-python/
-""" % tmp_dir
-    )
-
-    # Test read function
-    test_code = """
-import time
-
-from %s_read import *
-
-for i in range(3):
-    val = read()
-    if val is not None and not isinstance(val, (int, float, long)):
-        raise Exception("read() must return a single int, float or long "
-                        "(or None to not submit any sample to collectd)")
-    time.sleep(1)
-print("READ FUNCTION TEST PASSED")
-    """ % plugin_id
-
-    sftp.putfo(StringIO(read_function), "%s/%s_read.py" % (tmp_dir, plugin_id))
-    sftp.putfo(StringIO(test_code), "%s/test.py" % tmp_dir)
-
-    retval, test_out = shell.command("$(command -v sudo) python %s/test.py" % tmp_dir)
-    stdout += test_out
-
-    if not test_out.strip().endswith("READ FUNCTION TEST PASSED"):
-        stdout += "\nERROR DEPLOYING PLUGIN\n"
-        raise BadRequestError(stdout)
-
-    # Generate plugin script
-    plugin = """# Generated by mist.io web ui
-
-import collectd
-
-%(read_function)s
-
-def read_callback():
-    val = read()
-    if val is None:
-        return
-    vl = collectd.Values(type="%(value_type)s")
-    vl.plugin = "mist.python"
-    vl.plugin_instance = "%(plugin_instance)s"
-    vl.dispatch(values=[val])
-
-collectd.register_read(read_callback)
-""" % {'read_function': read_function,
-       'value_type': value_type,
-       'plugin_instance': plugin_id}
-
-    sftp.putfo(StringIO(plugin), "%s/%s.py" % (tmp_dir, plugin_id))
-    retval, cmd_out = shell.command("""
-cd /opt/mistio-collectd/
-$(command -v sudo) mv %s/%s.py plugins/mist-python/
-$(command -v sudo) chown -R root plugins/mist-python/
-""" % (tmp_dir, plugin_id)
-                                    )
-
-    stdout += cmd_out
-
-    # Prepare collectd.conf
-    script = """
-sudo=$(command -v sudo)
-cd /opt/mistio-collectd/
-
-if ! grep '^Include.*plugins/mist-python' collectd.conf; then
-    echo "Adding Include line in collectd.conf for plugins/mist-python/include.conf"
-    $sudo su -c 'echo Include \\"/opt/mistio-collectd/plugins/mist-python/include.conf\\" >> collectd.conf'
-else
-    echo "plugins/mist-python/include.conf is already included in collectd.conf"
-fi
-if [ ! -f plugins/mist-python/include.conf ]; then
-    echo "Generating plugins/mist-python/include.conf"
-    $sudo su -c 'echo -e "# Do not edit this file, unless you are looking for trouble.\n\n<LoadPlugin python>\n    Globals true\n</LoadPlugin>\n\n\n<Plugin python>\n    ModulePath \\"/opt/mistio-collectd/plugins/mist-python/\\"\n    LogTraces true\n    Interactive false\n</Plugin>\n" > plugins/mist-python/include.conf'
-else
-    echo "plugins/mist-python/include.conf already exists, continuing"
-fi
-
-echo "Adding Import line for plugin in plugins/mist-python/include.conf"
-if ! grep '^ *Import %(plugin_id)s *$' plugins/mist-python/include.conf; then
-    $sudo cp plugins/mist-python/include.conf plugins/mist-python/include.conf.backup
-    $sudo sed -i 's/^<\/Plugin>$/    Import %(plugin_id)s\\n<\/Plugin>/' plugins/mist-python/include.conf
-    echo "Checking that python plugin is available"
-    if $sudo /usr/bin/collectd -C /opt/mistio-collectd/collectd.conf -t 2>&1 | grep 'Could not find plugin python'; then
-        echo "WARNING: collectd python plugin is not installed, will attempt to install it"
-        zypper in -y collectd-plugin-python
-        if $sudo /usr/bin/collectd -C /opt/mistio-collectd/collectd.conf -t 2>&1 | grep 'Could not find plugin python'; then
-            echo "Install collectd-plugin-python failed"
-            $sudo cp plugins/mist-python/include.conf.backup plugins/mist-python/include.conf
-            echo "ERROR DEPLOYING PLUGIN"
-        fi
-    fi
-    echo "Restarting collectd"
-    $sudo /opt/mistio-collectd/collectd.sh restart
-    sleep 2
-    if ! $sudo /opt/mistio-collectd/collectd.sh status; then
-        echo "Restarting collectd failed, restoring include.conf"
-        $sudo cp plugins/mist-python/include.conf.backup plugins/mist-python/include.conf
-        $sudo /opt/mistio-collectd/collectd.sh restart
-        echo "ERROR DEPLOYING PLUGIN"
-    fi
-else
-    echo "Plugin already imported in include.conf"
-fi
-$sudo rm -rf %(tmp_dir)s
-""" % {'plugin_id': plugin_id, 'tmp_dir': tmp_dir}
-
-    retval, cmd_out = shell.command(script)
-    stdout += cmd_out
-    if stdout.strip().endswith("ERROR DEPLOYING PLUGIN"):
-        raise BadRequestError(stdout)
-
-    shell.disconnect()
-
-    parts = ["mist", "python"]  # strip duplicates (bucky also does this)
-    for part in plugin_id.split("."):
-        if part != parts[-1]:
-            parts.append(part)
-    ## parts.append(value_type)  # not needed since MistPythonConverter in bucky
-    metric_id = ".".join(parts)
-
-    return {'metric_id': metric_id, 'stdout': stdout}
-
-
-=======
->>>>>>> bbfd2ac8
 def undeploy_python_plugin(user, cloud_id, machine_id, plugin_id, host):
     # Sanity checks
     if not plugin_id:
