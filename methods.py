import os
import shutil
import random
import socket
import tempfile
import json
import base64
import requests
import subprocess
import re
from time import sleep, time
from datetime import datetime
from hashlib import sha256
from StringIO import StringIO
from tempfile import NamedTemporaryFile
from netaddr import IPSet, IPNetwork

from libcloud.compute.providers import get_driver
from libcloud.compute.base import Node, NodeSize, NodeImage, NodeLocation
from libcloud.compute.base import NodeAuthSSHKey
from libcloud.compute.deployment import MultiStepDeployment, ScriptDeployment
from libcloud.compute.deployment import SSHKeyDeployment
from libcloud.compute.types import Provider, NodeState
from libcloud.common.types import InvalidCredsError
from libcloud.utils.networking import is_private_subnet
from libcloud.dns.types import Provider as DnsProvider
from libcloud.dns.types import RecordType
from libcloud.dns.providers import get_driver as get_dns_driver

import ansible.playbook
import ansible.utils.template
import ansible.callbacks
import ansible.utils
import ansible.constants

try:
    from mist.core import config, model
except ImportError:
    from mist.io import config, model

from mist.io.shell import Shell
from mist.io.helpers import get_temp_file
from mist.io.helpers import get_auth_header
from mist.io.helpers import parse_ping
from mist.io.bare_metal import BareMetalDriver, CoreOSDriver
from mist.io.helpers import check_host, sanitize_host
from mist.io.exceptions import *


from mist.io.helpers import trigger_session_update
from mist.io.helpers import amqp_publish_user
from mist.io.helpers import StdStreamCapture

import mist.io.tasks
import mist.io.inventory


## # add curl ca-bundle default path to prevent libcloud certificate error
import libcloud.security
libcloud.security.CA_CERTS_PATH.append('cacert.pem')
libcloud.security.CA_CERTS_PATH.append('./src/mist.io/cacert.pem')

import logging
logging.basicConfig(level=config.PY_LOG_LEVEL,
                    format=config.PY_LOG_FORMAT,
                    datefmt=config.PY_LOG_FORMAT_DATE)
log = logging.getLogger(__name__)

HPCLOUD_AUTH_URL = 'https://region-a.geo-1.identity.hpcloudsvc.com:35357/v2.0/tokens'


def add_cloud(user, title, provider, apikey, apisecret, apiurl, tenant_name,
                machine_hostname="", region="", machine_key="", machine_user="",
                compute_endpoint="", port=22, docker_port=4243, remove_on_error=True):
    """Adds a new cloud to the user and returns the new cloud_id."""
    if not provider:
        raise RequiredParameterMissingError("provider")
    log.info("Adding new cloud in provider '%s'", provider)

    baremetal = provider == 'bare_metal'

    if provider == 'bare_metal':
        if not machine_hostname:
            raise RequiredParameterMissingError('machine_hostname')
        if remove_on_error:
            if not machine_key:
                raise RequiredParameterMissingError('machine_key')
            if machine_key not in user.keypairs:
                raise KeypairNotFoundError(machine_key)
            if not machine_user:
                machine_user = 'root'

        machine = model.Machine()
        machine.dns_name = machine_hostname
        machine.ssh_port = port
        machine.public_ips = [machine_hostname]
        machine_id = machine_hostname.replace('.', '').replace(' ', '')
        machine.name = machine_hostname
        cloud = model.Cloud()
        cloud.title = machine_hostname
        cloud.provider = provider
        cloud.enabled = True
        cloud.machines[machine_id] = machine
        cloud_id = cloud.get_id()
        with user.lock_n_load():
            if cloud_id in user.clouds:
                raise CloudExistsError(cloud_id)
            user.clouds[cloud_id] = cloud
            # try to connect. this will either fail and we'll delete the
            # cloud, or it will work and it will create the association
            if remove_on_error:
                try:
                    ssh_command(
                        user, cloud_id, machine_id, machine_hostname, 'uptime',
                        key_id=machine_key, username=machine_user, password=None,
                        port=port
                    )
                except MachineUnauthorizedError as exc:
                    # remove cloud
                    del user.clouds[cloud_id]
                    user.save()
                    raise CloudUnauthorizedError(exc)
            user.save()
    else:
        # if api secret not given, search if we already know it
        # FIXME: just pass along an empty apisecret
        if apisecret == 'getsecretfromdb':
            for cloud_id in user.clouds:
                if apikey == user.clouds[cloud_id].apikey:
                    apisecret = user.clouds[cloud_id].apisecret
                    break

        if not provider.__class__ is int and ':' in provider:
            provider, region = provider.split(':')[0], provider.split(':')[1]

        #docker url is the only piece needed in docker
        if remove_on_error and provider != 'docker':
            #a few providers need only the apisecret
            if not apikey and provider not in ['digitalocean', 'linode']:
                raise RequiredParameterMissingError("apikey")
            if not apisecret:
                raise RequiredParameterMissingError("apisecret")

        cloud = model.Cloud()
        cloud.title = title
        cloud.provider = provider
        cloud.apikey = apikey
        cloud.apisecret = apisecret
        cloud.apiurl = apiurl
        cloud.tenant_name = tenant_name
        cloud.region = region
        if provider == 'docker':
            cloud.docker_port = docker_port
        #For digital ocean v2 of the API, only apisecret is needed.
        #However, in v1 both api_key and api_secret are needed. In order
        #for both versions to be supported (existing v1, and new v2 which
        #is now the default) we set api_key same to api_secret to
        #distinguish digitalocean v2 logins, to avoid adding another
        #arguement on digital ocean libcloud driver

        if provider == 'digitalocean':
            cloud.apikey = cloud.apisecret
        #OpenStack specific: compute_endpoint is passed only when there is a
        # custom endpoint for the compute/nova-compute service
        cloud.compute_endpoint = compute_endpoint
        cloud.enabled = True

        #OpenStack does not like trailing slashes
        #so https://192.168.1.101:5000 will work but https://192.168.1.101:5000/ won't!
        if cloud.provider == 'openstack':
            #Strip the v2.0 or v2.0/ at the end of the url if they are there
            if cloud.apiurl.endswith('/v2.0/'):
                cloud.apiurl = cloud.apiurl.split('/v2.0/')[0]
            elif cloud.apiurl.endswith('/v2.0'):
                cloud.apiurl = cloud.apiurl.split('/v2.0')[0]

            cloud.apiurl = cloud.apiurl.rstrip('/')

        #for HP Cloud
        if 'hpcloudsvc' in apiurl:
            cloud.apiurl = HPCLOUD_AUTH_URL

        if provider == 'vcloud':
            for prefix in ['https://', 'http://']:
                cloud.apiurl = cloud.apiurl.replace(prefix, '')
            cloud.apiurl = cloud.apiurl.split('/')[0] #need host, not url

        cloud_id = cloud.get_id()
        if cloud_id in user.clouds:
            raise CloudExistsError(cloud_id)

        # validate cloud before adding
        if remove_on_error:
            try:
                conn = connect_provider(cloud)
            except Exception as exc:
                raise CloudUnauthorizedError(exc=exc)
            try:
                machines = conn.list_nodes()
            except InvalidCredsError:
                raise CloudUnauthorizedError()
            except Exception as exc:
                log.error("Error while trying list_nodes: %r", exc)
                raise CloudUnavailableError(exc=exc)

        with user.lock_n_load():
            user.clouds[cloud_id] = cloud
            user.save()
    log.info("Cloud with id '%s' added succesfully.", cloud_id)
    trigger_session_update(user.email, ['clouds'])
    return cloud_id


def add_cloud_v_2(user, title, provider, params):
    """
    Version 2 of add_cloud
    Adds a new cloud to the user and returns the cloud_id
    """
    if not provider:
        raise RequiredParameterMissingError("provider")
    log.info("Adding new cloud in provider '%s' with Api-Version: 2", provider)

    # perform hostname validation if hostname is supplied
    if provider in ['vcloud', 'bare_metal', 'docker', 'libvirt', 'openstack', 'vsphere', 'coreos']:
        if provider == 'vcloud':
            hostname = params.get('host', '')
        elif provider == 'bare_metal':
            hostname = params.get('machine_ip', '')
        elif provider == 'docker':
            hostname = params.get('docker_host', '')
        elif provider == 'libvirt':
            hostname = params.get('machine_hostname', '')
        elif provider == 'openstack':
            hostname = params.get('auth_url', '')
        elif provider == 'vsphere':
            hostname = params.get('host', '')
        elif provider == 'coreos':
            hostname = params.get('machine_ip', '')

        if hostname:
            check_host(sanitize_host(hostname))

    baremetal = provider == 'bare_metal'

    if provider == 'bare_metal':
        cloud_id, mon_dict = _add_cloud_bare_metal(user, title, provider, params)
        log.info("Cloud with id '%s' added succesfully.", cloud_id)
        trigger_session_update(user.email, ['clouds'])
        return {'cloud_id': cloud_id, 'monitoring': mon_dict}
    elif provider == 'coreos':
        cloud_id, mon_dict = _add_cloud_coreos(user, title, provider, params)
        log.info("Cloud with id '%s' added succesfully.", cloud_id)
        trigger_session_update(user.email, ['clouds'])
        return {'cloud_id': cloud_id, 'monitoring': mon_dict}
    elif provider == 'ec2':
        cloud_id, cloud = _add_cloud_ec2(user, title, params)
    elif provider == 'rackspace':
        cloud_id, cloud = _add_cloud_rackspace(user, title, provider, params)
    elif provider == 'nephoscale':
        cloud_id, cloud = _add_cloud_nephoscale(title, provider, params)
    elif provider == 'digitalocean':
        cloud_id, cloud = _add_cloud_digitalocean(title, provider, params)
    elif provider == 'softlayer':
        cloud_id, cloud = _add_cloud_softlayer(title, provider, params)
    elif provider == 'gce':
        cloud_id, cloud = _add_cloud_gce(title, provider, params)
    elif provider == 'azure':
        cloud_id, cloud = _add_cloud_azure(title, provider, params)
    elif provider == 'linode':
        cloud_id, cloud = _add_cloud_linode(title, provider, params)
    elif provider == 'docker':
        cloud_id, cloud = _add_cloud_docker(title, provider, params)
    elif provider == 'hpcloud':
        cloud_id, cloud = _add_cloud_hp(user, title, provider, params)
    elif provider == 'openstack':
        cloud_id, cloud = _add_cloud_openstack(title, provider, params)
    elif provider in ['vcloud', 'indonesian_vcloud']:
        cloud_id, cloud = _add_cloud_vcloud(title, provider, params)
    elif provider == 'libvirt':
        cloud_id, cloud = _add_cloud_libvirt(user, title, provider, params)
    elif provider == 'hostvirtual':
        cloud_id, cloud = _add_cloud_hostvirtual(title, provider, params)
    elif provider == 'vultr':
        cloud_id, cloud = _add_cloud_vultr(title, provider, params)
    elif provider == 'vsphere':
        cloud_id, cloud = _add_cloud_vsphere(title, provider, params)
    else:
        raise BadRequestError("Provider unknown.")

    if cloud_id in user.clouds:
        raise CloudExistsError(cloud_id)
    remove_on_error = params.get('remove_on_error', True)
    # validate cloud before adding
    if remove_on_error:
        try:
            conn = connect_provider(cloud)
        except InvalidCredsError as exc:
            log.error("Error while adding cloud: %r" % exc)
            raise CloudUnauthorizedError(exc)
        except Exception as exc:
            log.error("Error while adding cloud%r" % exc)
            raise CloudUnavailableError(exc)
        if provider not in ['vshere']:
            # in some providers -eg vSphere- this is not needed
            # as we are sure we got a succesfull connection with
            # the provider if connect_provider doesn't fail
            try:
                machines = conn.list_nodes()
            except InvalidCredsError as exc:
                raise CloudUnauthorizedError(exc)
            except Exception as exc:
                log.error("Error while trying list_nodes: %r", exc)
                raise CloudUnavailableError(exc=exc)

    with user.lock_n_load():
        user.clouds[cloud_id] = cloud
        user.save()
    log.info("Cloud with id '%s' added succesfully with Api-Version: 2.", cloud_id)
    trigger_session_update(user.email, ['clouds'])

    if provider == 'libvirt' and cloud.apisecret:
    # associate libvirt hypervisor witht the ssh key, if on qemu+ssh
        key_id = params.get('machine_key')
        node_id = cloud.apiurl # id of the hypervisor is the hostname provided
        username = cloud.apikey
        associate_key(user, key_id, cloud_id, node_id, username=username)

    return {'cloud_id': cloud_id}


def _add_cloud_bare_metal(user, title, provider, params):
    """
    Add a bare metal cloud
    """
    remove_on_error = params.get('remove_on_error', True)
    machine_key = params.get('machine_key', '')
    machine_user = params.get('machine_user', '')
    is_windows = params.get('windows', False)
    if is_windows:
        os_type = 'windows'
    else:
        os_type = 'unix'
    try:
        port = int(params.get('machine_port', 22))
    except:
        port = 22
    try:
        rdp_port = int(params.get('remote_desktop_port', 3389))
    except:
        rdp_port = 3389
    machine_hostname = params.get('machine_ip', '')

    use_ssh = remove_on_error and os_type == 'unix' and machine_key
    if use_ssh:
        if machine_key not in user.keypairs:
            raise KeypairNotFoundError(machine_key)
        if not machine_hostname:
            raise BadRequestError("You have specified an SSH key but machine "
                                  "hostname is empty.")
        if not machine_user:
            machine_user = 'root'

    machine_hostname = sanitize_host(machine_hostname)
    machine = model.Machine()
    machine.ssh_port = port
    machine.remote_desktop_port = rdp_port
    if machine_hostname:
        machine.dns_name = machine_hostname
        machine.public_ips = [machine_hostname]
    machine_id = title.replace('.', '').replace(' ', '')
    machine.name = title
    machine.os_type = os_type
    cloud = model.Cloud()
    cloud.title = title
    cloud.provider = provider
    cloud.enabled = True
    cloud.machines[machine_id] = machine
    cloud_id = cloud.get_id()

    with user.lock_n_load():
        if cloud_id in user.clouds:
            raise CloudExistsError(cloud_id)
        user.clouds[cloud_id] = cloud
        # try to connect. this will either fail and we'll delete the
        # cloud, or it will work and it will create the association
        if use_ssh:
            try:
                ssh_command(
                    user, cloud_id, machine_id, machine_hostname, 'uptime',
                    key_id=machine_key, username=machine_user, password=None,
                    port=port
                )
            except MachineUnauthorizedError as exc:
                raise CloudUnauthorizedError(exc)
            except ServiceUnavailableError as exc:
                raise MistError("Couldn't connect to host '%s'."
                                % machine_hostname)
        user.save()
    if params.get('monitoring'):
        try:
            from mist.core.methods import enable_monitoring as _en_monitoring
        except ImportError:
            _en_monitoring = enable_monitoring
        mon_dict = _en_monitoring(user, cloud_id, machine_id,
                                  no_ssh=not use_ssh)
    else:
        mon_dict = {}

    return cloud_id, mon_dict


def _add_cloud_coreos(user, title, provider, params):
    remove_on_error = params.get('remove_on_error', True)
    machine_key = params.get('machine_key', '')
    machine_user = params.get('machine_user', '')
    os_type = 'coreos'

    try:
        port = int(params.get('machine_port', 22))
    except:
        port = 22
    machine_hostname = str(params.get('machine_ip', ''))

    if not machine_hostname:
        raise RequiredParameterMissingError('machine_ip')
    machine_hostname = sanitize_host(machine_hostname)

    use_ssh = remove_on_error and machine_key
    if use_ssh:
        if machine_key not in user.keypairs:
            raise KeypairNotFoundError(machine_key)
        if not machine_user:
            machine_user = 'root'

    machine = model.Machine()
    machine.ssh_port = port
    if machine_hostname:
        machine.dns_name = machine_hostname
        machine.public_ips = [machine_hostname]
    machine_id = machine_hostname.replace('.', '').replace(' ', '')
    machine.name = title
    machine.os_type = os_type
    cloud = model.Cloud()
    cloud.title = title
    cloud.provider = provider
    cloud.enabled = True
    cloud.machines[machine_id] = machine
    cloud_id = cloud.get_id()

    with user.lock_n_load():
        if cloud_id in user.clouds:
            raise CloudExistsError(cloud_id)
        user.clouds[cloud_id] = cloud
        # try to connect. this will either fail and we'll delete the
        # cloud, or it will work and it will create the association
        if use_ssh:
            try:
                ssh_command(
                    user, cloud_id, machine_id, machine_hostname, 'uptime',
                    key_id=machine_key, username=machine_user, password=None,
                    port=port
                )
            except MachineUnauthorizedError as exc:
                raise CloudUnauthorizedError(exc)
            except ServiceUnavailableError as exc:
                raise MistError("Couldn't connect to host '%s'."
                                % machine_hostname)
        user.save()

    if params.get('monitoring'):
        try:
            from mist.core.methods import enable_monitoring as _en_monitoring
        except ImportError:
            _en_monitoring = enable_monitoring
        mon_dict = _en_monitoring(user, cloud_id, machine_id,
                                  no_ssh=not use_ssh)
    else:
        mon_dict = {}

    return cloud_id, mon_dict


def _add_cloud_vcloud(title, provider, params):
    username = params.get('username', '')
    if not username:
        raise RequiredParameterMissingError('username')

    password = params.get('password', '')
    if not password:
        raise RequiredParameterMissingError('password')

    organization = params.get('organization', '')
    if not organization:
        raise RequiredParameterMissingError('organization')

    username = '%s@%s' % (username, organization)

    host = params.get('host', '')
    if provider == 'vcloud':
        if not host:
            raise RequiredParameterMissingError('host')
        host = sanitize_host(host)
    elif provider == 'indonesian_vcloud':
        host = params.get('indonesianRegion','my.idcloudonline.com')
        if host not in ['my.idcloudonline.com', 'compute.idcloudonline.com']:
            host = 'my.idcloudonline.com'

    cloud = model.Cloud()
    cloud.title = title
    cloud.provider = provider
    cloud.apikey = username
    cloud.apisecret = password
    cloud.apiurl = host
    cloud.enabled = True
    cloud_id = cloud.get_id()

    return cloud_id, cloud


def _add_cloud_ec2(user, title, params):
        api_key = params.get('api_key', '')
        if not api_key:
            raise RequiredParameterMissingError('api_key')

        api_secret = params.get('api_secret', '')
        if not api_secret:
            raise RequiredParameterMissingError('api_secret')

        region = params.get('region', '')
        if not region:
            raise RequiredParameterMissingError('region')

        if api_secret == 'getsecretfromdb':
            for cloud_id in user.clouds:
                if api_key == user.clouds[cloud_id].apikey:
                    api_secret = user.clouds[cloud_id].apisecret
                    break

        cloud = model.Cloud()
        cloud.title = title
        cloud.provider = region
        cloud.apikey = api_key
        cloud.apisecret = api_secret
        cloud.enabled = True
        cloud_id = cloud.get_id()

        return cloud_id, cloud


def _add_cloud_rackspace(user, title, provider, params):
    username = params.get('username', '')
    if not username:
        raise RequiredParameterMissingError('username')

    api_key = params.get('api_key', '')
    if not api_key:
        raise RequiredParameterMissingError('api_key')

    region = params.get('region', '')
    if not region:
        raise RequiredParameterMissingError('region')

    if 'rackspace_first_gen' in region:
        provider, region = region.split(':')[0], region.split(':')[1]

    if api_key == 'getsecretfromdb':
        for cloud_id in user.clouds:
            if username == user.clouds[cloud_id].apikey:
                api_key = user.clouds[cloud_id].apisecret
                break

    cloud = model.Cloud()
    cloud.title = title
    cloud.provider = provider
    cloud.apikey = username
    cloud.apisecret = api_key
    cloud.enabled = True
    cloud.region = region
    cloud_id = cloud.get_id()

    return cloud_id, cloud


def _add_cloud_nephoscale(title, provider, params):
    username = params.get('username', '')
    if not username:
        raise RequiredParameterMissingError('username')

    password = params.get('password', '')
    if not password:
        raise RequiredParameterMissingError('password')

    cloud = model.Cloud()
    cloud.title = title
    cloud.provider = provider
    cloud.apikey = username
    cloud.apisecret = password
    cloud.enabled = True
    cloud_id = cloud.get_id()

    return cloud_id, cloud


def _add_cloud_softlayer(title, provider, params):
    username = params.get('username', '')
    if not username:
        raise RequiredParameterMissingError('username')

    api_key = params.get('api_key', '')
    if not api_key:
        raise RequiredParameterMissingError('api_key')

    cloud = model.Cloud()
    cloud.title = title
    cloud.provider = provider
    cloud.apikey = username
    cloud.apisecret = api_key
    cloud.enabled = True
    cloud_id = cloud.get_id()

    return cloud_id, cloud


def _add_cloud_digitalocean(title, provider, params):
    token = params.get('token', '')
    if not token:
        raise RequiredParameterMissingError('token')

    cloud = model.Cloud()
    cloud.title = title
    cloud.provider = provider
    cloud.apikey = token
    cloud.apisecret = token
    cloud.enabled = True
    cloud_id = cloud.get_id()

    return cloud_id, cloud


def _add_cloud_gce(title, provider, params):
    private_key = params.get('private_key', '')
    if not private_key:
        raise RequiredParameterMissingError('private_key')

    project_id = params.get('project_id', '')
    if not project_id:
        raise RequiredParameterMissingError('project_id')

    email = params.get('email', '')
    if not email:
        # support both ways to authenticate a service account,
        # by either using a project id and json key file (highly reccomended)
        # and also by specifying email, project id and private key file
        try:
            creds = json.loads(private_key)
            email = creds['client_email']
            private_key = creds['private_key']
        except:
            raise MistError("Make sure you upload a valid json file")

    cloud = model.Cloud()
    cloud.title = title
    cloud.provider = provider
    cloud.apikey = email
    cloud.apisecret = private_key
    cloud.tenant_name = project_id
    cloud.enabled = True
    cloud_id = cloud.get_id()

    return cloud_id, cloud


def _add_cloud_azure(title, provider, params):
    subscription_id = params.get('subscription_id', '')
    if not subscription_id:
        raise RequiredParameterMissingError('subscription_id')

    certificate = params.get('certificate', '')
    if not certificate:
        raise RequiredParameterMissingError('certificate')

    cloud = model.Cloud()
    cloud.title = title
    cloud.provider = provider
    cloud.apikey = subscription_id
    cloud.apisecret = certificate
    cloud.enabled = True
    cloud_id = cloud.get_id()

    return cloud_id, cloud


def _add_cloud_linode(title, provider, params):
    api_key = params.get('api_key', '')
    if not api_key:
        raise RequiredParameterMissingError('api_key')

    cloud = model.Cloud()
    cloud.title = title
    cloud.provider = provider
    cloud.apikey = api_key
    cloud.apisecret = api_key
    cloud.enabled = True
    cloud_id = cloud.get_id()

    return cloud_id, cloud


def _add_cloud_docker(title, provider, params):
    try:
        docker_port = int(params.get('docker_port', 4243))
    except:
        docker_port = 4243

    docker_host = params.get('docker_host', '')
    if not docker_host:
        raise RequiredParameterMissingError('docker_host')

    auth_user = params.get('auth_user', '')
    auth_password = params.get('auth_password', '')

    # tls auth
    key_file = params.get('key_file', '')
    cert_file = params.get('cert_file', '')
    ca_cert_file = params.get('ca_cert_file', '')

    cloud = model.Cloud()
    cloud.title = title
    cloud.provider = provider
    cloud.docker_port = docker_port
    cloud.apikey = auth_user
    cloud.key_file = key_file
    cloud.cert_file = cert_file
    cloud.ca_cert_file = ca_cert_file
    cloud.apisecret = auth_password
    cloud.apiurl = docker_host
    cloud.enabled = True
    cloud_id = cloud.get_id()

    return cloud_id, cloud


def _add_cloud_libvirt(user, title, provider, params):
    machine_hostname = params.get('machine_hostname', '')
    if not machine_hostname:
        raise RequiredParameterMissingError('machine_hostname')
    machine_hostname = sanitize_host(machine_hostname)
    apikey = params.get('machine_user', 'root')

    apisecret = params.get('machine_key', '')
    images_location = params.get('images_location', '')
    if not images_location:
        images_location = '/var'

    if apisecret:
        if apisecret not in user.keypairs:
            raise KeypairNotFoundError(apisecret)
        apisecret = user.keypairs[apisecret].private

    try:
        port = int(params.get('ssh_port', 22))
    except:
        port = 22
<<<<<<< HEAD
    backend = model.Backend()
    backend.title = title
    backend.provider = provider
    backend.apikey = apikey
    backend.apisecret = apisecret
    backend.apiurl = machine_hostname
    backend.enabled = True
    backend.ssh_port = port
    backend_id = backend.get_id()
    backend.images_location = images_location
    return backend_id, backend
=======
    cloud = model.Cloud()
    cloud.title = title
    cloud.provider = provider
    cloud.apikey = apikey
    cloud.apisecret = apisecret
    cloud.apiurl = machine_hostname
    cloud.enabled = True
    cloud.ssh_port = port
    cloud_id = cloud.get_id()

    return cloud_id, cloud
>>>>>>> 8e33c8a4


def _add_cloud_hp(user, title, provider, params):
    username = params.get('username', '')
    if not username:
        raise RequiredParameterMissingError('username')

    password = params.get('password', '')
    if not password:
        raise RequiredParameterMissingError('password')

    tenant_name = params.get('tenant_name', '')
    if not tenant_name:
        raise RequiredParameterMissingError('tenant_name')

    apiurl = params.get('apiurl') or ''
    if 'hpcloudsvc' in apiurl:
            apiurl = HPCLOUD_AUTH_URL

    region = params.get('region', '')
    if not region:
        raise RequiredParameterMissingError('region')

    if password == 'getsecretfromdb':
        for cloud_id in user.clouds:
            if username == user.clouds[cloud_id].apikey:
                password = user.clouds[cloud_id].apisecret
                break

    cloud = model.Cloud()
    cloud.title = title
    cloud.provider = provider
    cloud.apikey = username
    cloud.apisecret = password
    cloud.apiurl = apiurl
    cloud.region = region
    cloud.tenant_name = tenant_name
    cloud.enabled = True
    cloud_id = cloud.get_id()

    return cloud_id, cloud


def _add_cloud_openstack(title, provider, params):
    username = params.get('username', '')
    if not username:
        raise RequiredParameterMissingError('username')

    password = params.get('password', '')
    if not password:
        raise RequiredParameterMissingError('password')

    auth_url = params.get('auth_url')
    if not auth_url:
        raise RequiredParameterMissingError('auth_url')

    if auth_url.endswith('/v2.0/'):
        auth_url = auth_url.split('/v2.0/')[0]
    elif auth_url.endswith('/v2.0'):
        auth_url = auth_url.split('/v2.0')[0]

    auth_url = auth_url.rstrip('/')

    tenant_name = params.get('tenant_name', '')
    if not tenant_name:
        raise RequiredParameterMissingError('tenant_name')

    region = params.get('region', '')
    compute_endpoint = params.get('compute_endpoint', '')


    cloud = model.Cloud()
    cloud.title = title
    cloud.provider = provider
    cloud.apikey = username
    cloud.apisecret = password
    cloud.apiurl = auth_url
    cloud.tenant_name = tenant_name
    cloud.region = region
    cloud.compute_endpoint = compute_endpoint
    cloud.enabled = True
    cloud_id = cloud.get_id()

    return cloud_id, cloud


def _add_cloud_hostvirtual(title, provider, params):
    api_key = params.get('api_key', '')
    if not api_key:
        raise RequiredParameterMissingError('api_key')

    cloud = model.Cloud()
    cloud.title = title
    cloud.provider = provider
    cloud.apikey = api_key
    cloud.apisecret = api_key
    cloud.enabled = True
    cloud_id = cloud.get_id()

    return cloud_id, cloud


def _add_cloud_vultr(title, provider, params):
    api_key = params.get('api_key', '')
    if not api_key:
        raise RequiredParameterMissingError('api_key')

    cloud = model.Cloud()
    cloud.title = title
    cloud.provider = provider
    cloud.apikey = api_key
    cloud.apisecret = api_key
    cloud.enabled = True
    cloud_id = cloud.get_id()

    return cloud_id, cloud


def _add_cloud_vsphere(title, provider, params):
    username = params.get('username', '')
    if not username:
        raise RequiredParameterMissingError('username')

    password = params.get('password', '')
    if not password:
        raise RequiredParameterMissingError('password')

    host = params.get('host', '')
    if not host:
        raise RequiredParameterMissingError('host')
    host = sanitize_host(host)

    cloud = model.Cloud()
    cloud.title = title
    cloud.provider = provider
    cloud.apikey = username
    cloud.apisecret = password
    cloud.apiurl = host
    cloud.enabled = True
    cloud_id = cloud.get_id()

    return cloud_id, cloud


def rename_cloud(user, cloud_id, new_name):
    """Renames cloud with given cloud_id."""

    log.info("Renaming cloud: %s", cloud_id)
    if cloud_id not in user.clouds:
        raise CloudNotFoundError(cloud_id)
    for cloud in user.clouds:
        if cloud.title == new_name:
            raise CloudNameExistsError(new_name)
    with user.lock_n_load():
        user.clouds[cloud_id].title = new_name
        user.save()
    log.info("Succesfully renamed cloud '%s'", cloud_id)
    trigger_session_update(user.email, ['clouds'])


def delete_cloud(user, cloud_id):
    """Deletes cloud with given cloud_id."""

    log.info("Deleting cloud: %s", cloud_id)

    # if a core/io installation, disable monitoring for machines
    try:
        from mist.core.methods import disable_monitoring_cloud
    except ImportError:
        # this is a standalone io installation, don't bother
        pass
    else:
        # this a core/io installation, disable directly using core's function
        log.info("Disabling monitoring before deleting cloud.")
        try:
            disable_monitoring_cloud(user, cloud_id)
        except Exception as exc:
            log.warning("Couldn't disable monitoring before deleting cloud. "
                        "Error: %r", exc)

    if cloud_id not in user.clouds:
        raise CloudNotFoundError(cloud_id)
    with user.lock_n_load():
        del user.clouds[cloud_id]
        user.save()
    log.info("Succesfully deleted cloud '%s'", cloud_id)
    trigger_session_update(user.email, ['clouds'])


def add_key(user, key_id, private_key):
    """Adds a new keypair and returns the new key_id."""

    log.info("Adding key with id '%s'.", key_id)
    if not key_id:
        raise KeypairParameterMissingError(key_id)
    if not private_key:
        raise RequiredParameterMissingError("Private key is not provided")

    if key_id in user.keypairs:
        raise KeypairExistsError(key_id)

    keypair = model.Keypair()
    keypair.private = private_key
    keypair.construct_public_from_private()
    keypair.default = not len(user.keypairs)
    keypair.machines = []

    if not keypair.isvalid():
        raise KeyValidationError()

    with user.lock_n_load():
        user.keypairs[key_id] = keypair
        user.save()

    log.info("Added key with id '%s'", key_id)
    trigger_session_update(user.email, ['keys'])
    return key_id


def delete_key(user, key_id):
    """Deletes given keypair.

    If key was default, then it checks
    if there are still keys left and assignes another one as default.

    @param user: The User
    @param key_id: The key_id to be deleted
    @return: Returns nothing

    """

    log.info("Deleting key with id '%s'.", key_id)
    if key_id not in user.keypairs:
        raise KeypairNotFoundError(key_id)

    keypair = user.keypairs[key_id]

    with user.lock_n_load():
        keypair = user.keypairs[key_id]
        del user.keypairs[key_id]

        if keypair.default and len(user.keypairs):
            other_key = user.keypairs.keys()[0]
            user.keypairs[other_key].default = True

        user.save()
    log.info("Deleted key with id '%s'.", key_id)
    trigger_session_update(user.email, ['keys'])


def set_default_key(user, key_id):
    """Sets a new default key

    @param user: The user
    @param key_id: The id of the key we want to set as default
    @return: Nothing. Raises only exceptions if needed.

    """

    log.info("Setting key with id '%s' as default.", key_id)
    keypairs = user.keypairs

    if not key_id in keypairs:
        raise KeypairNotFoundError(key_id)

    with user.lock_n_load():
        keypairs = user.keypairs
        for key in keypairs:
            if keypairs[key].default:
                keypairs[key].default = False
        keypairs[key_id].default = True
        user.save()
    log.info("Succesfully set key with id '%s' as default.", key_id)
    trigger_session_update(user.email, ['keys'])


def edit_key(user, new_key, old_key):
    """
    Edits a given key's name from old_key ---> new_key
    @param user: The User
    @param new_key: The new Key name (id)
    @param old_key: The old key name (id)
    @return: Nothing, only raises exceptions if needed

    """

    log.info("Renaming key '%s' to '%s'.", old_key, new_key)
    if not new_key:
        raise KeypairParameterMissingError("new name")
    if old_key not in user.keypairs:
        raise KeypairNotFoundError(old_key)

    if old_key == new_key:
        log.warning("Same name provided, will not edit key. No reason")
        return

    old_keypair = user.keypairs[old_key]
    with user.lock_n_load():
        del user.keypairs[old_key]
        user.keypairs[new_key] = old_keypair
        user.save()
    log.info("Renamed key '%s' to '%s'.", old_key, new_key)
    trigger_session_update(user.email, ['keys'])


def associate_key(user, key_id, cloud_id, machine_id, host='', username=None, port=22):
    """Associates a key with a machine.

    If host is set it will also attempt to actually deploy it to the
    machine. To do that it requires another keypair (existing_key) that can
    connect to the machine.

    """

    log.info("Associating key %s to host %s", key_id, host)
    if not host:
        log.info("Host not given so will only create association without "
                 "actually deploying the key to the server.")
    if key_id not in user.keypairs:
        raise KeypairNotFoundError(key_id)
    if cloud_id not in user.clouds:
        raise CloudNotFoundError(cloud_id)

    keypair = user.keypairs[key_id]
    machine_uid = [cloud_id, machine_id]

    # check if key already associated
    associated = False
    for machine in keypair.machines:
        if machine[:2] == machine_uid:
            log.warning("Keypair '%s' already associated with machine '%s' "
                        "in cloud '%s'", key_id, cloud_id, machine_id)
            associated = True
    # if not already associated, create the association
    # this is only needed if association doesn't exist and host is not provided
    # associations will otherwise be created by shell.autoconfigure upon
    # succesful connection
    if not host:
        if not associated:
            for i in range(3):
                try:
                    with user.lock_n_load():
                        assoc = [cloud_id,
                                 machine_id,
                                 0,
                                 username,
                                 False,
                                 port]
                        user.keypairs[key_id].machines.append(assoc)
                        user.save()
                except:
                    if i == 2:
                        log.error('RACE CONDITION: failed to recover from previous race conditions')
                        raise
                    else:
                        log.error('RACE CONDITION: trying to recover from race condition')
                else:
                    break
            trigger_session_update(user.email, ['keys'])
        return

    # if host is specified, try to actually deploy
    log.info("Deploying key to machine.")
    filename = '~/.ssh/authorized_keys'
    grep_output = '`grep \'%s\' %s`' % (keypair.public, filename)
    new_line_check_cmd = (
        'if [ "$(tail -c1 %(file)s; echo x)" != "\\nx" ];'
        ' then echo "" >> %(file)s; fi' % {'file': filename}
    )
    append_cmd = ('if [ -z "%s" ]; then echo "%s" >> %s; fi'
                  % (grep_output, keypair.public, filename))
    command = new_line_check_cmd + " ; " + append_cmd
    log.debug("command = %s", command)

    try:
        # deploy key
        ssh_command(user, cloud_id, machine_id, host, command, username=username, port=port)
    except MachineUnauthorizedError:
        # couldn't deploy key
        try:
            # maybe key was already deployed?
            ssh_command(user, cloud_id, machine_id, host, 'uptime', key_id=key_id, username=username, port=port)
            log.info("Key was already deployed, local association created.")
        except MachineUnauthorizedError:
            # oh screw this
            raise MachineUnauthorizedError(
                "Couldn't connect to deploy new SSH keypair."
            )
    else:
        # deployment probably succeeded
        # attemp to connect with new key
        # if it fails to connect it'll raise exception
        # there is no need to manually set the association in keypair.machines
        # that is automatically handled by Shell, if it is configured by
        # shell.autoconfigure (which ssh_command does)
        ssh_command(user, cloud_id, machine_id, host, 'uptime', key_id=key_id, username=username, port=port)
        log.info("Key associated and deployed succesfully.")


def disassociate_key(user, key_id, cloud_id, machine_id, host=None):
    """Disassociates a key from a machine.

    If host is set it will also attempt to actually remove it from
    the machine.

    """

    log.info("Disassociating key, undeploy = %s" % host)

    if key_id not in user.keypairs:
        raise KeypairNotFoundError(key_id)
    ## if cloud_id not in user.clouds:
        ## raise CloudNotFoundError(cloud_id)

    keypair = user.keypairs[key_id]
    machine_uid = [cloud_id, machine_id]
    key_found = False
    for machine in keypair.machines:
        if machine[:2] == machine_uid:
            key_found = True
            break
    # key not associated
    if not key_found:
        raise BadRequestError("Keypair '%s' is not associated with "
                              "machine '%s'" % (key_id, machine_id))

    if host:
        log.info("Trying to actually remove key from authorized_keys.")
        command = 'grep -v "' + keypair.public +\
                  '" ~/.ssh/authorized_keys ' +\
                  '> ~/.ssh/authorized_keys.tmp ; ' +\
                  'mv ~/.ssh/authorized_keys.tmp ~/.ssh/authorized_keys ' +\
                  '&& chmod go-w ~/.ssh/authorized_keys'
        try:
            ssh_command(user, cloud_id, machine_id, host, command)
        except:
            pass

    # removing key association
    with user.lock_n_load():
        keypair = user.keypairs[key_id]
        for machine in keypair.machines:
            if machine[:2] == machine_uid:
                keypair.machines.remove(machine)
                user.save()
                break
    trigger_session_update(user.email, ['keys'])


def connect_provider(cloud):
    """Establishes cloud connection using the credentials specified.

    It has been tested with:

        * EC2, and the alternative providers like EC2_EU,
        * Rackspace, old style and the new Nova powered one,
        * Openstack Diablo through Trystack, should also try Essex,
        * Linode

    Cloud is expected to be a mist.io.model.Cloud

    """
<<<<<<< HEAD
    if backend.provider not in ['bare_metal', 'coreos']:
        driver = get_driver(backend.provider)
    if backend.provider == Provider.AZURE:
        # create a temp file and output the cert there, so that
        # Azure driver is instantiated by providing a string with the key instead of
        # a cert file
=======
    if cloud.provider not in ['bare_metal', 'coreos']:
        driver = get_driver(cloud.provider)
    if cloud.provider == Provider.AZURE:
        #create a temp file and output the cert there, so that
        #Azure driver is instantiated by providing a string with the key instead of
        #a cert file
>>>>>>> 8e33c8a4
        temp_key_file = NamedTemporaryFile(delete=False)
        temp_key_file.write(cloud.apisecret)
        temp_key_file.close()
        conn = driver(cloud.apikey, temp_key_file.name)
    elif cloud.provider == Provider.OPENSTACK:
        #keep this for cloud compatibility, however we now use HPCLOUD
        #as separate provider
        if 'hpcloudsvc' in cloud.apiurl:
            conn = driver(
                cloud.apikey,
                cloud.apisecret,
                ex_force_auth_version=cloud.auth_version or '2.0_password',
                ex_force_auth_url=cloud.apiurl,
                ex_tenant_name=cloud.tenant_name or cloud.apikey,
                ex_force_service_region = cloud.region,
                ex_force_service_name='Compute'
            )
        else:
            conn = driver(
                cloud.apikey,
                cloud.apisecret,
                ex_force_auth_version=cloud.auth_version or '2.0_password',
                ex_force_auth_url=cloud.apiurl,
                ex_tenant_name=cloud.tenant_name,
                ex_force_service_region=cloud.region,
                ex_force_base_url=cloud.compute_endpoint,
            )
    elif cloud.provider == Provider.HPCLOUD:
        conn = driver(cloud.apikey, cloud.apisecret, cloud.tenant_name,
                      region=cloud.region)
    elif cloud.provider in [Provider.LINODE, Provider.HOSTVIRTUAL, Provider.VULTR]:
        conn = driver(cloud.apisecret)
    elif cloud.provider == Provider.GCE:
        conn = driver(cloud.apikey, cloud.apisecret, project=cloud.tenant_name)
    elif cloud.provider == Provider.DOCKER:
        libcloud.security.VERIFY_SSL_CERT = False;
        if cloud.key_file and cloud.cert_file:
            # tls auth, needs to pass the key and cert as files
            key_temp_file = NamedTemporaryFile(delete=False)
            key_temp_file.write(cloud.key_file)
            key_temp_file.close()
            cert_temp_file = NamedTemporaryFile(delete=False)
            cert_temp_file.write(cloud.cert_file)
            cert_temp_file.close()
            if cloud.ca_cert_file:
                # docker started with tlsverify
                ca_cert_temp_file = NamedTemporaryFile(delete=False)
                ca_cert_temp_file.write(cloud.ca_cert_file)
                ca_cert_temp_file.close()
                libcloud.security.VERIFY_SSL_CERT = True;
                libcloud.security.CA_CERTS_PATH.insert(0,ca_cert_temp_file.name)
            conn = driver(host=cloud.apiurl, port=cloud.docker_port, key_file=key_temp_file.name, cert_file=cert_temp_file.name)
        else:
            conn = driver(cloud.apikey, cloud.apisecret, cloud.apiurl, cloud.docker_port)
    elif cloud.provider in [Provider.RACKSPACE_FIRST_GEN,
                              Provider.RACKSPACE]:
        conn = driver(cloud.apikey, cloud.apisecret,
                      region=cloud.region)
    elif cloud.provider in [Provider.NEPHOSCALE, Provider.SOFTLAYER]:
        conn = driver(cloud.apikey, cloud.apisecret)
    elif cloud.provider in [Provider.VCLOUD, Provider.INDONESIAN_VCLOUD]:
        libcloud.security.VERIFY_SSL_CERT = False;
        conn = driver(cloud.apikey, cloud.apisecret, host=cloud.apiurl)
    elif cloud.provider == Provider.DIGITAL_OCEAN:
        if cloud.apikey == cloud.apisecret:  # API v2
            conn = driver(cloud.apisecret)
        else:   # API v1
            driver = get_driver('digitalocean_first_gen')
            conn = driver(cloud.apikey, cloud.apisecret)
    elif cloud.provider == Provider.VSPHERE:
        conn = driver(host=cloud.apiurl, username=cloud.apikey, password=cloud.apisecret)
    elif cloud.provider == 'bare_metal':
        conn = BareMetalDriver(cloud.machines)
    elif cloud.provider == 'coreos':
        conn = CoreOSDriver(cloud.machines)
    elif cloud.provider == Provider.LIBVIRT:
        # support the three ways to connect: local system, qemu+tcp, qemu+ssh
<<<<<<< HEAD
        if backend.apisecret:
           conn = driver(backend.apiurl, user=backend.apikey, ssh_key=backend.apisecret, ssh_port=backend.ssh_port)
=======
        if cloud.apisecret:
            key_temp_file = NamedTemporaryFile(delete=False)
            key_temp_file.write(cloud.apisecret)
            key_temp_file.close()
            conn = driver(cloud.apiurl, user=cloud.apikey, ssh_key=key_temp_file.name, ssh_port=cloud.ssh_port)
>>>>>>> 8e33c8a4
        else:
            conn = driver(cloud.apiurl, user=cloud.apikey)
    else:
        # ec2
        conn = driver(cloud.apikey, cloud.apisecret)
        # Account for sub-provider regions (EC2_US_WEST, EC2_US_EAST etc.)
        conn.type = cloud.provider
    return conn


def get_machine_actions(machine_from_api, conn, extra):
    """Returns available machine actions based on cloud type.

    Rackspace, Linode and openstack support the same options, but EC2 also
    supports start/stop.

    The available actions are based on the machine state. The state
    codes supported by mist.io are those of libcloud, check config.py.

    """

    # defaults for running state
    can_start = False
    can_stop = True
    can_destroy = True
    can_reboot = True
    can_tag = True

    # tag allowed on mist.core only for all providers, mist.io
    # supports only EC2, RackSpace, GCE, OpenStack
    try:
        from mist.core.views import set_machine_tags
    except ImportError:
        if conn.type in (Provider.RACKSPACE_FIRST_GEN, Provider.LINODE,
                         Provider.NEPHOSCALE, Provider.SOFTLAYER,
                         Provider.DIGITAL_OCEAN, Provider.DOCKER, Provider.AZURE,
                         Provider.VCLOUD, Provider.INDONESIAN_VCLOUD, Provider.LIBVIRT, Provider.HOSTVIRTUAL, Provider.VSPHERE, Provider.VULTR, 'bare_metal', 'coreos'):
            can_tag = False

    # for other states
    if machine_from_api.state in (NodeState.REBOOTING, NodeState.PENDING):
        can_start = False
        can_stop = False
        can_reboot = False
    elif machine_from_api.state in (NodeState.UNKNOWN, NodeState.STOPPED):
        # We assume unknown state mean stopped
        can_stop = False
        can_start = True
        can_reboot = False
    elif machine_from_api.state in (NodeState.TERMINATED,):
        can_start = False
        can_destroy = False
        can_stop = False
        can_reboot = False

    if conn.type in ['bare_metal', 'coreos']:
        can_start = False
        can_destroy = False
        can_stop = False
        can_reboot = False

        if extra.get('can_reboot', False):
        # allow reboot action for bare metal with key associated
            can_reboot = True


    if conn.type in [Provider.LINODE]:
        if machine_from_api.state is NodeState.PENDING:
        #after resize, node gets to pending mode, needs to be started
            can_start = True

    if conn.type in [Provider.LIBVIRT]:
        if machine_from_api.state is NodeState.TERMINATED:
        # in libvirt a terminated machine can be started
            can_start = True

    if conn.type in [Provider.VCLOUD, Provider.INDONESIAN_VCLOUD] and machine_from_api.state is NodeState.PENDING:
        can_start = True
        can_stop = True

    if conn.type == Provider.LIBVIRT and extra.get('tags', {}).get('type', None) == 'hypervisor':
        # allow only reboot action for libvirt hypervisor
        can_stop = False
        can_destroy = False
        can_start = False

    if conn.type in (Provider.LINODE, Provider.NEPHOSCALE, Provider.DIGITAL_OCEAN,
                     Provider.OPENSTACK, Provider.RACKSPACE) or conn.type in config.EC2_PROVIDERS:
        can_rename = True
    else:
        can_rename = False


    return {'can_stop': can_stop,
            'can_start': can_start,
            'can_destroy': can_destroy,
            'can_reboot': can_reboot,
            'can_tag': can_tag,
            'can_rename': can_rename}


def list_machines(user, cloud_id):
    """List all machines in this cloud via API call to the provider."""

    if cloud_id not in user.clouds:
        raise CloudNotFoundError(cloud_id)
    conn = connect_provider(user.clouds[cloud_id])

    try:
        machines = conn.list_nodes()
    except InvalidCredsError:
        raise CloudUnauthorizedError()
    except Exception as exc:
        log.error("Error while running list_nodes: %r", exc)
        raise CloudUnavailableError(exc=exc)

    ret = []
    for m in machines:
        if m.driver.type == 'gce':
            #tags and metadata exist in GCE
            tags = m.extra.get('metadata', {}).get('items')
        else:
            tags = m.extra.get('tags') or m.extra.get('metadata') or {}
        # optimize for js
        if type(tags) == dict:
            tags = [{'key': key, 'value': value} for key, value in tags.iteritems() if key != 'Name']
        #if m.extra.get('availability', None):
        #    # for EC2
        #    tags.append({'key': 'availability', 'value': m.extra['availability']})
        if m.extra.get('DATACENTERID', None):
            # for Linode
            dc = config.LINODE_DATACENTERS.get(m.extra['DATACENTERID'])
            tags.append({'key': 'DATACENTERID', 'value':dc})
        elif m.extra.get('vdc', None):
            # for vCloud
            tags.append({'key': 'vdc', 'value': m.extra['vdc']})

        image_id = m.image or m.extra.get('imageId', None)
        size = m.size or m.extra.get('flavorId', None)
        size = size or m.extra.get('instancetype', None)

        if m.driver.type is Provider.GCE:
                # show specific extra metadata for GCE. Wrap in try/except
                # to prevent from future GCE API changes

                # identify Windows servers
                os_type = 'linux'
                try:
                    if 'windows-cloud' in m.extra['disks'][0].get('licenses')[0]:
                        os_type = 'windows'
                except:
                    pass
                m.extra['os_type'] = os_type

                # windows specific metadata including user/password
                try:
                    for item in m.extra.get('metadata', {}).get('items', []):
                        if item.get('key') in ['gce-initial-windows-password', 'gce-initial-windows-user']:
                            m.extra[item.get('key')] = item.get('value')
                except:
                    pass

                try:
                    if m.extra.get('boot_disk'):
                        m.extra['boot_disk_size'] = m.extra.get('boot_disk').size
                        m.extra['boot_disk_type'] = m.extra.get('boot_disk').extra.get('type')
                        m.extra.pop('boot_disk')
                except:
                    pass

                try:
                    if m.extra.get('zone'):
                        m.extra['zone'] = m.extra.get('zone').name
                except:
                    pass

                try:
                    if m.extra.get('machineType'):
                        m.extra['machineType'] = m.extra.get('machineType').split('/')[-1]
                except:
                    pass
        for k in m.extra.keys():
            try:
                json.dumps(m.extra[k])
            except TypeError:
                m.extra[k] = str(m.extra[k])

        if m.driver.type is Provider.AZURE:
            if m.extra.get('endpoints'):
                m.extra['endpoints'] = json.dumps(m.extra.get('endpoints', {}))

        if m.driver.type == 'bare_metal':
            can_reboot = False
            keypairs = user.keypairs
            for key_id in keypairs:
                for machine in keypairs[key_id].machines:
                    if [cloud_id, m.id] == machine[:2]:
                        can_reboot = True
            m.extra['can_reboot'] = can_reboot

        if m.driver.type in [Provider.NEPHOSCALE, Provider.SOFTLAYER]:
            if 'windows' in m.extra.get('image', '').lower():
                os_type = 'windows'
            else:
                os_type = 'linux'
            m.extra['os_type'] = os_type

        if m.driver.type in config.EC2_PROVIDERS:
            # this is windows for windows servers and None for Linux
            m.extra['os_type'] = m.extra.get('platform', 'linux')

        # tags should be a list
        if not tags:
            tags = []

        machine = {'id': m.id,
                   'uuid': m.get_uuid(),
                   'name': m.name,
                   'imageId': image_id,
                   'size': size,
                   'state': config.STATES[m.state],
                   'private_ips': m.private_ips,
                   'public_ips': m.public_ips,
                   'tags': tags,
                   'extra': m.extra}
        machine.update(get_machine_actions(m, conn, m.extra))
        ret.append(machine)
    if conn.type == 'libvirt':
        # close connection with libvirt
        conn.disconnect()
    return ret


def create_machine(user, cloud_id, key_id, machine_name, location_id,
                   image_id, size_id, script, image_extra, disk, image_name,
                   size_name, location_name, ips, monitoring, networks=[],
                   docker_env=[], docker_command=None, ssh_port=22,
                   script_id='', script_params='', job_id=None,
                   docker_port_bindings={}, docker_exposed_ports={},
                   azure_port_bindings='', hostname='', plugins=None,
                   disk_size=None, disk_path=None, create_from_existing=None,
                   post_script_id='', post_script_params='', cloud_init='',
                   associate_floating_ip=False, associate_floating_ip_subnet=None):

    """Creates a new virtual machine on the specified cloud.

    If the cloud is Rackspace it attempts to deploy the node with an ssh key
    provided in config. the method used is the only one working in the old
    Rackspace cloud. create_node(), from libcloud.compute.base, with 'auth'
    kwarg doesn't do the trick. Didn't test if you can upload some ssh related
    files using the 'ex_files' kwarg from openstack 1.0 driver.

    In Linode creation is a bit different. There you can pass the key file
    directly during creation. The Linode API also requires to set a disk size
    and doesn't get it from size.id. So, send size.disk from the client and
    use it in all cases just to avoid provider checking. Finally, Linode API
    does not support association between a machine and the image it came from.
    We could set this, at least for machines created through mist.io in
    ex_comment, lroot or lconfig. lroot seems more appropriate. However,
    liblcoud doesn't support linode.config.list at the moment, so no way to
    get them. Also, it will create inconsistencies for machines created
    through mist.io and those from the Linode interface.

    """
    log.info('Creating machine %s on cloud %s' % (machine_name, cloud_id))

    if cloud_id not in user.clouds:
        raise CloudNotFoundError(cloud_id)
    conn = connect_provider(user.clouds[cloud_id])

    machine_name = machine_name_validator(conn.type, machine_name)

    if key_id and key_id not in user.keypairs:
        raise KeypairNotFoundError(key_id)

    # if key_id not provided, search for default key
    if conn.type not in [Provider.LIBVIRT, Provider.DOCKER]:
        if not key_id:
            for kid in user.keypairs:
                if user.keypairs[kid].default:
                    key_id = kid
                    break
        if key_id is None:
            raise KeypairNotFoundError("Couldn't find default keypair")

    if key_id:
        keypair = user.keypairs[key_id]
        private_key = keypair.private
        public_key = keypair.public

    size = NodeSize(size_id, name=size_name, ram='', disk=disk,
                    bandwidth='', price='', driver=conn)
    image = NodeImage(image_id, name=image_name, extra=image_extra, driver=conn)
    location = NodeLocation(location_id, name=location_name, country='', driver=conn)

    if conn.type is Provider.DOCKER:
        if key_id:
            node = _create_machine_docker(conn, machine_name, image_id, '', public_key=public_key,
                                          docker_env=docker_env, docker_command=docker_command,
                                          docker_port_bindings=docker_port_bindings,
                                          docker_exposed_ports=docker_exposed_ports)
        else:
            node = _create_machine_docker(conn, machine_name, image_id, script, docker_env=docker_env,
                                          docker_command=docker_command, docker_port_bindings=docker_port_bindings,
                                          docker_exposed_ports=docker_exposed_ports)
        if key_id and key_id in user.keypairs:
            node_info = conn.inspect_node(node)
            try:
                ssh_port = int(node_info.extra['network_settings']['Ports']['22/tcp'][0]['HostPort'])
            except:
                pass
    elif conn.type in [Provider.RACKSPACE_FIRST_GEN,
                     Provider.RACKSPACE]:
        node = _create_machine_rackspace(conn, public_key, machine_name, image,
                                         size, location, user_data=cloud_init)
    elif conn.type in [Provider.OPENSTACK]:
        node = _create_machine_openstack(conn, private_key, public_key,
                                         machine_name, image, size, location, networks, cloud_init)
    elif conn.type is Provider.HPCLOUD:
        node = _create_machine_hpcloud(conn, private_key, public_key,
                                       machine_name, image, size, location, networks)
    elif conn.type in config.EC2_PROVIDERS and private_key:
        locations = conn.list_locations()
        for loc in locations:
            if loc.id == location_id:
                location = loc
                break
        node = _create_machine_ec2(conn, key_id, private_key, public_key,
                                   machine_name, image, size, location, cloud_init)
    elif conn.type is Provider.NEPHOSCALE:
        node = _create_machine_nephoscale(conn, key_id, private_key, public_key,
                                          machine_name, image, size,
                                          location, ips)
    elif conn.type is Provider.GCE:
        sizes = conn.list_sizes(location=location_name)
        for size in sizes:
            if size.id == size_id:
                size = size
                break
        node = _create_machine_gce(conn, key_id, private_key, public_key,
                                         machine_name, image, size, location)
    elif conn.type is Provider.SOFTLAYER:
        node = _create_machine_softlayer(conn, key_id, private_key, public_key,
                                         machine_name, image, size,
                                         location)
    elif conn.type is Provider.DIGITAL_OCEAN:
        node = _create_machine_digital_ocean(conn, key_id, private_key,
                                             public_key, machine_name,
                                             image, size, location, cloud_init)
    elif conn.type == Provider.AZURE:
        node = _create_machine_azure(conn, key_id, private_key,
                                     public_key, machine_name,
                                     image, size, location, cloud_init=cloud_init,
                                     cloud_service_name=None, azure_port_bindings=azure_port_bindings)
    elif conn.type in [Provider.VCLOUD, Provider.INDONESIAN_VCLOUD]:
        node = _create_machine_vcloud(conn, machine_name, image, size, public_key, networks)
    elif conn.type is Provider.LINODE and private_key:
        node = _create_machine_linode(conn, key_id, private_key, public_key,
                                      machine_name, image, size,
                                      location)
    elif conn.type == Provider.HOSTVIRTUAL:
        node = _create_machine_hostvirtual(conn, public_key, machine_name, image,
                                         size, location)
    elif conn.type == Provider.VULTR:
        node = _create_machine_vultr(conn, public_key, machine_name, image,
                                         size, location)
    elif conn.type is Provider.LIBVIRT:
        try:
            # size_id should have a format cpu:ram, eg 1:2048
            cpu = size_id.split(':')[0]
            ram = size_id.split(':')[1]
        except:
            ram = 512
            cpu = 1
        node = _create_machine_libvirt(conn, machine_name,
                                       disk_size, ram, cpu,
                                       image_id, disk_path, create_from_existing, networks)
    else:
        raise BadRequestError("Provider unknown.")

    if conn.type == Provider.AZURE:
        #we have the username
        associate_key(user, key_id, cloud_id, node.id,
                      username=node.extra.get('username'), port=ssh_port)
    elif key_id:
        associate_key(user, key_id, cloud_id, node.id, port=ssh_port)

    if conn.type == Provider.AZURE:
        # for Azure, connect with the generated password, deploy the ssh key
        # when this is ok, it calss post_deploy for script/monitoring
        mist.io.tasks.azure_post_create_steps.delay(
            user.email, cloud_id, node.id, monitoring, script, key_id,
            node.extra.get('username'), node.extra.get('password'), public_key,
            script_id=script_id, script_params=script_params, job_id = job_id,
            hostname=hostname, plugins=plugins,
            post_script_id=post_script_id,
            post_script_params=post_script_params,
        )
    elif conn.type == Provider.HPCLOUD:
        mist.io.tasks.hpcloud_post_create_steps.delay(
            user.email, cloud_id, node.id, monitoring, script, key_id,
            node.extra.get('username'), node.extra.get('password'), public_key,
            script_id=script_id, script_params=script_params, job_id = job_id,
            hostname=hostname, plugins=plugins,
            post_script_id=post_script_id,
            post_script_params=post_script_params,
        )
    elif conn.type == Provider.OPENSTACK:
        if associate_floating_ip:
            networks = list_networks(user, cloud_id)
            mist.io.tasks.openstack_post_create_steps.delay(
                user.email, cloud_id, node.id, monitoring, script, key_id,
                node.extra.get('username'), node.extra.get('password'), public_key,
                script_id=script_id, script_params=script_params, job_id = job_id,
                hostname=hostname, plugins=plugins,
                post_script_id=post_script_id,
                post_script_params=post_script_params,
                networks=networks
            )
    elif conn.type == Provider.RACKSPACE_FIRST_GEN:
        # for Rackspace First Gen, cannot specify ssh keys. When node is
        # created we have the generated password, so deploy the ssh key
        # when this is ok and call post_deploy for script/monitoring
        mist.io.tasks.rackspace_first_gen_post_create_steps.delay(
            user.email, cloud_id, node.id, monitoring, script, key_id,
            node.extra.get('password'), public_key,
            script_id=script_id, script_params=script_params, job_id = job_id,
            hostname=hostname, plugins=plugins,
            post_script_id=post_script_id,
            post_script_params=post_script_params,
        )
    elif key_id:
        mist.io.tasks.post_deploy_steps.delay(
            user.email, cloud_id, node.id, monitoring, script, key_id,
            script_id=script_id, script_params=script_params,
            job_id=job_id, hostname=hostname, plugins=plugins,
            post_script_id=post_script_id,
            post_script_params=post_script_params,
        )


    ret = {'id': node.id,
            'name': node.name,
            'extra': node.extra,
            'public_ips': node.public_ips,
            'private_ips': node.private_ips,
            'job_id': job_id,
            }

    return ret


def _create_machine_rackspace(conn, public_key, machine_name,
                             image, size, location, user_data):
    """Create a machine in Rackspace.

    Here there is no checking done, all parameters are expected to be
    sanitized by create_machine.

    """

    key = str(public_key).replace('\n','')

    try:
        server_key = ''
        keys = conn.ex_list_keypairs()
        for k in keys:
            if key == k.public_key:
                server_key = k.name
                break
        if not server_key:
            server_key = conn.ex_import_keypair_from_string(name=machine_name, key_material=key)
            server_key = server_key.name
    except:
        try:
            server_key = conn.ex_import_keypair_from_string(name='mistio'+str(random.randint(1,100000)), key_material=key)
            server_key = server_key.name
        except AttributeError:
            # RackspaceFirstGenNodeDriver based on OpenStack_1_0_NodeDriver
            # has no support for keys. So don't break here, since create_node won't
            # include it anyway
            server_key = None

    try:
        node = conn.create_node(name=machine_name, image=image, size=size,
                                location=location, ex_keyname=server_key, ex_userdata=user_data)
        return node
    except Exception as e:
        raise MachineCreationError("Rackspace, got exception %r" % e, exc=e)


def _create_machine_openstack(conn, private_key, public_key, machine_name,
                             image, size, location, networks, user_data):
    """Create a machine in Openstack.

    Here there is no checking done, all parameters are expected to be
    sanitized by create_machine.

    """
    key = str(public_key).replace('\n','')

    try:
        server_key = ''
        keys = conn.ex_list_keypairs()
        for k in keys:
            if key == k.public_key:
                server_key = k.name
                break
        if not server_key:
            server_key = conn.ex_import_keypair_from_string(name=machine_name, key_material=key)
            server_key = server_key.name
    except:
        server_key = conn.ex_import_keypair_from_string(name='mistio'+str(random.randint(1,100000)), key_material=key)
        server_key = server_key.name

    # select the right OpenStack network object
    available_networks = conn.ex_list_networks()
    try:
        chosen_networks = []
        for net in available_networks:
            if net.id in networks:
                chosen_networks.append(net)
    except:
        chosen_networks = []

    with get_temp_file(private_key) as tmp_key_path:
        try:
            node = conn.create_node(
                name=machine_name,
                image=image,
                size=size,
                location=location,
                ssh_key=tmp_key_path,
                ssh_alternate_usernames=['ec2-user', 'ubuntu'],
                max_tries=1,
                ex_keyname=server_key,
                networks=chosen_networks,
                ex_userdata=user_data)
        except Exception as e:
            raise MachineCreationError("OpenStack, got exception %s" % e, e)
    return node


def _create_machine_hpcloud(conn, private_key, public_key, machine_name,
                             image, size, location, networks):
    """Create a machine in HP Cloud.

    Here there is no checking done, all parameters are expected to be
    sanitized by create_machine.

    """
    key = str(public_key).replace('\n','')

    try:
        server_key = ''
        keys = conn.ex_list_keypairs()
        for k in keys:
            if key == k.public_key:
                server_key = k.name
                break
        if not server_key:
            server_key = conn.ex_import_keypair_from_string(name=machine_name, key_material=key)
            server_key = server_key.name
    except:
        server_key = conn.ex_import_keypair_from_string(name='mistio'+str(random.randint(1,100000)), key_material=key)
        server_key = server_key.name

    #FIXME: Neutron API not currently supported by libcloud
    #need to pass the network on create node - can only omitted if one network only exists

    # select the right OpenStack network object
    available_networks = conn.ex_list_networks()
    try:
        chosen_networks = []
        for net in available_networks:
            if net.id in networks:
                chosen_networks.append(net)
    except:
            chosen_networks = []

    with get_temp_file(private_key) as tmp_key_path:
        try:
            node = conn.create_node(name=machine_name,
                image=image,
                size=size,
                location=location,
                ssh_key=tmp_key_path,
                ssh_alternate_usernames=['ec2-user', 'ubuntu'],
                max_tries=1,
                ex_keyname=server_key,
                networks=chosen_networks)
        except Exception as e:
            raise MachineCreationError("HP Cloud, got exception %s" % e, e)
    return node


def _create_machine_ec2(conn, key_name, private_key, public_key,
                       machine_name, image, size, location, user_data):
    """Create a machine in Amazon EC2.

    Here there is no checking done, all parameters are expected to be
    sanitized by create_machine.

    """

    # import key. This is supported only for EC2 at the moment.
    with get_temp_file(public_key) as tmp_key_path:
        try:
            log.info("Attempting to import key (ec2-only)")
            conn.ex_import_keypair(name=key_name, keyfile=tmp_key_path)
        except Exception as exc:
            if 'Duplicate' in exc.message:
                log.debug('Key already exists, not importing anything.')
            else:
                log.error('Failed to import key.')
                raise CloudUnavailableError("Failed to import key "
                                              "(ec2-only): %r" % exc, exc=exc)

    # create security group
    name = config.EC2_SECURITYGROUP.get('name', '')
    description = config.EC2_SECURITYGROUP.get('description', '')
    try:
        log.info("Attempting to create security group")
        conn.ex_create_security_group(name=name, description=description)
        conn.ex_authorize_security_group_permissive(name=name)
    except Exception as exc:
        if 'Duplicate' in exc.message:
            log.info('Security group already exists, not doing anything.')
        else:
            raise InternalServerError("Couldn't create security group", exc)

    with get_temp_file(private_key) as tmp_key_path:
        #deploy_node wants path for ssh private key
        try:
            node = conn.create_node(
                name=machine_name,
                image=image,
                size=size,
                location=location,
                ssh_key=tmp_key_path,
                max_tries=1,
                ex_keyname=key_name,
                ex_securitygroup=config.EC2_SECURITYGROUP['name'],
                ex_userdata=user_data
            )
        except Exception as e:
            raise MachineCreationError("EC2, got exception %s" % e, e)

    return node


def _create_machine_nephoscale(conn, key_name, private_key, public_key,
                              machine_name, image, size, location, ips):
    """Create a machine in Nephoscale.

    Here there is no checking done, all parameters are expected to be
    sanitized by create_machine.

    """
    machine_name = machine_name[:64].replace(' ', '-')
    # name in NephoScale must start with a letter, can contain mixed
    # alpha-numeric characters, hyphen ('-') and underscore ('_')
    # characters, cannot exceed 64 characters, and can end with a
    # letter or a number."

    # Hostname must start with a letter, can contain mixed alpha-numeric
    # characters and the hyphen ('-') character, cannot exceed 15 characters,
    # and can end with a letter or a number.
    key = public_key.replace('\n', '')

    # NephoScale has 2 keys that need be specified, console and ssh key
    # get the id of the ssh key if it exists, otherwise add the key
    try:
        server_key = ''
        keys = conn.ex_list_keypairs(ssh=True, key_group=1)
        for k in keys:
            if key == k.public_key:
                server_key = k.id
                break
        if not server_key:
            server_key = conn.ex_create_keypair(machine_name, public_key=key)
    except:
        server_key = conn.ex_create_keypair(
            'mistio' + str(random.randint(1, 100000)),
            public_key=key
        )

    # mist.io does not support console key add through the wizzard.
    # Try to add one
    try:
        console_key = conn.ex_create_keypair(
            'mistio' + str(random.randint(1, 100000)),
            key_group=4
        )
    except:
        console_keys = conn.ex_list_keypairs(key_group=4)
        if console_keys:
            console_key = console_keys[0].id
    if size.name and size.name.startswith('D'):
        baremetal=True
    else:
        baremetal=False

    with get_temp_file(private_key) as tmp_key_path:
        try:
            node = conn.create_node(
                name=machine_name,
                hostname=machine_name[:15],
                image=image,
                size=size,
                zone=location.id,
                server_key=server_key,
                console_key=console_key,
                ssh_key=tmp_key_path,
                baremetal=baremetal,
                ips=ips
            )
        except Exception as e:
            raise MachineCreationError("Nephoscale, got exception %s" % e, e)
        return node


def _create_machine_softlayer(conn, key_name, private_key, public_key,
                             machine_name, image, size, location):
    """Create a machine in Softlayer.

    Here there is no checking done, all parameters are expected to be
    sanitized by create_machine.

    """

    key = str(public_key).replace('\n','')
    try:
        server_key = ''
        keys = conn.list_key_pairs()
        for k in keys:
            if key == k.key:
                server_key = k.id
                break
        if not server_key:
            server_key = conn.create_key_pair(machine_name, key)
            server_key = server_key.id
    except:
        server_key = conn.create_key_pair('mistio'+str(random.randint(1,100000)), key)
        server_key = server_key.id


    if '.' in machine_name:
        domain = '.'.join(machine_name.split('.')[1:])
        name = machine_name.split('.')[0]
    else:
        domain = None
        name = machine_name

    with get_temp_file(private_key) as tmp_key_path:
        try:
            node = conn.create_node(
                name=name,
                ex_domain=domain,
                image=image,
                size=size,
                location=location,
                sshKeys=server_key
            )
        except Exception as e:
            raise MachineCreationError("Softlayer, got exception %s" % e, e)
    return node

def _create_machine_docker(conn, machine_name, image, script=None, public_key=None, docker_env={}, docker_command=None,
                           tty_attach=True, docker_port_bindings={}, docker_exposed_ports={}):
    """Create a machine in docker.

    """

    try:
        if public_key:
            environment = ['PUBLIC_KEY=%s' % public_key.strip()]
        else:
            environment = []

        if docker_env:
            # docker_env is a dict, and we must convert it ot be in the form:
            # [ "key=value", "key=value"...]
            docker_environment = ["%s=%s" % (key, value) for key, value in docker_env.iteritems()]
            environment += docker_environment

        node = conn.create_node(
            name=machine_name,
            image=image,
            command=docker_command,
            environment=environment,
            tty=tty_attach,
            ports=docker_exposed_ports,
            port_bindings=docker_port_bindings,
        )
    except Exception as e:
        raise MachineCreationError("Docker, got exception %s" % e, e)

    return node

def _create_machine_digital_ocean(conn, key_name, private_key, public_key,
                                  machine_name, image, size, location, user_data):
    """Create a machine in Digital Ocean.

    Here there is no checking done, all parameters are expected to be
    sanitized by create_machine.

    """
    key = public_key.replace('\n', '')

    #on API v1 list keys returns only ids, without actual public keys
    #So the check fails. If there's already a key with the same pub key,
    #create key call will fail!
    try:
        server_key = ''
        keys = conn.ex_list_ssh_keys()
        for k in keys:
            if key == k.pub_key:
                server_key = k
                break
        if not server_key:
            server_key = conn.ex_create_ssh_key(machine_name, key)
    except:
        try:
            server_key = conn.ex_create_ssh_key('mistio'+str(random.randint(1,100000)), key)
        except:
            #on API v1 if we can't create that key, means that key is already
            #on our account. Since we don't know the id, we pass all the ids
            server_keys = [str(key.id) for key in keys]

    if not server_key:
        ex_ssh_key_ids = server_keys
    else:
        ex_ssh_key_ids = [str(server_key.id)]

    # check if location allows the private_networking setting
    private_networking = False
    try:
        locations = conn.list_locations()
        for loc in locations:
            if loc.id == location.id:
                if 'private_networking' in loc.extra:
                    private_networking = True
                break
    except:
        # do not break if this fails for some reason
        pass

    with get_temp_file(private_key) as tmp_key_path:
        try:
            node = conn.create_node(
                name=machine_name,
                image=image,
                size=size,
                ex_ssh_key_ids=ex_ssh_key_ids,
                location=location,
                ssh_key=tmp_key_path,
                private_networking=private_networking,
                user_data=user_data
            )
        except Exception as e:
            raise MachineCreationError("Digital Ocean, got exception %s" % e, e)

        return node


def _create_machine_libvirt(conn, machine_name, disk_size, ram, cpu,
                            image, disk_path, create_from_existing, networks):
    """Create a machine in Libvirt.
    """


    try:
        node = conn.create_node(
            name=machine_name,
            disk_size=disk_size,
            ram=ram,
            cpu=cpu,
            image=image,
            disk_path=disk_path,
            create_from_existing=create_from_existing,
            networks=networks
        )

    except Exception as e:
        raise MachineCreationError("KVM, got exception %s" % e, e)

    return node


def _create_machine_hostvirtual(conn, public_key, machine_name, image, size, location):
    """Create a machine in HostVirtual.

    Here there is no checking done, all parameters are expected to be
    sanitized by create_machine.

    """
    key = public_key.replace('\n', '')

    auth = NodeAuthSSHKey(pubkey=key)

    try:
        node = conn.create_node(
            name=machine_name,
            image=image,
            size=size,
            auth=auth,
            location=location
        )
    except Exception as e:
        raise MachineCreationError("HostVirtual, got exception %s" % e, e)

    return node

def _create_machine_vultr(conn, public_key, machine_name, image, size, location):
    """Create a machine in Vultr.

    Here there is no checking done, all parameters are expected to be
    sanitized by create_machine.

    """
    key = public_key.replace('\n', '')

    auth = NodeAuthSSHKey(pubkey=key)

    try:
        node = conn.create_node(
            name=machine_name,
            image=image,
            size=size,
            auth=auth,
            location=location
        )
    except Exception as e:
        raise MachineCreationError("Vultr, got exception %s" % e, e)

    return node



def _create_machine_vultr(conn, public_key, machine_name, image, size, location):
    """Create a machine in Vultr.

    Here there is no checking done, all parameters are expected to be
    sanitized by create_machine.

    """
    key = public_key.replace('\n', '')

    try:
        server_key = ''
        keys = conn.ex_list_ssh_keys()
        for k in keys:
            if key == k.ssh_key.replace('\n', ''):
                server_key = k
                break
        if not server_key:
            server_key = conn.ex_create_ssh_key(machine_name, key)
    except:
        server_key = conn.ex_create_ssh_key('mistio'+str(random.randint(1,100000)), key)

    try:
        server_key = server_key.id
    except:
        pass

    try:
        node = conn.create_node(
            name=machine_name,
            size=size,
            image=image,
            location=location,
            ssh_key=[server_key]
        )
    except Exception as e:
        raise MachineCreationError("Vultr, got exception %s" % e, e)

    return node


def _create_machine_azure(conn, key_name, private_key, public_key,
                          machine_name, image, size, location, cloud_init, cloud_service_name, azure_port_bindings):
    """Create a machine Azure.

    Here there is no checking done, all parameters are expected to be
    sanitized by create_machine.

    """
    key = public_key.replace('\n', '')

    port_bindings = []
    if azure_port_bindings and type(azure_port_bindings) in [str, unicode]:
    # we receive something like: http tcp 80:80, smtp tcp 25:25, https tcp 443:443
    # and transform it to [{'name':'http', 'protocol': 'tcp', 'local_port': 80, 'port': 80},
    # {'name':'smtp', 'protocol': 'tcp', 'local_port': 25, 'port': 25}]

        for port_binding in azure_port_bindings.split(','):
            try:
                port_dict = port_binding.split()
                port_name = port_dict[0]
                protocol = port_dict[1]
                ports = port_dict[2]
                local_port = ports.split(':')[0]
                port = ports.split(':')[1]
                binding = {'name': port_name, 'protocol': protocol, 'local_port': local_port, 'port': port}
                port_bindings.append(binding)
            except:
                pass


    with get_temp_file(private_key) as tmp_key_path:
        try:
            node = conn.create_node(
                name=machine_name,
                size=size,
                image=image,
                location=location,
                ex_cloud_service_name=cloud_service_name,
                endpoint_ports=port_bindings,
                custom_data=base64.b64encode(cloud_init)
            )
        except Exception as e:
            try:
                # try to get the message only out of the XML response
                msg = re.search(r"(<Message>)(.*?)(</Message>)", e.value)
                if not msg:
                    msg = re.search(r"(Message: ')(.*?)(', Body)", e.value)
                if msg:
                    msg = msg.group(2)
            except:
                msg = e
            raise MachineCreationError('Azure, got exception %s' % msg)

        return node


def _create_machine_vcloud(conn, machine_name, image, size, public_key, networks):
    """Create a machine vCloud.

    Here there is no checking done, all parameters are expected to be
    sanitized by create_machine.

    """
    key = public_key.replace('\n', '')
    #we have the option to pass a guest customisation script as ex_vm_script. We'll pass
    #the ssh key there

    deploy_script = NamedTemporaryFile(delete=False)
    deploy_script.write('mkdir -p ~/.ssh && echo "%s" >> ~/.ssh/authorized_keys && chmod -R 700 ~/.ssh/' % key)
    deploy_script.close()

    # select the right network object
    ex_network = None
    try:
        if networks:
            network = networks[0]
            available_networks = conn.ex_list_networks()
            available_networks_ids = [net.id for net in available_networks]
            if network in available_networks_ids:
                ex_network = network
    except:
        pass

    try:
        node = conn.create_node(
            name=machine_name,
            image=image,
            size=size,
            ex_vm_script=deploy_script.name,
            ex_vm_network=ex_network,
            ex_vm_fence='bridged',
            ex_vm_ipmode='DHCP'
        )
    except Exception as e:
            raise MachineCreationError("vCloud, got exception %s" % e, e)

    return node


def _create_machine_gce(conn, key_name, private_key, public_key, machine_name,
                        image, size, location):
    """Create a machine in GCE.

    Here there is no checking done, all parameters are expected to be
    sanitized by create_machine.

    """
    key = public_key.replace('\n', '')

    metadata = {#'startup-script': script,
                'sshKeys': 'user:%s' % key}
    #metadata for ssh user, ssh key and script to deploy

    with get_temp_file(private_key) as tmp_key_path:
        try:
            node = conn.create_node(
                name=machine_name,
                image=image,
                size=size,
                location=location,
                ex_metadata=metadata
            )
        except Exception as e:
            raise MachineCreationError("Google Compute Engine, got exception %s" % e, e)
    return node


def _create_machine_linode(conn, key_name, private_key, public_key,
                          machine_name, image, size, location):
    """Create a machine in Linode.

    Here there is no checking done, all parameters are expected to be
    sanitized by create_machine.

    """

    auth = NodeAuthSSHKey(public_key)

    with get_temp_file(private_key) as tmp_key_path:
        try:
            node = conn.create_node(
                name=machine_name,
                image=image,
                size=size,
                location=location,
                auth=auth,
                ssh_key=tmp_key_path
            )
        except Exception as e:
            raise MachineCreationError("Linode, got exception %s" % e, e)
    return node


def _machine_action(user, cloud_id, machine_id, action, plan_id=None, name=None):
    """Start, stop, reboot, resize and destroy have the same logic underneath, the only
    thing that changes is the action. This helper function saves us some code.

    """
    actions = ('start', 'stop', 'reboot', 'destroy', 'resize', 'rename')

    if action not in actions:
        raise BadRequestError("Action '%s' should be one of %s" % (action,
                                                                   actions))

    if cloud_id not in user.clouds:
        raise CloudNotFoundError()

    bare_metal = False
    if user.clouds[cloud_id].provider == 'bare_metal':
        bare_metal = True
    conn = connect_provider(user.clouds[cloud_id])
    #GCE needs machine.extra as well, so we need the real machine object
    machine = None
    try:
        if conn.type == 'azure':
            #Azure needs the cloud service specified as well as the node
            cloud_service = conn.get_cloud_service_from_node_id(machine_id)
            nodes = conn.list_nodes(ex_cloud_service_name=cloud_service)
            for node in nodes:
                if node.id == machine_id:
                    machine = node
                    break
        else:
            for node in conn.list_nodes():
                if node.id == machine_id:
                    machine = node
                    break
        if machine is None:
            #did not find the machine_id on the list of nodes, still do not fail
            raise MachineUnavailableError("Error while attempting to %s machine"
                                  % action)
    except:
        machine = Node(machine_id,
                   name=machine_id,
                   state=0,
                   public_ips=[],
                   private_ips=[],
                   driver=conn)
    try:
        if action is 'start':
            # In liblcoud it is not possible to call this with machine.start()
            if conn.type == 'azure':
                conn.ex_start_node(machine, ex_cloud_service_name=cloud_service)
            else:
                conn.ex_start_node(machine)

            if conn.type is Provider.DOCKER:
                node_info = conn.inspect_node(node)
                try:
                    port = node_info.extra['network_settings']['Ports']['22/tcp'][0]['HostPort']
                except KeyError:
                    port = 22

                with user.lock_n_load():
                    machine_uid = [cloud_id, machine_id]

                    for keypair in user.keypairs:
                        for machine in user.keypairs[keypair].machines:
                            if machine[:2] == machine_uid:
                                key_id = keypair
                                machine[-1] = int(port)
                    user.save()

        elif action is 'stop':
            # In libcloud it is not possible to call this with machine.stop()
            if conn.type == 'azure':
                conn.ex_stop_node(machine, ex_cloud_service_name=cloud_service)
            else:
                conn.ex_stop_node(machine)
        elif action is 'resize':
            conn.ex_resize_node(node, plan_id)
        elif action is 'rename':
            conn.ex_rename_node(node, name)
        elif action is 'reboot':
            if bare_metal:
                try:
                    hostname = user.clouds[cloud_id].machines[machine_id].public_ips[0]
                    command = '$(command -v sudo) shutdown -r now'
                    ssh_command(user, cloud_id, machine_id, hostname, command)
                    return True
                except:
                    return False
            else:
                if conn.type == 'libvirt':
                    if machine.extra.get('tags', {}).get('type', None) == 'hypervisor':
                         # issue an ssh command for the libvirt hypervisor
                        try:
                            hostname = machine.public_ips[0]
                            command = '$(command -v sudo) shutdown -r now'
                            ssh_command(user, cloud_id, machine_id, hostname, command)
                            return True
                        except:
                            return False

                    else:
                       machine.reboot()
                if conn.type == 'azure':
                    conn.reboot_node(machine, ex_cloud_service_name=cloud_service)
                else:
                    machine.reboot()
                if conn.type is Provider.DOCKER:
                    node_info = conn.inspect_node(node)
                    try:
                        port = node_info.extra['network_settings']['Ports']['22/tcp'][0]['HostPort']
                    except KeyError:
                        port = 22

                    with user.lock_n_load():
                        machine_uid = [cloud_id, machine_id]

                        for keypair in user.keypairs:
                            for machine in user.keypairs[keypair].machines:
                                if machine[:2] == machine_uid:
                                    key_id = keypair
                                    machine[-1] = int(port)
                        user.save()

        elif action is 'destroy':
            if conn.type is Provider.DOCKER and node.state == 0:
                conn.ex_stop_node(node)
                machine.destroy()
            elif conn.type == 'azure':
                conn.destroy_node(machine, ex_cloud_service_name=cloud_service)
            else:
                machine.destroy()
    except AttributeError:
        raise BadRequestError("Action %s not supported for this machine"
                              % action)

    except Exception as e:
        log.error("%r", e)
        raise MachineUnavailableError("Error while attempting to %s machine"
                                  % action)


def start_machine(user, cloud_id, machine_id):
    """Starts a machine on clouds that support it.

    Currently only EC2 supports that.
    Normally try won't get an AttributeError exception because this
    action is not allowed for machines that don't support it. Check
    helpers.get_machine_actions.

    """
    _machine_action(user, cloud_id, machine_id, 'start')


def stop_machine(user, cloud_id, machine_id):
    """Stops a machine on clouds that support it.

    Currently only EC2 supports that.
    Normally try won't get an AttributeError exception because this
    action is not allowed for machines that don't support it. Check
    helpers.get_machine_actions.

    """
    _machine_action(user, cloud_id, machine_id, 'stop')


def reboot_machine(user, cloud_id, machine_id):
    """Reboots a machine on a certain cloud."""
    _machine_action(user, cloud_id, machine_id, 'reboot')


def rename_machine(user, cloud_id, machine_id, name):
    """Renames a machine on a certain cloud."""
    _machine_action(user, cloud_id, machine_id, 'rename', name=name)


def resize_machine(user, cloud_id, machine_id, plan_id):
    """Resize a machine on an other plan."""
    _machine_action(user, cloud_id, machine_id, 'resize', plan_id=plan_id)


def destroy_machine(user, cloud_id, machine_id):
    """Destroys a machine on a certain cloud.

    After destroying a machine it also deletes all key associations. However,
    it doesn't undeploy the keypair. There is no need to do it because the
    machine will be destroyed.

    """

    log.info('Destroying machine %s in cloud %s' % (machine_id, cloud_id))
    # if machine has monitoring, disable it. the way we disable depends on
    # whether this is a standalone io installation or not
    disable_monitoring_function = None
    try:
        from mist.core.methods import disable_monitoring as dis_mon_core
        disable_monitoring_function = dis_mon_core
    except ImportError:
        # this is a standalone io installation, using io's disable_monitoring
        # if we have an authentication token for the core service
        if user.mist_api_token:
            disable_monitoring_function = disable_monitoring
    if disable_monitoring_function is not None:
        log.info("Will try to disable monitoring for machine before "
                 "destroying it (we don't bother to check if it "
                 "actually has monitoring enabled.")
        try:
            # we don't actually bother to undeploy collectd
            disable_monitoring_function(user, cloud_id, machine_id,
                                        no_ssh=True)
        except Exception as exc:
            log.warning("Didn't manage to disable monitoring, maybe the "
                        "machine never had monitoring enabled. Error: %r", exc)

    _machine_action(user, cloud_id, machine_id, 'destroy')

    pair = [cloud_id, machine_id]
    with user.lock_n_load():
        for key_id in user.keypairs:
            keypair = user.keypairs[key_id]
            for machine in keypair.machines:
                if machine[:2] == pair:
                    disassociate_key(user, key_id, cloud_id, machine_id)


def ssh_command(user, cloud_id, machine_id, host, command,
                key_id=None, username=None, password=None, port=22):
    """
    We initialize a Shell instant (for mist.io.shell).

    Autoconfigures shell and returns command's output as string.
    Raises MachineUnauthorizedError if it doesn't manage to connect.

    """

    if cloud_id not in user.clouds:
        raise CloudNotFoundError(cloud_id)
    else:
        cloud = user.clouds[cloud_id]

    shell = Shell(host)
    key_id, ssh_user = shell.autoconfigure(user, cloud_id, machine_id,
                                           key_id, username, password, port)
    retval, output = shell.command(command)
    shell.disconnect()
    return output


def list_images(user, cloud_id, term=None):
    """List images from each cloud.

    Furthermore if a search_term is provided, we loop through each
    cloud and search for that term in the ids and the names of
    the community images

    """

    if cloud_id not in user.clouds:
        raise CloudNotFoundError(cloud_id)

    cloud = user.clouds[cloud_id]
    conn = connect_provider(cloud)
    try:
        starred = list(cloud.starred)
        # Initialize arrays
        starred_images = []
        ec2_images = []
        rest_images = []
        images = []
        if conn.type in config.EC2_PROVIDERS:
            imgs = config.EC2_IMAGES[conn.type].keys() + starred
            ec2_images = conn.list_images(None, imgs)
            for image in ec2_images:
                image.name = config.EC2_IMAGES[conn.type].get(image.id, image.name)
            ec2_images += conn.list_images(ex_owner="amazon")
            ec2_images += conn.list_images(ex_owner="self")
        elif conn.type == Provider.GCE:
            rest_images = conn.list_images()
            for gce_image in rest_images:
                if gce_image.extra.get('licenses'):
                    gce_image.extra['licenses'] = None
            # GCE has some objects in extra so we make sure they are not passed
        elif conn.type == Provider.AZURE:
            # do not show Microsoft Windows images
            # from Azure's response we can't know which images are default
            rest_images = conn.list_images()
            rest_images = [image for image in rest_images if 'windows' not in image.name.lower()
                           and 'RightImage' not in image.name and 'Barracuda' not in image.name and 'BizTalk' not in image.name]
            temp_dict = {}
            for image in rest_images:
                temp_dict[image.name] = image
            #there are many builds for some images -eg Ubuntu). All have the same name!
            rest_images = sorted(temp_dict.values(), key=lambda k: k.name)
        elif conn.type == Provider.DOCKER:
            #get mist.io default docker images from config
            rest_images = [NodeImage(id=image, name=name, driver=conn, extra={})
                              for image, name in config.DOCKER_IMAGES.items()]
            rest_images += conn.list_images()
        elif conn.type == Provider.LIBVIRT:
            rest_images = conn.list_images(location=backend.images_location)
        else:
            rest_images = conn.list_images()
            starred_images = [image for image in rest_images
                              if image.id in starred]
        if term and conn.type in config.EC2_PROVIDERS:
            ec2_images += conn.list_images(ex_owner="aws-marketplace")

        images = starred_images + ec2_images + rest_images
        images = [img for img in images
                  if img.name and img.id[:3] not in ['aki', 'ari']
                  and 'windows' not in img.name.lower()]

        if term and conn.type == 'docker':
            images = conn.search_images(term=term)[:40]
        #search directly on docker registry for the query
        elif term:
            images = [img for img in images
                      if term in img.id.lower()
                      or term in img.name.lower()][:40]
    except Exception as e:
        log.error(repr(e))
        raise CloudUnavailableError(cloud_id, e)

    ret = [{'id': image.id,
            'extra': image.extra,
            'name': image.name,
            'star': _image_starred(user, cloud_id, image.id)}
           for image in images]

    return ret


def _image_starred(user, cloud_id, image_id):
    """Check if an image should appear as starred or not to the user"""
    cloud = user.clouds[cloud_id]
    if cloud.provider.startswith('ec2'):
        default = False
        if cloud.provider in config.EC2_IMAGES:
            if image_id in config.EC2_IMAGES[cloud.provider]:
                default = True
    elif cloud.provider == 'docker':
        # do not consider docker cloud's images as default
        default = False
        if image_id in config.DOCKER_IMAGES:
            default = True
    else:
        # consider all images default for clouds with few images
        default = True
    starred = image_id in cloud.starred
    unstarred = image_id in cloud.unstarred
    return starred or (default and not unstarred)


def star_image(user, cloud_id, image_id):
    """Toggle image star (star/unstar)"""

    with user.lock_n_load():
        cloud = user.clouds[cloud_id]
        star = _image_starred(user, cloud_id, image_id)
        if star:
            if image_id in cloud.starred:
                cloud.starred.remove(image_id)
            if image_id not in cloud.unstarred:
                cloud.unstarred.append(image_id)
        else:
            if image_id not in cloud.starred:
                cloud.starred.append(image_id)
            if image_id in cloud.unstarred:
                cloud.unstarred.remove(image_id)
        user.save()
    task = mist.io.tasks.ListImages()
    task.clear_cache(user.email, cloud_id)
    task.delay(user.email, cloud_id)
    return not star


def list_clouds(user):
    ret = []
    for cloud_id in user.clouds:
        cloud = user.clouds[cloud_id]
        info = {'id': cloud_id,
                    'apikey': cloud.apikey,
                    'title': cloud.title or cloud.provider,
                    'provider': cloud.provider,
                    'poll_interval': cloud.poll_interval,
                    'state': 'online' if cloud.enabled else 'offline',
                    # for Provider.RACKSPACE_FIRST_GEN
                    'region': cloud.region,
                    # for Provider.RACKSPACE (the new Nova provider)
                    ## 'datacenter': cloud.datacenter,
                    'enabled': cloud.enabled,
                    'tenant_name': cloud.tenant_name}

        if cloud.provider == 'docker':
            info['docker_port'] = cloud.docker_port

        ret.append(info)

    return ret


def list_keys(user):
    return [{'id': key,
             'machines': user.keypairs[key].machines,
             'isDefault': user.keypairs[key].default}
            for key in user.keypairs]


def list_sizes(user, cloud_id):
    """List sizes (aka flavors) from each cloud."""

    if cloud_id not in user.clouds:
        raise CloudNotFoundError(cloud_id)
    cloud = user.clouds[cloud_id]
    conn = connect_provider(cloud)

    try:
        if conn.type == Provider.GCE:
            #have to get sizes for one location only, since list_sizes returns
            #sizes for all zones (currently 88 sizes)
            sizes = conn.list_sizes(location='us-central1-a')
            sizes = [s for s in sizes if s.name and not s.name.endswith('-d')]
            #deprecated sizes for GCE
        elif conn.type == Provider.NEPHOSCALE:
            sizes = conn.list_sizes(baremetal=False)
            dedicated = conn.list_sizes(baremetal=True)
            sizes.extend(dedicated)
        else:
            sizes = conn.list_sizes()
    except Exception as exc:
        raise CloudUnavailableError(cloud_id, exc)

    ret = []
    for size in sizes:
        ret.append({'id': size.id,
                    'bandwidth': size.bandwidth,
                    'disk': size.disk,
                    'driver': size.driver.name,
                    'name': size.name,
                    'price': size.price,
                    'ram': size.ram})
    if conn.type == 'libvirt':
        # close connection with libvirt
        conn.disconnect()
    return ret


def list_locations(user, cloud_id):
    """List locations from each cloud.

    Locations mean different things in each cloud. e.g. EC2 uses it as a
    datacenter in a given availability zone, whereas Linode lists availability
    zones. However all responses share id, name and country eventhough in some
    cases might be empty, e.g. Openstack.

    In EC2 all locations by a provider have the same name, so the availability
    zones are listed instead of name.

    """

    if cloud_id not in user.clouds:
        raise CloudNotFoundError(cloud_id)
    cloud = user.clouds[cloud_id]
    conn = connect_provider(cloud)

    try:
        locations = conn.list_locations()
    except:
        locations = [NodeLocation('', name='default', country='', driver=conn)]

    ret = []
    for location in locations:
        if conn.type in config.EC2_PROVIDERS:
            try:
                name = location.availability_zone.name
            except:
                name = location.name
        else:
            name = location.name

        ret.append({'id': location.id,
                    'name': name,
                    'country': location.country})
    if conn.type == 'libvirt':
        # close connection with libvirt
        conn.disconnect()
    return ret


def list_networks(user, cloud_id):
    """List networks from each cloud.
    Currently NephoScale and Openstack networks are supported. For other providers
    this returns an empty list

    """

    if cloud_id not in user.clouds:
        raise CloudNotFoundError(cloud_id)
    cloud = user.clouds[cloud_id]
    conn = connect_provider(cloud)

    ret = {}
    ret['public'] = []
    ret['private'] = []
    ret['routers'] = []

    # Get the actual networks
    if conn.type in [Provider.NEPHOSCALE]:
        networks = conn.ex_list_networks()
        for network in networks:
            ret['public'].append(nephoscale_network_to_dict(network))
    elif conn.type in [Provider.VCLOUD, Provider.INDONESIAN_VCLOUD]:
        networks = conn.ex_list_networks()

        for network in networks:
            ret['public'].append({
                'id': network.id,
                'name': network.name,
                'extra': network.extra,
            })
    elif conn.type in (Provider.OPENSTACK, Provider.HPCLOUD):
        networks = conn.ex_list_networks()
        subnets = conn.ex_list_subnets()
        routers = conn.ex_list_routers()
        floating_ips = conn.ex_list_floating_ips()
        if conn.connection.tenant_id:
            floating_ips = [floating_ip for floating_ip in floating_ips if floating_ip.extra.get('tenant_id') == conn.connection.tenant_id]
        if floating_ips:
            nodes = conn.list_nodes()
        else:
            nodes = []

        public_networks = []
        for net in networks:
            if net.router_external:
                net_index = networks.index(net)
                public_networks.append(networks.pop(net_index))

        for pub_net in public_networks:
            ret['public'].append(openstack_network_to_dict(pub_net, subnets, floating_ips, nodes))
        for network in networks:
            ret['private'].append(openstack_network_to_dict(network, subnets))
        for router in routers:
            ret['routers'].append(openstack_router_to_dict(router))
    elif conn.type in [Provider.GCE]:
        networks = conn.ex_list_networks()
        for network in networks:
            ret['public'].append(gce_network_to_dict(network))
    elif conn.type in [Provider.EC2, Provider.EC2_AP_NORTHEAST,
                       Provider.EC2_AP_SOUTHEAST, Provider.EC2_AP_SOUTHEAST2,
                       Provider.EC2_EU, Provider.EC2_EU_WEST,
                       Provider.EC2_SA_EAST, Provider.EC2_US_EAST,
                       Provider.EC2_US_WEST, Provider.EC2_US_WEST_OREGON]:
        networks = conn.ex_list_networks()
        for network in networks:
            ret['public'].append(ec2_network_to_dict(network))

    if conn.type == 'libvirt':
        # close connection with libvirt
        conn.disconnect()
    return ret


def ec2_network_to_dict(network):
    net = {}
    net['name'] = network.name
    net['id'] = network.id
    net['is_default'] = network.extra.get('is_default', False)
    net['state'] = network.extra.get('state')
    net['instance_tenancy'] = network.extra.get('instance_tenancy')
    net['dhcp_options_id'] = network.extra.get('dhcp_options_id')
    net['tags'] = network.extra.get('tags', [])
    net['subnets'] = [{'name': network.cidr_block}]
    return net


def nephoscale_network_to_dict(network):
    net = {}
    net['name'] = network.name
    net['id'] = network.id
    net['subnets'] = network.subnets
    net['is_default'] = network.is_default
    net['zone'] = network.zone
    net['domain_type'] = network.domain_type
    return net


def gce_network_to_dict(network):
    net = {}
    net['name'] = network.name
    net['id'] = network.id
    net['extra'] = network.extra
    net['subnets'] = [{'name': network.cidr,
                       'gateway_ip': network.extra.get('gatewayIPv4')}]
    return net


def openstack_network_to_dict(network, subnets=[], floating_ips=[], nodes=[]):
    net = {}
    net['name'] = network.name
    net['id'] = network.id
    net['status'] = network.status
    net['router_external'] = network.router_external
    net['extra'] = network.extra
    net['public'] = bool(network.router_external)
    net['subnets'] = [openstack_subnet_to_dict(subnet) for subnet in subnets if subnet.id in network.subnets]
    net['floating_ips'] = []
    for floating_ip in floating_ips:
        if floating_ip.floating_network_id == network.id:
            net['floating_ips'].append(openstack_floating_ip_to_dict(floating_ip, nodes))
    return net


def openstack_floating_ip_to_dict(floating_ip, nodes=[]):
    ret = {}
    ret['id'] = floating_ip.id
    ret['floating_network_id'] = floating_ip.floating_network_id
    ret['floating_ip_address'] = floating_ip.floating_ip_address
    ret['fixed_ip_address'] = floating_ip.fixed_ip_address
    ret['status'] = str(floating_ip.status)
    ret['port_id'] = floating_ip.port_id
    ret['extra'] = floating_ip.extra
    ret['node_id'] = ''

    for node in nodes:
        if floating_ip.fixed_ip_address in node.private_ips:
            ret['node_id'] = node.id

    return ret

def openstack_subnet_to_dict(subnet):
    net = {}

    net['name'] = subnet.name
    net['id'] = subnet.id
    net['cidr'] = subnet.cidr
    net['enable_dhcp'] = subnet.enable_dhcp
    net['dns_nameservers'] = subnet.dns_nameservers
    net['allocation_pools'] = subnet.allocation_pools
    net['gateway_ip'] = subnet.gateway_ip
    net['ip_version'] = subnet.ip_version
    net['extra'] = subnet.extra

    return net


def openstack_router_to_dict(router):
    ret = {}

    ret['name'] = router.name
    ret['id'] = router.id
    ret['status'] = router.status
    ret['external_gateway_info'] = router.external_gateway_info
    ret['external_gateway'] = router.external_gateway
    ret['admin_state_up'] = router.admin_state_up
    ret['extra'] = router.extra

    return ret


def associate_ip(user, cloud_id, network_id, ip, machine_id=None, assign=True):
    if cloud_id not in user.clouds:
        raise CloudNotFoundError(cloud_id)
    cloud = user.clouds[cloud_id]
    conn = connect_provider(cloud)

    if conn.type != Provider.NEPHOSCALE:
        return False

    return conn.ex_associate_ip(ip, server=machine_id, assign=assign)


def create_network(user, cloud_id, network, subnet, router):
    """
    Creates a new network. If subnet dict is specified, after creating the network
    it will use the new network's id to create a subnet

    """
    if cloud_id not in user.clouds:
        raise CloudNotFoundError(cloud_id)
    cloud = user.clouds[cloud_id]

    conn = connect_provider(cloud)
    if conn.type not in (Provider.OPENSTACK, Provider.HPCLOUD):
        raise NetworkActionNotSupported()

    if conn.type is Provider.OPENSTACK:
        ret = _create_network_openstack(conn, network, subnet, router)
    elif conn.type is Provider.HPCLOUD:
        ret = _create_network_hpcloud(conn, network, subnet, router)

    task = mist.io.tasks.ListNetworks()
    task.clear_cache(user.email, cloud_id)
    trigger_session_update(user.email, ['clouds'])
    return ret


def _create_network_hpcloud(conn, network, subnet, router):
    """
    Create hpcloud network
    """
    try:
        network_name = network.get('name')
    except Exception as e:
        raise RequiredParameterMissingError(e)

    admin_state_up = network.get('admin_state_up', True)
    shared = network.get('shared', False)

    # First we create the network

    try:
        new_network = conn.ex_create_network(name=network_name, admin_state_up=admin_state_up, shared=shared)
    except Exception as e:
        raise NetworkCreationError("Got error %s" % str(e))

    ret = dict()
    if subnet:
        network_id = new_network.id

        try:
            subnet_name = subnet.get('name')
            cidr = subnet.get('cidr')
        except Exception as e:
            raise RequiredParameterMissingError(e)

        allocation_pools = subnet.get('allocation_pools', [])
        gateway_ip = subnet.get('gateway_ip', None)
        ip_version = subnet.get('ip_version', '4')
        enable_dhcp = subnet.get('enable_dhcp', True)

        try:
            subnet = conn.ex_create_subnet(name=subnet_name, network_id=network_id, cidr=cidr,
                                           allocation_pools=allocation_pools, gateway_ip=gateway_ip,
                                           ip_version=ip_version, enable_dhcp=enable_dhcp)
        except Exception as e:
            conn.ex_delete_network(network_id)
            raise NetworkError(e)

        ret['network'] = openstack_network_to_dict(new_network)
        ret['network']['subnets'].append(openstack_subnet_to_dict(subnet))

        if router:
            try:
                router_name = router.get('name')
            except Exception as e:
                raise RequiredParameterMissingError(e)

            subnet_id = ret['network']['subnets'][0]['id']
            external_gateway = router.get('publicGateway', False)

            # If external gateway, find the ext-net
            if external_gateway:
                available_networks = conn.ex_list_networks()
                external_networks = [net for net in available_networks if net.router_external]
                if external_networks:
                    ext_net_id = external_networks[0].id
                else:
                    external_gateway = False
                    ext_net_id = ""

            # First we create the router
            router_obj = conn.ex_create_router(name=router_name, external_gateway=external_gateway,
                                               ext_net_id=ext_net_id)

            # Then we attach the router to the subnet
            router_obj = conn.ex_add_router_interface(router_obj['router']['id'], subnet_id)

    else:
        ret = openstack_network_to_dict(new_network)

    return ret


def _create_network_openstack(conn, network, subnet, router):
    """
    Create openstack specific network
    """
    try:
        network_name = network.get('name')
    except Exception as e:
        raise RequiredParameterMissingError(e)

    admin_state_up = network.get('admin_state_up', True)
    shared = network.get('shared', False)

    # First we create the network
    try:
        new_network = conn.ex_create_network(name=network_name, admin_state_up=admin_state_up, shared=shared)
    except Exception as e:
        raise NetworkCreationError("Got error %s" % str(e))

    ret = dict()
    if subnet:
        network_id = new_network.id

        try:
            subnet_name = subnet.get('name')
            cidr = subnet.get('cidr')
        except Exception as e:
            raise RequiredParameterMissingError(e)

        allocation_pools = subnet.get('allocation_pools', [])
        gateway_ip = subnet.get('gateway_ip', None)
        ip_version = subnet.get('ip_version', '4')
        enable_dhcp = subnet.get('enable_dhcp', True)

        try:
            subnet = conn.ex_create_subnet(name=subnet_name, network_id=network_id, cidr=cidr,
                                           allocation_pools=allocation_pools, gateway_ip=gateway_ip,
                                           ip_version=ip_version, enable_dhcp=enable_dhcp)
        except Exception as e:
            conn.ex_delete_network(network_id)
            raise NetworkError(e)

        ret['network'] = openstack_network_to_dict(new_network)
        ret['network']['subnets'].append(openstack_subnet_to_dict(subnet))

    else:
        ret = openstack_network_to_dict(new_network)

    return ret


def delete_network(user, cloud_id, network_id):
    """
    Delete a neutron network

    """
    if cloud_id not in user.clouds:
        raise CloudNotFoundError(cloud_id)
    cloud = user.clouds[cloud_id]

    conn = connect_provider(cloud)
    if conn.type is Provider.OPENSTACK:
        try:
            conn.ex_delete_network(network_id)
        except Exception as e:
            raise NetworkError(e)
    elif conn.type is Provider.HPCLOUD:
        try:
            conn.ex_delete_network(network_id)
        except Exception as e:
            raise NetworkError(e)
    else:
        raise NetworkActionNotSupported()

    try:
        task = mist.io.tasks.ListNetworks()
        task.clear_cache(user.email, cloud_id)
        trigger_session_update(user.email, ['clouds'])
    except Exception as e:
        pass


def set_machine_tags(user, cloud_id, machine_id, tags):
    """Sets metadata for a machine, given the cloud and machine id.

    Libcloud handles this differently for each provider. Linode and Rackspace,
    at least the old Rackspace providers, don't support metadata adding.

    machine_id comes as u'...' but the rest are plain strings so use == when
    comparing in ifs. u'f' is 'f' returns false and 'in' is too broad.

    Tags is expected to be a list of key-value dicts
    """

    if cloud_id not in user.clouds:
        raise CloudNotFoundError(cloud_id)
    cloud = user.clouds[cloud_id]

    conn = connect_provider(cloud)

    machine = Node(machine_id, name='', state=0, public_ips=[],
                   private_ips=[], driver=conn)

    tags_dict = {}
    for tag in tags:
        for tag_key, tag_value in tag.items():
            if type(tag_key) ==  unicode:
                tag_key = tag_key.encode('utf-8')
            if type(tag_value) ==  unicode:
                tag_value = tag_value.encode('utf-8')
            tags_dict[tag_key] = tag_value

    if conn.type in config.EC2_PROVIDERS:
        try:
            # first get a list of current tags. Make sure
            # the response dict gets utf-8 encoded
            # then delete tags and update with the new ones
            ec2_tags = conn.ex_describe_tags(machine)
            ec2_tags.pop('Name')
            encoded_ec2_tags = {}
            for ec2_key, ec2_value in ec2_tags.items():
                if type(ec2_key) ==  unicode:
                    ec2_key = ec2_key.encode('utf-8')
                if type(ec2_value) ==  unicode:
                    ec2_value = ec2_value.encode('utf-8')
                encoded_ec2_tags[ec2_key] = ec2_value
            conn.ex_delete_tags(machine, encoded_ec2_tags)
            # ec2 resource can have up to 10 tags, with one of them being the Name
            if len(tags_dict) > 9:
                tags_keys = tags_dict.keys()[:9]
                pop_keys = [key for key in tags_dict.keys() if key not in tags_keys]
                for key in pop_keys:
                    tags_dict.pop(key)

            conn.ex_create_tags(machine, tags_dict)
        except Exception as exc:
            raise CloudUnavailableError(cloud_id, exc)
    else:
        if conn.type == 'gce':
            try:
                for node in conn.list_nodes():
                    if node.id == machine_id:
                        machine = node
                        break
            except Exception as exc:
                raise CloudUnavailableError(cloud_id, exc)
            if not machine:
                raise MachineNotFoundError(machine_id)
            try:
                conn.ex_set_node_metadata(machine, tags)
            except Exception as exc:
                raise InternalServerError("error setting tags", exc)
        else:
            try:
                conn.ex_set_metadata(machine, tags_dict)
            except Exception as exc:
                raise InternalServerError("error creating tags", exc)


def delete_machine_tag(user, cloud_id, machine_id, tag):
    """Deletes metadata for a machine, given the machine id and the tag to be
    deleted.

    Libcloud handles this differently for each provider. Linode and Rackspace,
    at least the old Rackspace providers, don't support metadata updating. In
    EC2 you can delete just the tag you like. In Openstack you can only set a
    new list and not delete from the existing.

    Mist.io client knows only the value of the tag and not it's key so it
    has to loop through the machine list in order to find it.

    Don't forget to check string encoding before using them in ifs.
    u'f' is 'f' returns false.

    """

    if cloud_id not in user.clouds:
        raise CloudNotFoundError(cloud_id)
    cloud = user.clouds[cloud_id]
    if not tag:
        raise RequiredParameterMissingError("tag")
    conn = connect_provider(cloud)

    if type(tag) ==  unicode:
        tag = tag.encode('utf-8')

    if conn.type in [Provider.LINODE, Provider.RACKSPACE_FIRST_GEN]:
        raise MethodNotAllowedError("Deleting metadata is not supported in %s"
                                    % conn.type)

    machine = None
    try:
        for node in conn.list_nodes():
            if node.id == machine_id:
                machine = node
                break
    except Exception as exc:
        raise CloudUnavailableError(cloud_id, exc)
    if not machine:
        raise MachineNotFoundError(machine_id)
    if conn.type in config.EC2_PROVIDERS:
        tags = machine.extra.get('tags', None)
        pair = None
        for mkey, mdata in tags.iteritems():
            if type(mkey) ==  unicode:
                mkey = mkey.encode('utf-8')
            if type(mdata) ==  unicode:
                mdata = mdata.encode('utf-8')
            if tag == mkey:
                pair = {mkey: mdata}
                break
        if not pair:
            raise NotFoundError("tag not found")

        try:
            conn.ex_delete_tags(machine, pair)
        except Exception as exc:
            raise CloudUnavailableError("Error deleting metadata in EC2", exc)

    else:
        if conn.type == 'gce':
            try:
                metadata = machine.extra['metadata']['items']
                for tag_data in metadata:
                    mkey = tag_data.get('key')
                    mdata = tag_data.get('value')
                    if tag == mkey:
                        metadata.remove({u'value':mdata, u'key':mkey})
                conn.ex_set_node_metadata(machine, metadata)
            except Exception as exc:
                raise InternalServerError("Error while updating metadata", exc)
        else:
            tags = machine.extra.get('metadata', None)
            key = None
            for mkey, mdata in tags.iteritems():
                if type(mkey) ==  unicode:
                    mkey = mkey.encode('utf-8')
                if type(mdata) ==  unicode:
                    mdata = mdata.encode('utf-8')
                if tag == mkey:
                    key = mkey
            if key:
                tags.pop(key.decode('utf-8'))
            else:
                raise NotFoundError("tag not found")

            try:
                conn.ex_set_metadata(machine, tags)
            except:
                raise CloudUnavailableError("Error while updating metadata")


def check_monitoring(user):
    """Ask the mist.io service if monitoring is enabled for this machine."""
    try:
        ret = requests.get(config.CORE_URI + '/monitoring',
                           headers={'Authorization': get_auth_header(user)},
                           verify=config.SSL_VERIFY)
    except requests.exceptions.SSLError as exc:
        log.error("%r", exc)
        raise SSLError()
    if ret.status_code == 200:
        return ret.json()
    else:
        log.error("Error getting stats %d:%s", ret.status_code, ret.text)
        raise ServiceUnavailableError()


def enable_monitoring(user, cloud_id, machine_id,
                      name='', dns_name='', public_ips=None,
                      no_ssh=False, dry=False, deploy_async=True, **kwargs):
    """Enable monitoring for a machine."""
    cloud = user.clouds[cloud_id]
    payload = {
        'action': 'enable',
        'no_ssh': True,
        'dry': dry,
        'name': name or cloud.title,
        'public_ips': ",".join(public_ips or []),
        'dns_name': dns_name,
        'cloud_title': cloud.title,
        'cloud_provider': cloud.provider,
        'cloud_region': cloud.region,
        'cloud_apikey': cloud.apikey,
        'cloud_apisecret': cloud.apisecret,
        'cloud_apiurl': cloud.apiurl,
        'cloud_tenant_name': cloud.tenant_name,
    }
    url_scheme = "%s/clouds/%s/machines/%s/monitoring"
    try:
        resp = requests.post(
            url_scheme % (config.CORE_URI, cloud_id, machine_id),
            data=json.dumps(payload),
            headers={'Authorization': get_auth_header(user)},
            verify=config.SSL_VERIFY
        )
    except requests.exceptions.SSLError as exc:
        log.error("%r", exc)
        raise SSLError()
    if not resp.ok:
        if resp.status_code == 402:
            raise PaymentRequiredError(resp.text.replace('Payment required: ', ''))
        else:
            raise ServiceUnavailableError()
    ret_dict = resp.json()

    if dry:
        return ret_dict

    if not no_ssh:
        deploy = mist.io.tasks.deploy_collectd
        if deploy_async:
            deploy = deploy.delay
        deploy(user.email, cloud_id, machine_id, ret_dict['extra_vars'])

    trigger_session_update(user.email, ['monitoring'])

    return ret_dict


def disable_monitoring(user, cloud_id, machine_id, no_ssh=False):
    """Disable monitoring for a machine."""
    payload = {
        'action': 'disable',
        'no_ssh': True
    }
    url_scheme = "%s/clouds/%s/machines/%s/monitoring"
    try:
        ret = requests.post(
            url_scheme % (config.CORE_URI, cloud_id, machine_id),
            params=payload,
            headers={'Authorization': get_auth_header(user)},
            verify=config.SSL_VERIFY
        )
    except requests.exceptions.SSLError as exc:
        log.error("%r", exc)
        raise SSLError()
    if ret.status_code != 200:
        raise ServiceUnavailableError()

    ret_dict = json.loads(ret.content)
    host = ret_dict.get('host')

    if not no_ssh:
        mist.io.tasks.undeploy_collectd.delay(user.email,
                                              cloud_id, machine_id)
    trigger_session_update(user.email, ['monitoring'])


def probe(user, cloud_id, machine_id, host, key_id='', ssh_user=''):
    """Ping and SSH to machine and collect various metrics."""

    if not host:
        raise RequiredParameterMissingError('host')

    # start pinging the machine in the background
    log.info("Starting ping in the background for host %s", host)
    ping = subprocess.Popen(
        ["ping", "-c", "10", "-i", "0.4", "-W", "1", "-q", host],
        stdout=subprocess.PIPE
    )
    try:
        ret = probe_ssh_only(user, cloud_id, machine_id, host,
                             key_id=key_id, ssh_user=ssh_user)
    except:
        log.warning("SSH failed when probing, let's see what ping has to say.")
        ret = {}
    ping_out = ping.stdout.read()
    ping.wait()
    log.info("ping output: %s" % ping_out)
    ret.update(parse_ping(ping_out))
    return ret


def probe_ssh_only(user, cloud_id, machine_id, host, key_id='', ssh_user='',
                   shell=None):
    """Ping and SSH to machine and collect various metrics."""

    # run SSH commands
    command = (
       "echo \""
       "sudo -n uptime 2>&1|"
       "grep load|"
       "wc -l && "
       "echo -------- && "
       "uptime && "
       "echo -------- && "
       "if [ -f /proc/uptime ]; then cat /proc/uptime; "
       "else expr `date '+%s'` - `sysctl kern.boottime | sed -En 's/[^0-9]*([0-9]+).*/\\1/p'`;"
       "fi; "
       "echo -------- && "
       "if [ -f /proc/cpuinfo ]; then grep -c processor /proc/cpuinfo;"
       "else sysctl hw.ncpu | awk '{print $2}';"
       "fi;"
       "echo -------- && "
       "/sbin/ifconfig;"
       "echo -------- &&"
       "/bin/df -Pah;"
       "echo --------"
       "\"|sh" # In case there is a default shell other than bash/sh (e.g. csh)
    )

    if key_id:
        log.warn('probing with key %s' % key_id)

    if not shell:
        cmd_output = ssh_command(user, cloud_id, machine_id,
                                 host, command, key_id=key_id)
    else:
        retval, cmd_output = shell.command(command)

    cmd_output = cmd_output.replace('\r','').split('--------')
    log.warn(cmd_output)
    uptime_output = cmd_output[1]
    loadavg = re.split('load averages?: ', uptime_output)[1].split(', ')
    users = re.split(' users?', uptime_output)[0].split(', ')[-1].strip()
    uptime = cmd_output[2]
    cores = cmd_output[3]
    ips = re.findall('inet addr:(\S+)', cmd_output[4])
    m = re.findall('((?:[0-9a-fA-F]{1,2}:){5}[0-9a-fA-F]{1,2})', cmd_output[4])
    if '127.0.0.1' in ips:
        ips.remove('127.0.0.1')
    macs = {}
    for i in range(0, len(ips)):
        macs[ips[i]] = m[i]
    pub_ips = find_public_ips(ips)
    priv_ips = [ip for ip in ips if ip not in pub_ips]

    return {
        'uptime': uptime,
        'loadavg': loadavg,
        'cores': cores,
        'users': users,
        'pub_ips': pub_ips,
        'priv_ips': priv_ips,
        'macs': macs,
        'df': cmd_output[5],
        'timestamp': time(),
    }


def ping(host):
    ping = subprocess.Popen(
        ["ping", "-c", "10", "-i", "0.4", "-W", "1", "-q", host],
        stdout=subprocess.PIPE
    )
    ping_out = ping.stdout.read()
    ping.wait()
    return parse_ping(ping_out)


def find_public_ips(ips):
    public_ips = []
    for ip in ips:
        #is_private_subnet does not check for ipv6
        try:
            if not is_private_subnet(ip):
                public_ips.append(ip)
        except:
            pass
    return public_ips


def notify_admin(title, message=""):
    """ This will only work on a multi-user setup configured to send emails """
    try:
        from mist.core.helpers import send_email
        send_email(title, message, config.NOTIFICATION_EMAIL)
    except ImportError:
        pass


def notify_user(user, title, message="", email_notify=True, **kwargs):
    # Notify connected user via amqp
    payload = {'title': title, 'message': message}
    payload.update(kwargs)
    if 'command' in kwargs:
        output = '%s\n' % kwargs['command']
        if 'output' in kwargs:
            output += '%s\n' % kwargs['output'].decode('utf-8', 'ignore')
        if 'retval' in kwargs:
            output += 'returned with exit code %s.\n' % kwargs['retval']
        payload['output'] = output
    amqp_publish_user(user, routing_key='notify', data=payload)

    body = message + '\n' if message else ''
    if 'cloud_id' in kwargs:
        cloud_id = kwargs['cloud_id']
        cloud = user.clouds[cloud_id]
        body += "Cloud:\n  Name: %s\n  Id: %s\n" % (cloud.title,
                                                      cloud_id)
        if 'machine_id' in kwargs:
            machine_id = kwargs['machine_id']
            body += "Machine:\n"
            if kwargs.get('machine_name'):
                name = kwargs['machine_name']
            else:
                try:
                    name = cloud.machines[machine_id].name
                except MachineNotFoundError:
                    name = ''
            if name:
                body += "  Name: %s\n" % name
            title += " for machine %s" % (name or machine_id)
            body += "  Id: %s\n" % machine_id
    if 'error' in kwargs:
        error = kwargs['error']
        body += "Result: %s\n" % ('Success' if not error else 'Error')
        if error and error is not True:
            body += "Error: %s" % error
    if 'command' in kwargs:
        body += "Command: %s\n" % kwargs['command']
    if 'retval' in kwargs:
        body += "Return value: %s\n" % kwargs['retval']
    if 'duration' in kwargs:
        body += "Duration: %.2f secs\n" % kwargs['duration']
    if 'output' in kwargs:
        body += "Output: %s\n" % kwargs['output'].decode('utf-8', 'ignore')

    try: # Send email in multi-user env
        if email_notify:
            from mist.core.helpers import send_email
            send_email("[mist.io] %s" % title, body.encode('utf-8', 'ignore'), user.email)
    except ImportError:
        pass


def find_metrics(user, cloud_id, machine_id):
    url = "%s/clouds/%s/machines/%s/metrics" % (config.CORE_URI,
                                                  cloud_id, machine_id)
    headers={'Authorization': get_auth_header(user)}
    try:
        resp = requests.get(url, headers=headers, verify=config.SSL_VERIFY)
    except requests.exceptions.SSLError as exc:
        raise SSLError()
    except Exception as exc:
        log.error("Exception requesting find_metrics: %r", exc)
        raise ServiceUnavailableError(exc=exc)
    if not resp.ok:
        log.error("Error in find_metrics %d:%s", resp.status_code, resp.text)
        raise ServiceUnavailableError(resp.text)
    return resp.json()


def assoc_metric(user, cloud_id, machine_id, metric_id):
    url = "%s/clouds/%s/machines/%s/metrics" % (config.CORE_URI,
                                                  cloud_id, machine_id)
    try:
        resp = requests.put(url,
                            headers={'Authorization': get_auth_header(user)},
                            params={'metric_id': metric_id},
                            verify=config.SSL_VERIFY)
    except requests.exceptions.SSLError as exc:
        raise SSLError()
    except Exception as exc:
        log.error("Exception requesting assoc_metric: %r", exc)
        raise ServiceUnavailableError(exc=exc)
    if not resp.ok:
        log.error("Error in assoc_metric %d:%s", resp.status_code, resp.text)
        raise ServiceUnavailableError(resp.text)
    trigger_session_update(user.email, [])


def disassoc_metric(user, cloud_id, machine_id, metric_id):
    url = "%s/clouds/%s/machines/%s/metrics" % (config.CORE_URI,
                                                  cloud_id, machine_id)
    try:
        resp = requests.delete(url,
                               headers={'Authorization': get_auth_header(user)},
                               params={'metric_id': metric_id},
                               verify=config.SSL_VERIFY)
    except requests.exceptions.SSLError as exc:
        raise SSLError()
    except Exception as exc:
        log.error("Exception requesting disassoc_metric: %r", exc)
        raise ServiceUnavailableError(exc=exc)
    if not resp.ok:
        log.error("Error in disassoc_metric %d:%s", resp.status_code, resp.text)
        raise ServiceUnavailableError(resp.text)
    trigger_session_update(user.email, [])


def update_metric(user, metric_id, name=None, unit=None,
                  cloud_id=None, machine_id=None):
    url = "%s/metrics/%s" % (config.CORE_URI, metric_id)
    headers={'Authorization': get_auth_header(user)}
    params = {
        'name': name,
        'unit': unit,
        'cloud_id': cloud_id,
        'machine_id': machine_id,
    }
    try:
        resp = requests.put(url, headers=headers, params=params,
                            verify=config.SSL_VERIFY)
    except requests.exceptions.SSLError as exc:
        raise SSLError()
    except Exception as exc:
        log.error("Exception updating metric: %r", exc)
        raise ServiceUnavailableError(exc=exc)
    if not resp.ok:
        log.error("Error updating metric %d:%s", resp.status_code, resp.text)
        raise BadRequestError(resp.text)
    trigger_session_update(user.email, [])


def deploy_python_plugin(user, cloud_id, machine_id, plugin_id,
                         value_type, read_function, host):
    # Sanity checks
    if not plugin_id:
        raise RequiredParameterMissingError('plugin_id')
    if not value_type:
        raise RequiredParameterMissingError('value_type')
    if not read_function:
        raise RequiredParameterMissingError('read_function')
    if not host:
        raise RequiredParameterMissingError('host')
    chars = [chr(ord('a') + i) for i in range(26)] + list('0123456789_')
    for c in plugin_id:
        if c not in chars:
            raise BadRequestError("Invalid plugin_id '%s'.plugin_id can only "
                                  "lower case chars, numeric digits and"
                                  "underscores" % plugin_id)
    if plugin_id.startswith('_') or plugin_id.endswith('_'):
        raise BadRequestError("Invalid plugin_id '%s'. plugin_id can't start "
                              "or end with an underscore." % plugin_id)
    if value_type not in ('gauge', 'derive'):
        raise BadRequestError("Invalid value_type '%s'. Must be 'gauge' or "
                              "'derive'." % value_type)

    # Iniatilize SSH connection
    shell = Shell(host)
    key_id, ssh_user = shell.autoconfigure(user, cloud_id, machine_id)
    sftp = shell.ssh.open_sftp()

    tmp_dir = "/tmp/mist-python-plugin-%d" % random.randrange(2 ** 20)
    retval, stdout = shell.command(
"""
sudo=$(command -v sudo)
mkdir -p %s
cd /opt/mistio-collectd/
$sudo mkdir -p plugins/mist-python/
$sudo chown -R root plugins/mist-python/
""" % tmp_dir
    )

    # Test read function
    test_code = """
import time

from %s_read import *

for i in range(3):
    val = read()
    if val is not None and not isinstance(val, (int, float, long)):
        raise Exception("read() must return a single int, float or long "
                        "(or None to not submit any sample to collectd)")
    time.sleep(1)
print("READ FUNCTION TEST PASSED")
    """ % plugin_id

    sftp.putfo(StringIO(read_function), "%s/%s_read.py" % (tmp_dir, plugin_id))
    sftp.putfo(StringIO(test_code), "%s/test.py" % tmp_dir)

    retval, test_out = shell.command("$(command -v sudo) python %s/test.py" % tmp_dir)
    stdout += test_out

    if not test_out.strip().endswith("READ FUNCTION TEST PASSED"):
        stdout += "\nERROR DEPLOYING PLUGIN\n"
        raise BadRequestError(stdout)

    # Generate plugin script
    plugin = """# Generated by mist.io web ui

import collectd

%(read_function)s

def read_callback():
    val = read()
    if val is None:
        return
    vl = collectd.Values(type="%(value_type)s")
    vl.plugin = "mist.python"
    vl.plugin_instance = "%(plugin_instance)s"
    vl.dispatch(values=[val])

collectd.register_read(read_callback)
""" % {'read_function': read_function,
       'value_type': value_type,
       'plugin_instance': plugin_id}

    sftp.putfo(StringIO(plugin), "%s/%s.py" % (tmp_dir, plugin_id))
    retval, cmd_out = shell.command("""
cd /opt/mistio-collectd/
$(command -v sudo) mv %s/%s.py plugins/mist-python/
$(command -v sudo) chown -R root plugins/mist-python/
""" % (tmp_dir, plugin_id)
    )

    stdout += cmd_out

    # Prepare collectd.conf
    script = """
sudo=$(command -v sudo)
cd /opt/mistio-collectd/

if ! grep '^Include.*plugins/mist-python' collectd.conf; then
    echo "Adding Include line in collectd.conf for plugins/mist-python/include.conf"
    $sudo su -c 'echo Include \\"/opt/mistio-collectd/plugins/mist-python/include.conf\\" >> collectd.conf'
else
    echo "plugins/mist-python/include.conf is already included in collectd.conf"
fi
if [ ! -f plugins/mist-python/include.conf ]; then
    echo "Generating plugins/mist-python/include.conf"
    $sudo su -c 'echo -e "# Do not edit this file, unless you are looking for trouble.\n\n<LoadPlugin python>\n    Globals true\n</LoadPlugin>\n\n\n<Plugin python>\n    ModulePath \\"/opt/mistio-collectd/plugins/mist-python/\\"\n    LogTraces true\n    Interactive false\n</Plugin>\n" > plugins/mist-python/include.conf'
else
    echo "plugins/mist-python/include.conf already exists, continuing"
fi

echo "Adding Import line for plugin in plugins/mist-python/include.conf"
if ! grep '^ *Import %(plugin_id)s *$' plugins/mist-python/include.conf; then
    $sudo cp plugins/mist-python/include.conf plugins/mist-python/include.conf.backup
    $sudo sed -i 's/^<\/Plugin>$/    Import %(plugin_id)s\\n<\/Plugin>/' plugins/mist-python/include.conf
    echo "Checking that python plugin is available"
    if $sudo /usr/bin/collectd -C /opt/mistio-collectd/collectd.conf -t 2>&1 | grep 'Could not find plugin python'; then
        echo "WARNING: collectd python plugin is not installed, will attempt to install it"
        zypper in -y collectd-plugin-python
        if $sudo /usr/bin/collectd -C /opt/mistio-collectd/collectd.conf -t 2>&1 | grep 'Could not find plugin python'; then
            echo "Install collectd-plugin-python failed"
            $sudo cp plugins/mist-python/include.conf.backup plugins/mist-python/include.conf
            echo "ERROR DEPLOYING PLUGIN"
        fi
    fi
    echo "Restarting collectd"
    $sudo /opt/mistio-collectd/collectd.sh restart
    sleep 2
    if ! $sudo /opt/mistio-collectd/collectd.sh status; then
        echo "Restarting collectd failed, restoring include.conf"
        $sudo cp plugins/mist-python/include.conf.backup plugins/mist-python/include.conf
        $sudo /opt/mistio-collectd/collectd.sh restart
        echo "ERROR DEPLOYING PLUGIN"
    fi
else
    echo "Plugin already imported in include.conf"
fi
$sudo rm -rf %(tmp_dir)s
""" % {'plugin_id': plugin_id, 'tmp_dir': tmp_dir}

    retval, cmd_out = shell.command(script)
    stdout += cmd_out
    if stdout.strip().endswith("ERROR DEPLOYING PLUGIN"):
        raise BadRequestError(stdout)

    shell.disconnect()

    parts = ["mist", "python"]  # strip duplicates (bucky also does this)
    for part in plugin_id.split("."):
        if part != parts[-1]:
            parts.append(part)
    ## parts.append(value_type)  # not needed since MistPythonConverter in bucky
    metric_id = ".".join(parts)

    return {'metric_id': metric_id, 'stdout': stdout}


def undeploy_python_plugin(user, cloud_id, machine_id, plugin_id, host):

    # Sanity checks
    if not plugin_id:
        raise RequiredParameterMissingError('plugin_id')
    if not host:
        raise RequiredParameterMissingError('host')

    # Iniatilize SSH connection
    shell = Shell(host)
    key_id, ssh_user = shell.autoconfigure(user, cloud_id, machine_id)

    # Prepare collectd.conf
    script = """
sudo=$(command -v sudo)
cd /opt/mistio-collectd/

echo "Removing Include line for plugin conf from plugins/mist-python/include.conf"
$sudo grep -v 'Import %(plugin_id)s$' plugins/mist-python/include.conf > /tmp/include.conf
$sudo mv /tmp/include.conf plugins/mist-python/include.conf

echo "Restarting collectd"
$sudo /opt/mistio-collectd/collectd.sh restart
""" % {'plugin_id': plugin_id}

    retval, stdout = shell.command(script)

    shell.disconnect()

    return {'metric_id': None, 'stdout': stdout}


def get_stats(user, cloud_id, machine_id, start='', stop='', step='', metrics=''):
    try:
        resp = requests.get(
            "%s/clouds/%s/machines/%s/stats" % (config.CORE_URI,
                                                  cloud_id, machine_id),
            params={'start': start, 'stop': stop, 'step': step},
            headers={'Authorization': get_auth_header(user)},
            verify=config.SSL_VERIFY
        )
    except requests.exceptions.SSLError as exc:
        log.error("%r", exc)
        raise SSLError()
    if resp.status_code == 200:
        ret = resp.json()
        return ret
    else:
        log.error("Error getting stats %d:%s", resp.status_code, resp.text)
        if resp.status_code == 400:
            raise BadRequestError(resp.text.replace('Bad Request: ', ''))
        raise ServiceUnavailableError(resp.text)


def run_playbook(user, cloud_id, machine_id, playbook_path, extra_vars=None,
                 force_handlers=False, debug=False):
    if not extra_vars:
        extra_vars = None
    ret_dict = {
        'success': False,
        'started_at': time(),
        'finished_at': 0,
        'stdout': '',
        'error_msg': '',
        'inventory': '',
        'stats': {},
    }
    inventory = mist.io.inventory.MistInventory(user,
                                                [(cloud_id, machine_id)])
    if len(inventory.hosts) != 1:
        log.error("Expected 1 host, found %s", inventory.hosts)
        ret_dict['error_msg'] = "Expected 1 host, found %s" % inventory.hosts
        ret_dict['finished_at'] = time()
        return ret_dict
    ret_dict['host'] = inventory.hosts.values()[0]['ansible_ssh_host']
    machine_name = inventory.hosts.keys()[0]
    log_prefix = "Running playbook '%s' on machine '%s'" % (playbook_path,
                                                            machine_name)
    files = inventory.export(include_localhost=False)
    ret_dict['inventory'] = files['inventory']
    tmp_dir = tempfile.mkdtemp()
    old_dir = os.getcwd()
    os.chdir(tmp_dir)
    try:
        log.debug("%s: Saving inventory files", log_prefix)
        os.mkdir('id_rsa')
        for name, data in files.items():
            with open(name, 'w') as f:
                f.write(data)
        for name in os.listdir('id_rsa'):
            os.chmod('id_rsa/%s' % name, 0600)
        log.debug("%s: Inventory files ready", log_prefix)

        playbook_path = '%s/%s' % (old_dir, playbook_path)
        ansible_hosts_path = 'inventory'
        # extra_vars['host_key_checking'] = False

        ansible.utils.VERBOSITY = 4 if debug else 0
        ansible.constants.HOST_KEY_CHECKING = False
        ansible.constants.ANSIBLE_NOCOWS = True
        stats = ansible.callbacks.AggregateStats()
        playbook_cb = ansible.callbacks.PlaybookCallbacks(
            verbose=ansible.utils.VERBOSITY
        )
        runner_cb = ansible.callbacks.PlaybookRunnerCallbacks(
            stats, verbose=ansible.utils.VERBOSITY
        )
        log.error(old_dir)
        log.error(tmp_dir)
        log.error(extra_vars)
        log.error(playbook_path)
        capture = StdStreamCapture()
        try:
            playbook = ansible.playbook.PlayBook(
                playbook=playbook_path,
                host_list=ansible_hosts_path,
                callbacks=playbook_cb,
                runner_callbacks=runner_cb,
                stats=stats,
                extra_vars=extra_vars,
                force_handlers=force_handlers,
            )
            result = playbook.run()
        except Exception as exc:
            log.error("%s: Error %r", log_prefix, exc)
            ret_dict['error_msg'] = repr(exc)
        finally:
            ret_dict['finished_at'] = time()
            ret_dict['stdout'] = capture.close()
        if ret_dict['error_msg']:
            return ret_dict
        log.debug("%s: Ansible result = %s", log_prefix, result)
        mresult = result[machine_name]
        ret_dict['stats'] = mresult
        if mresult['failures'] or mresult['unreachable']:
            log.error("%s: Ansible run failed: %s", log_prefix, mresult)
            return ret_dict
        log.info("%s: Ansible run succeeded: %s", log_prefix, mresult)
        ret_dict['success'] = True
        return ret_dict
    finally:
        os.chdir(old_dir)
        if not debug:
            shutil.rmtree(tmp_dir)


def _notify_playbook_result(user, res, cloud_id=None, machine_id=None,
                            extra_vars=None, label='Ansible playbook'):
    title = label + (' succeeded' if res['success'] else ' failed')
    kwargs = {
        'cloud_id': cloud_id,
        'machine_id': machine_id,
        'duration': res['finished_at'] - res['started_at'],
        'error': False if res['success'] else res['error_msg'] or True,
    }
    if not res['success']:
        kwargs['output'] = res['stdout']
    notify_user(user, title, **kwargs)


def deploy_collectd(user, cloud_id, machine_id, extra_vars):
    ret_dict = run_playbook(
        user, cloud_id, machine_id,
        playbook_path='src/deploy_collectd/ansible/enable.yml',
        extra_vars=extra_vars,
        force_handlers=True,
        # debug=True,
    )
    _notify_playbook_result(user, ret_dict, cloud_id, machine_id,
                            label='Collectd deployment')
    return ret_dict


def undeploy_collectd(user, cloud_id, machine_id):
    ret_dict = run_playbook(
        user, cloud_id, machine_id,
        playbook_path='src/deploy_collectd/ansible/disable.yml',
        force_handlers=True,
        # debug=True,
    )
    _notify_playbook_result(user, ret_dict, cloud_id, machine_id,
                            label='Collectd undeployment')
    return ret_dict


def get_deploy_collectd_command_unix(uuid, password, monitor):
    url = "https://github.com/mistio/deploy_collectd/raw/master/local_run.py"
    cmd = "wget -O mist_collectd.py %s && $(command -v sudo) python mist_collectd.py %s %s" % (url, uuid, password)
    if monitor != 'monitor1.mist.io':
        cmd += " -m %s" % monitor
    return cmd


def get_deploy_collectd_command_windows(uuid, password, monitor):
     return '''powershell.exe -command "Set-ExecutionPolicy -ExecutionPolicy RemoteSigned -Scope CurrentUser -Force;(New-Object System.Net.WebClient).DownloadFile('https://github.com/mistio/collectm/blob/build_issues/scripts/collectm.remote.install.ps1?raw=true', '.\collectm.remote.install.ps1');.\collectm.remote.install.ps1 -gitBranch ""build_issues"" -SetupConfigFile -setupArgs '-username """"%s"""""" -password """"""%s"""""" -servers @(""""""%s:25826"""""") -interval 10'"''' % (uuid, password, monitor)


def get_deploy_collectd_command_coreos(uuid, password, monitor):
    return "sudo docker run -d -v /sys/fs/cgroup:/sys/fs/cgroup -e COLLECTD_USERNAME=%s -e COLLECTD_PASSWORD=%s -e MONITOR_SERVER=%s mist/collectd" % (uuid, password, monitor)


def machine_name_validator(provider, name):
    """
    Validates machine names before creating a machine
    Provider specific
    """
    if not name and provider not in config.EC2_PROVIDERS:
        raise MachineNameValidationError("machine name cannot be empty")
    if provider is Provider.DOCKER:
        pass
    elif provider in [Provider.RACKSPACE_FIRST_GEN, Provider.RACKSPACE]:
        pass
    elif provider in [Provider.OPENSTACK]:
        pass
    elif provider is Provider.HPCLOUD:
        pass
    elif provider in config.EC2_PROVIDERS:
        if len(name) > 255:
            raise MachineNameValidationError("machine name max chars allowed is 255")
    elif provider is Provider.NEPHOSCALE:
        pass
    elif provider is Provider.GCE:
        pass
    elif provider is Provider.SOFTLAYER:
        pass
    elif provider is Provider.DIGITAL_OCEAN:
        if not re.search(r'^[0-9a-zA-Z]+[0-9a-zA-Z-.]{0,}[0-9a-zA-Z]+$', name):
            raise MachineNameValidationError("machine name may only contain ASCII letters " + \
                "or numbers, dashes and dots")
    elif provider == Provider.AZURE:
        pass
    elif provider in [Provider.VCLOUD, Provider.INDONESIAN_VCLOUD]:
        pass
    elif provider is Provider.LINODE:
        if len(name) < 3:
            raise MachineNameValidationError("machine name should be at least 3 chars")
        if not re.search(r'^[0-9a-zA-Z][0-9a-zA-Z-_]+[0-9a-zA-Z]$', name):
            raise MachineNameValidationError("machine name may only contain ASCII letters " + \
                "or numbers, dashes and underscores. Must begin and end with letters or numbers, " + \
                "and be at least 3 characters long")
    return name


def create_dns_a_record(user, domain_name, ip_addr):
    """Will try to create DNS A record for specified domain name and IP addr.

    All clouds for which there is DNS support will be tried to see if the
    relevant zone exists.

    """

    # split domain_name in dot separated parts
    parts = [part for part in domain_name.split('.') if part]
    # find all possible domains for this domain name, longest first
    all_domains = {}
    for i in range(1, len(parts) - 1):
        host = '.'.join(parts[:i])
        domain = '.'.join(parts[i:]) + '.'
        all_domains[domain] = host
    if not all_domains:
        raise MistError("Couldn't extract a valid domain from '%s'."
                        % domain_name)

    # iterate over all clouds that can also be used as DNS providers
    providers = {}
    for cloud in user.clouds.values():
        if cloud.provider.startswith('ec2_'):
            provider = DnsProvider.ROUTE53
            creds = cloud.apikey, cloud.apisecret
        #TODO: add support for more providers
        #elif cloud.provider == Provider.LINODE:
        #    pass
        #elif cloud.provider == Provider.RACKSPACE:
        #    pass
        else:
            # no DNS support for this provider, skip
            continue
        if (provider, creds) in providers:
            # we have already checked this provider with these creds, skip
            continue

        try:
            conn = get_dns_driver(provider)(*creds)
            zones = conn.list_zones()
        except InvalidCredsError:
            log.error("Invalid creds for DNS provider %s.", provider)
            continue
        except Exception as exc:
            log.error("Error listing zones for DNS provider %s: %r",
                      provider, exc)
            continue

        # for each possible domain, starting with the longest match
        best_zone = None
        for domain in all_domains:
            for zone in zones:
                if zone.domain == domain:
                    log.info("Found zone '%s' in provider '%s'.",
                             domain, provider)
                    best_zone = zone
                    break
            if best_zone:
                break

        # add provider/creds combination to checked list, in case multiple
        # clouds for same provider with same creds exist
        providers[(provider, creds)] = best_zone

    best = None
    for provider, creds in providers:
        zone = providers[(provider, creds)]
        if zone is None:
            continue
        if best is None or len(zone.domain) > len(best[2].domain):
            best = provider, creds, zone

    if not best:
        raise MistError("No DNS zone matches specified domain name.")

    provider, creds, zone = best
    name = all_domains[zone.domain]
    log.info("Will use name %s and zone %s in provider %s.",
             name, zone.domain, provider)

    # debug
    #log.debug("Will print all existing A records for zone '%s'.", zone.domain)
    #for record in zone.list_records():
    #    if record.type == 'A':
    #        log.info("%s -> %s", record.name, record.data)

    msg = ("Creating A record with name %s for %s in zone %s in %s"
           % (name, ip_addr, zone.domain, provider))
    try:
        record = zone.create_record(name, RecordType.A, ip_addr)
    except Exception as exc:
        raise MistError(msg + " failed: %r" % repr(exc))
    log.info(msg + " succeeded.")
    return record<|MERGE_RESOLUTION|>--- conflicted
+++ resolved
@@ -761,19 +761,7 @@
         port = int(params.get('ssh_port', 22))
     except:
         port = 22
-<<<<<<< HEAD
-    backend = model.Backend()
-    backend.title = title
-    backend.provider = provider
-    backend.apikey = apikey
-    backend.apisecret = apisecret
-    backend.apiurl = machine_hostname
-    backend.enabled = True
-    backend.ssh_port = port
-    backend_id = backend.get_id()
-    backend.images_location = images_location
-    return backend_id, backend
-=======
+
     cloud = model.Cloud()
     cloud.title = title
     cloud.provider = provider
@@ -783,9 +771,9 @@
     cloud.enabled = True
     cloud.ssh_port = port
     cloud_id = cloud.get_id()
+    cloud.images_location = images_location
 
     return cloud_id, cloud
->>>>>>> 8e33c8a4
 
 
 def _add_cloud_hp(user, title, provider, params):
@@ -1248,21 +1236,12 @@
     Cloud is expected to be a mist.io.model.Cloud
 
     """
-<<<<<<< HEAD
-    if backend.provider not in ['bare_metal', 'coreos']:
-        driver = get_driver(backend.provider)
-    if backend.provider == Provider.AZURE:
+    if cloud.provider not in ['bare_metal', 'coreos']:
+        driver = get_driver(cloud.provider)
+    if cloud.provider == Provider.AZURE:
         # create a temp file and output the cert there, so that
         # Azure driver is instantiated by providing a string with the key instead of
         # a cert file
-=======
-    if cloud.provider not in ['bare_metal', 'coreos']:
-        driver = get_driver(cloud.provider)
-    if cloud.provider == Provider.AZURE:
-        #create a temp file and output the cert there, so that
-        #Azure driver is instantiated by providing a string with the key instead of
-        #a cert file
->>>>>>> 8e33c8a4
         temp_key_file = NamedTemporaryFile(delete=False)
         temp_key_file.write(cloud.apisecret)
         temp_key_file.close()
@@ -1340,16 +1319,8 @@
         conn = CoreOSDriver(cloud.machines)
     elif cloud.provider == Provider.LIBVIRT:
         # support the three ways to connect: local system, qemu+tcp, qemu+ssh
-<<<<<<< HEAD
-        if backend.apisecret:
-           conn = driver(backend.apiurl, user=backend.apikey, ssh_key=backend.apisecret, ssh_port=backend.ssh_port)
-=======
         if cloud.apisecret:
-            key_temp_file = NamedTemporaryFile(delete=False)
-            key_temp_file.write(cloud.apisecret)
-            key_temp_file.close()
-            conn = driver(cloud.apiurl, user=cloud.apikey, ssh_key=key_temp_file.name, ssh_port=cloud.ssh_port)
->>>>>>> 8e33c8a4
+           conn = driver(cloud.apiurl, user=cloud.apikey, ssh_key=cloud.apisecret, ssh_port=cloud.ssh_port)
         else:
             conn = driver(cloud.apiurl, user=cloud.apikey)
     else:
