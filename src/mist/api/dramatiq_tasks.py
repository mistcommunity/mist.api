--- conflicted
+++ resolved
@@ -56,21 +56,14 @@
     for module in task_modules
 }
 
-<<<<<<< HEAD
-=======
 actors = {}
 
->>>>>>> 9a43a07b
 print('Loading task modules')
 for task_module in task_map.keys():
     print(' * %s:' % task_module)
     for task_name in task_map[task_module]:
         task = getattr(importlib.import_module(task_module), task_name)
-<<<<<<< HEAD
-        actor(
-=======
         actors[task_name] = actor(
->>>>>>> 9a43a07b
             task,
             actor_name=task_name,
             time_limit=task.time_limit or 5 * 60 * 1000,  # 5 minutes
