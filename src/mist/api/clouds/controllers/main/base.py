--- conflicted
+++ resolved
@@ -363,13 +363,9 @@
             missing_since=datetime.datetime.utcnow()
         )
         # FIXME: Circular dependency.
-<<<<<<< HEAD
         # FIXME: Is this necessary? Can't we just delete the documents? If not,
         # the following should take place in `self.disable`, too.
-        from mist.api.misc.cloud import CloudLocation
-=======
         from mist.api.clouds.models import CloudLocation
->>>>>>> 76a96a8f
         CloudLocation.objects(cloud=self.cloud,
                               missing_since=None).update(
             missing_since=datetime.datetime.utcnow()
