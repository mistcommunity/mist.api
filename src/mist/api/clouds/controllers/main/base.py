"""Definition of base main controllers for clouds

This currently contains only BaseMainController. It includes basic
functionality common to all clouds, such as add, update, rename, disable etc.

The main controller also acts as a gateway to specific controllers. For
example, one may do

    cloud.ctl.enable()
    cloud.ctl.compute.list_machines()

Cloud specific main controllers are in
`mist.api.clouds.controllers.main.controllers`.

"""

import logging
import datetime

import mongoengine as me

from mist.api.exceptions import MistError
from mist.api.exceptions import BadRequestError
from mist.api.exceptions import CloudExistsError
from mist.api.exceptions import InternalServerError
from mist.api.exceptions import CloudUnavailableError
from mist.api.exceptions import CloudUnauthorizedError
from mist.api.exceptions import SSLError

from mist.api.helpers import rename_kwargs
from mist.api.clouds.controllers.network.base import BaseNetworkController

from mist.api.clouds.controllers.compute.base import BaseComputeController
from mist.api.clouds.controllers.dns.base import BaseDNSController


log = logging.getLogger(__name__)


class BaseMainController(object):
    """Base main controller class for all cloud types

    BaseMainController defines common cloud operations, such as add, update,
    disable, that mainly affect mist, instead of interacting with the remote
    cloud itself. These operations are mostly the same for all different
    clouds.

    Main controllers act as a gateway to specific controllers. For example, one
    may do

        cloud.ctl.enable()
        cloud.ctl.compute.list_machines()

    For this to work, subclasses must define the appropriate subcontroller
    class, by defining for example a `ComputeController` attribute with a
    subclass of mist.api.clouds.controllers.compute.base.BaseComputeController.

    For specific clouds, main controllers are defined in
    `mist.api.clouds.controllers.main.controllers`.

    Subclasses are meant to extend or override methods of this base class to
    account for differencies between different cloud types.

    Care should be taken when considering to add new methods to a subclass.
    All controllers should have the same interface, to the degree this is
    feasible. That is to say, don't add a new method to a subclass unless
    there is a very good reason to do so.

    Any methods and attributes that don't start with an underscore are the
    controller's public API.

    In the `BaseMainController`, these public methods will in most cases
    contain a basic implementation that works for most clouds, along with the
    proper logging and error handling. In almost all cases, subclasses SHOULD
    NOT override or extend the public methods of `BaseMainController`. To
    account for cloud/subclass specific behaviour, one is expected to override
    the internal/private methods of `BaseMainController`.

    """

    ComputeController = None
    NetworkController = None
    DnsController = None

    def __init__(self, cloud):
        """Initialize main cloud controller given a cloud

        Most times one is expected to access a controller from inside the
        cloud, like this:

            cloud = mist.api.clouds.models.Cloud.objects.get(id=cloud_id)
            print cloud.ctl.disable()

        Subclasses SHOULD NOT override this method.

        If a subclass has to initialize a certain instance attribute, it MAY
        extend this method instead.

        """

        self.cloud = cloud
        self._conn = None

        # Initialize compute controller.
        assert issubclass(self.ComputeController, BaseComputeController)
        self.compute = self.ComputeController(self)

        # Initialize DNS controller.
        if self.DnsController is not None:
            assert issubclass(self.DnsController, BaseDNSController)
            self.dns = self.DnsController(self)

        # Initialize network controller.
        if self.NetworkController is not None:
            assert issubclass(self.NetworkController, BaseNetworkController)
            self.network = self.NetworkController(self)

    def add(self, fail_on_error=True, fail_on_invalid_params=True, **kwargs):
        """Add new Cloud to the database

        This is only expected to be called by `Cloud.add` classmethod to create
        a cloud. Fields `owner` and `title` are already populated in
        `self.cloud`. The `self.cloud` model is not yet saved.

        Params:
        fail_on_error: If True, then a connection to the cloud will be
            established and if it fails, a `CloudUnavailableError` or
            `CloudUnauthorizedError` will be raised and the cloud will be
            deleted.
        fail_on_invalid_params: If True, then invalid keys in `kwargs` will
            raise an Error.

        Subclasses SHOULD NOT override or extend this method.

        If a subclass has to perform special parsing of `kwargs`, it can
        override `self._add__preparse_kwargs`.

        """
        # Transform params with extra underscores for compatibility.
        rename_kwargs(kwargs, 'api_key', 'apikey')
        rename_kwargs(kwargs, 'api_secret', 'apisecret')

        # Cloud specific argument preparsing cloud-wide argument
        self.cloud.dns_enabled = kwargs.pop('dns_enabled', False) is True

        # Cloud specific kwargs preparsing.
        try:
            self._add__preparse_kwargs(kwargs)
        except MistError as exc:
            log.error("Error while adding cloud %s: %r", self.cloud, exc)
            raise
        except Exception as exc:
            log.exception("Error while preparsing kwargs on add %s",
                          self.cloud)
            raise InternalServerError(exc=exc)

        try:
            self.update(fail_on_error=fail_on_error,
                        fail_on_invalid_params=fail_on_invalid_params,
                        **kwargs)
        except (CloudUnavailableError, CloudUnauthorizedError) as exc:
            # FIXME: Move this to top of the file once Machine model is
            # migrated.  The import statement is currently here to avoid
            # circular import issues.
            from mist.api.machines.models import Machine
            # Remove any machines created from check_connection performing a
            # list_machines.
            Machine.objects(cloud=self.cloud).delete()
            # Propagate original error.
            raise

    def _add__preparse_kwargs(self, kwargs):
        """Preparse keyword arguments to `self.add`

        This is called by `self.add` when adding a new cloud, in order to apply
        preprocessing to the given params. Any subclass that requires any
        special preprocessing of the params passed to `self.add`, SHOULD
        override this method.

        Params:
        kwargs: A dict of the keyword arguments that will be set as attributes
            to the `Cloud` model instance stored in `self.cloud`. This method
            is expected to modify `kwargs` in place.

        Subclasses MAY override this method.

        """
        return

    def update(self, fail_on_error=True, fail_on_invalid_params=True,
               **kwargs):
        """Edit an existing Cloud

        Params:
        fail_on_error: If True, then a connection to the cloud will be
            established and if it fails, a `CloudUnavailableError` or
            `CloudUnauthorizedError` will be raised and the cloud changes will
            not be saved.
        fail_on_invalid_params: If True, then invalid keys in `kwargs` will
            raise an Error.

        Subclasses SHOULD NOT override or extend this method.

        If a subclass has to perform special parsing of `kwargs`, it can
        override `self._update__preparse_kwargs`.

        """

        # Close previous connection.
        self.disconnect()

        # Transform params with extra underscores for compatibility.
        rename_kwargs(kwargs, 'api_key', 'apikey')
        rename_kwargs(kwargs, 'api_secret', 'apisecret')

        # Cloud specific kwargs preparsing.
        try:
            self._update__preparse_kwargs(kwargs)
        except MistError as exc:
            log.error("Error while updating cloud %s: %r", self.cloud, exc)
            raise
        except Exception as exc:
            log.exception("Error while preparsing kwargs on update %s",
                          self.cloud)
            raise InternalServerError(exc=exc)

        # Check for invalid `kwargs` keys.
        errors = {}
        for key in kwargs.keys():
            if key not in self.cloud._cloud_specific_fields:
                error = "Invalid parameter %s=%r." % (key, kwargs[key])
                if fail_on_invalid_params:
                    errors[key] = error
                else:
                    log.warning(error)
                    kwargs.pop(key)
        if errors:
            log.error("Error updating %s: %s", self.cloud, errors)
            raise BadRequestError({
                'msg': "Invalid parameters %s." % errors.keys(),
                'errors': errors,
            })

        # Set fields to cloud model and perform early validation.
        for key, value in kwargs.iteritems():
            setattr(self.cloud, key, value)
        try:
            self.cloud.validate(clean=True)
        except me.ValidationError as exc:
            log.error("Error updating %s: %s", self.cloud, exc.to_dict())
            raise BadRequestError({'msg': exc.message,
                                   'errors': exc.to_dict()})

        # Try to connect to cloud.
        if fail_on_error:
            try:
                self.compute.check_connection()
            except (CloudUnavailableError, CloudUnauthorizedError,
                    SSLError) as exc:
                log.error("Will not update cloud %s because "
                          "we couldn't connect: %r", self.cloud, exc)
                raise
            except Exception as exc:
                log.exception("Will not update cloud %s because "
                              "we couldn't connect.", self.cloud)
                raise CloudUnavailableError(exc=exc)

        # Attempt to save.
        try:
            self.cloud.save()
        except me.ValidationError as exc:
            log.error("Error updating %s: %s", self.cloud, exc.to_dict())
            raise BadRequestError({'msg': exc.message,
                                   'errors': exc.to_dict()})
        except me.NotUniqueError as exc:
            log.error("Cloud %s not unique error: %s", self.cloud, exc)
            raise CloudExistsError()

    def _update__preparse_kwargs(self, kwargs):
        """Preparse keyword arguments to `self.update`

        This is called by `self.update` when updating a cloud and it is also
        indirectly called during `self.add`, in order to apply preprocessing to
        the given params. Any subclass that requires any special preprocessing
        of the params passed to `self.update`, SHOULD override this method.

        Params:
        kwargs: A dict of the keyword arguments that will be set as attributes
            to the `Cloud` model instance stored in `self.cloud`. This method
            is expected to modify `kwargs` in place.

        Subclasses MAY override this method.

        """
        return

    def rename(self, title):
        try:
            self.cloud.title = title
            self.cloud.save()
        except me.NotUniqueError:
            raise CloudExistsError()

    def enable(self):
        self.cloud.enabled = True
        self.cloud.save()

        # FIXME: Resolve circular import issues
        from mist.api.poller.models import ListMachinesPollingSchedule
        from mist.api.poller.models import ListLocationsPollingSchedule
        # Ensure polling schedule is in place in case the cloud is re-enabled.
        ListMachinesPollingSchedule.add(cloud=self.cloud)
        # Ensure additional polling schedules with lower frequency.
        schedule = ListLocationsPollingSchedule.add(cloud=self.cloud)
        schedule.set_default_interval(60 * 60 * 24)
        schedule.save()

    def disable(self):
        self.cloud.enabled = False
        self.cloud.save()
        # FIXME: Circular dependency.
        from mist.api.machines.models import Machine
        Machine.objects(cloud=self.cloud,
                        missing_since=None).update(
            missing_since=datetime.datetime.now()
        )
<<<<<<< HEAD
        from mist.api.clouds.models import CloudSize
        CloudSize.objects(cloud=self.cloud,
                          missing_since=None).update(
            missing_since=datetime.datetime.now()
=======
        # FIXME: Circular dependency.
        from mist.api.clouds.models import CloudLocation
        CloudLocation.objects(cloud=self.cloud,
                              missing_since=None).update(
            missing_since=datetime.datetime.utcnow()
>>>>>>> bc60aca3
        )

    def dns_enable(self):
        self.cloud.dns_enabled = True
        self.cloud.save()

    def dns_disable(self):
        self.cloud.dns_enabled = False
        self.cloud.save()

    def set_polling_interval(self, interval):
        if not isinstance(interval, int):
            raise BadRequestError("Invalid interval type: %r" % interval)
        if interval != 0 and not 600 <= interval <= 3600 * 12:
            raise BadRequestError("Interval must be at least 10 mins "
                                  "and at most 12 hours.")
        self.cloud.polling_interval = interval
        self.cloud.save()

        # FIXME: Resolve circular import issues
        from mist.api.poller.models import ListMachinesPollingSchedule
        from mist.api.poller.models import ListLocationsPollingSchedule
        from mist.api.poller.models import ListSizesPollingSchedule

        ListMachinesPollingSchedule.add(cloud=self.cloud)
        ListLocationsPollingSchedule.add(cloud=self.cloud)
        ListSizesPollingSchedule.add(cloud=self.cloud)

    def delete(self, expire=False):
        """Delete a Cloud.

        By default the corresponding mongodb document is not actually deleted,
        but rather marked as deleted.

        :param expire: if True, the document is expired from its collection.
        """
        self.cloud.deleted = datetime.datetime.utcnow()
        self.cloud.save()
        # FIXME: Circular dependency.
        from mist.api.machines.models import Machine
        Machine.objects(cloud=self.cloud,
                        missing_since=None).update(
            missing_since=datetime.datetime.utcnow()
        )
        # FIXME: Circular dependency.
        # FIXME: Is this necessary? Can't we just delete the documents? If not,
        # the following should take place in `self.disable`, too.
        from mist.api.clouds.models import CloudLocation
        CloudLocation.objects(cloud=self.cloud,
                              missing_since=None).update(
            missing_since=datetime.datetime.utcnow()
        )
        # FIXME: Circular dependency.
        from mist.api.clouds.models import CloudSize
        CloudSize.objects(cloud=self.cloud,
                          missing_since=None).update(
            missing_since=datetime.datetime.now()
        )
        if expire:
            # FIXME: Set reverse_delete_rule=me.CASCADE?
            Machine.objects(cloud=self.cloud).delete()
            self.cloud.delete()

    def disconnect(self):
        self.compute.disconnect()

    def add_machine(self, **kwargs):
        """
        Add a machine in a bare metal cloud.
        This is only supported on Other Server clouds.
        """
        raise BadRequestError("Adding machines is only supported in Bare"
                              "Metal clouds.")<|MERGE_RESOLUTION|>--- conflicted
+++ resolved
@@ -324,19 +324,17 @@
                         missing_since=None).update(
             missing_since=datetime.datetime.now()
         )
-<<<<<<< HEAD
+        # FIXME: Circular dependency.
+        from mist.api.clouds.models import CloudLocation
+        CloudLocation.objects(cloud=self.cloud,
+                              missing_since=None).update(
+            missing_since=datetime.datetime.utcnow()
+        )
+        # FIXME: Circular dependency.
         from mist.api.clouds.models import CloudSize
         CloudSize.objects(cloud=self.cloud,
                           missing_since=None).update(
             missing_since=datetime.datetime.now()
-=======
-        # FIXME: Circular dependency.
-        from mist.api.clouds.models import CloudLocation
-        CloudLocation.objects(cloud=self.cloud,
-                              missing_since=None).update(
-            missing_since=datetime.datetime.utcnow()
->>>>>>> bc60aca3
-        )
 
     def dns_enable(self):
         self.cloud.dns_enabled = True
