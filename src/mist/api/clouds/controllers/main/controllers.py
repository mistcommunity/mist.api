"""Cloud Main Controllers

Main controllers implement common cloud operations, such as add, update,
disable, that mainly affect mist, instead of interacting with the remote cloud
itself. These operations are mostly the same for all different clouds.

A cloud controller is initialized given a cloud. Most of the time it will be
accessed through a cloud model, using the `ctl` abbreviation, like this:

    cloud = mist.api.clouds.models.Cloud.objects.get(id=cloud_id)
    cloud.ctl.enable()

The main controller also acts as a gateway to specific controllers. For
example, one may do

    print cloud.ctl.compute.list_machines()

See `mist.api.clouds.controllers.main.base` for more information.

"""


import uuid
import json
import socket
import logging

import mongoengine as me

from libcloud.utils.networking import is_private_subnet

from mist.api.exceptions import MistError
from mist.api.exceptions import NotFoundError
from mist.api.exceptions import BadRequestError
from mist.api.exceptions import CloudExistsError
from mist.api.exceptions import CloudUnauthorizedError
from mist.api.exceptions import ServiceUnavailableError
from mist.api.exceptions import MachineUnauthorizedError
from mist.api.exceptions import RequiredParameterMissingError

from mist.api.helpers import sanitize_host, check_host

from mist.api.keys.models import Key

from mist.api.helpers import rename_kwargs
from mist.api.clouds.controllers.main.base import BaseMainController
from mist.api.clouds.controllers.compute import controllers as compute_ctls
from mist.api.clouds.controllers.network import controllers as network_ctls
from mist.api.clouds.controllers.dns import controllers as dns_ctls

from mist.api import config

if config.HAS_VPN:
    from mist.vpn.methods import to_tunnel
else:
    from mist.api.dummy.methods import to_tunnel


log = logging.getLogger(__name__)


class AmazonMainController(BaseMainController):

    provider = 'ec2'
    ComputeController = compute_ctls.AmazonComputeController
    NetworkController = network_ctls.AmazonNetworkController
    DnsController = dns_ctls.AmazonDNSController

    def _add__preparse_kwargs(self, kwargs):
        # Autofill apisecret from other Amazon Cloud.
        apikey = kwargs.get('apikey')
        apisecret = kwargs.get('apisecret')
        if apikey and apisecret == 'getsecretfromdb':
            cloud = type(self.cloud).objects(owner=self.cloud.owner,
                                             apikey=apikey,
                                             deleted=None).first()
            if cloud is not None:
                kwargs['apisecret'] = cloud.apisecret


<<<<<<< HEAD
class ClearVMMainController(BaseMainController):

    provider = 'clearvm'
    ComputeController = compute_ctls.ClearVMComputeController
=======
class AlibabaMainController(AmazonMainController):

    provider = 'aliyun_ecs'
    ComputeController = compute_ctls.AlibabaComputeController
    NetworkController = None
    DnsController = None
>>>>>>> 7507235a


class DigitalOceanMainController(BaseMainController):

    provider = 'digitalocean'
    ComputeController = compute_ctls.DigitalOceanComputeController
    DnsController = dns_ctls.DigitalOceanDNSController


class LinodeMainController(BaseMainController):

    provider = 'linode'
    ComputeController = compute_ctls.LinodeComputeController
    DnsController = dns_ctls.LinodeDNSController


class OnAppMainController(BaseMainController):
    provider = 'onapp'
    ComputeController = compute_ctls.OnAppComputeController


class RackSpaceMainController(BaseMainController):

    provider = 'rackspace'
    ComputeController = compute_ctls.RackSpaceComputeController
    DnsController = dns_ctls.RackSpaceDNSController

    def _add__preparse_kwargs(self, kwargs):
        username = kwargs.get('username')
        apikey = kwargs.get('apikey')
        if apikey == 'getsecretfromdb':
            cloud = type(self.cloud).objects(owner=self.cloud.owner,
                                             username=username,
                                             deleted=None).first()
            if cloud is not None:
                kwargs['apikey'] = cloud.apikey


class SoftLayerMainController(BaseMainController):

    provider = 'softlayer'
    ComputeController = compute_ctls.SoftLayerComputeController
    DnsController = dns_ctls.SoftLayerDNSController


class NephoScaleMainController(BaseMainController):

    provider = 'nephoscale'
    ComputeController = compute_ctls.NephoScaleComputeController


class AzureMainController(BaseMainController):

    provider = 'azure'
    ComputeController = compute_ctls.AzureComputeController


class AzureArmMainController(BaseMainController):

    provider = 'azure_arm'
    ComputeController = compute_ctls.AzureArmComputeController
    NetworkController = network_ctls.AzureArmNetworkController


class GoogleMainController(BaseMainController):

    provider = 'gce'
    ComputeController = compute_ctls.GoogleComputeController
    NetworkController = network_ctls.GoogleNetworkController
    DnsController = dns_ctls.GoogleDNSController

    def _update__preparse_kwargs(self, kwargs):
        private_key = kwargs.get('private_key', self.cloud.private_key)
        email = kwargs.get('email', self.cloud.email)
        if not email:
            # Support both ways to authenticate a service account,
            # by either using a project id and json key file (highly
            # recommended) and also by specifying email, project id and private
            # key file.
            try:
                creds = json.loads(private_key)
                kwargs['email'] = creds['client_email']
                kwargs['private_key'] = creds['private_key']
            except:
                raise MistError("Specify both 'email' and 'private_key' "
                                "params, or 'private_key' as a json file.")


class HostVirtualMainController(BaseMainController):

    provider = 'hostvirtual'
    ComputeController = compute_ctls.HostVirtualComputeController


class PacketMainController(BaseMainController):

    provider = 'packet'
    ComputeController = compute_ctls.PacketComputeController


class VultrMainController(BaseMainController):

    provider = 'vultr'
    ComputeController = compute_ctls.VultrComputeController
    DnsController = dns_ctls.VultrDNSController


class VSphereMainController(BaseMainController):

    provider = 'vsphere'
    ComputeController = compute_ctls.VSphereComputeController
    NetworkController = network_ctls.VSphereNetworkController

    def _update__preparse_kwargs(self, kwargs):
        host = kwargs.get('host', self.cloud.host)
        if host:
            kwargs['host'] = sanitize_host(host)
            check_host(kwargs['host'])


class VCloudMainController(BaseMainController):

    provider = 'vcloud'
    ComputeController = compute_ctls.VCloudComputeController

    def _update__preparse_kwargs(self, kwargs):
        username = kwargs.get('username', self.cloud.username) or ''
        organization = kwargs.pop('organization')

        if not organization:
            if '@' not in username:
                raise RequiredParameterMissingError('organization')
        else:
            if '@' in username:
                username = username.split('@')[0]
            kwargs['username'] = '%s@%s' % (username, organization)
        host = kwargs.get('host', self.cloud.host)
        if host:
            kwargs['host'] = sanitize_host(host)
            check_host(kwargs['host'])


class OpenStackMainController(BaseMainController):

    provider = 'openstack'
    ComputeController = compute_ctls.OpenStackComputeController
    NetworkController = network_ctls.OpenStackNetworkController

    def _update__preparse_kwargs(self, kwargs):
        rename_kwargs(kwargs, 'auth_url', 'url')
        rename_kwargs(kwargs, 'tenant_name', 'tenant')
        url = kwargs.get('url', self.cloud.url)
        if url:
            if url.endswith('/v2.0/'):
                url = url.split('/v2.0/')[0]
            elif url.endswith('/v2.0'):
                url = url.split('/v2.0')[0]
            kwargs['url'] = url.rstrip('/')
            check_host(sanitize_host(kwargs['url']))


class DockerMainController(BaseMainController):

    provider = 'docker'
    ComputeController = compute_ctls.DockerComputeController

    def _update__preparse_kwargs(self, kwargs):
        kwargs.pop('authentication', None)
        rename_kwargs(kwargs, 'docker_port', 'port')
        rename_kwargs(kwargs, 'docker_host', 'host')
        rename_kwargs(kwargs, 'auth_user', 'username')
        rename_kwargs(kwargs, 'auth_password', 'password')
        host = kwargs.get('host', self.cloud.host)
        if host:
            host = sanitize_host(host)
            check_host(host)


class LibvirtMainController(BaseMainController):

    provider = 'libvirt'
    ComputeController = compute_ctls.LibvirtComputeController
    NetworkController = network_ctls.LibvirtNetworkController

    def _add__preparse_kwargs(self, kwargs):
        rename_kwargs(kwargs, 'machine_hostname', 'host')
        rename_kwargs(kwargs, 'machine_user', 'username')
        rename_kwargs(kwargs, 'machine_key', 'key')
        rename_kwargs(kwargs, 'ssh_port', 'port')
        if kwargs.get('host'):
            kwargs['host'] = sanitize_host(kwargs['host'])
            check_host(kwargs['host'])
        if kwargs.get('key'):
            try:
                kwargs['key'] = Key.objects.get(owner=self.cloud.owner,
                                                id=kwargs['key'],
                                                deleted=None)
            except Key.DoesNotExist:
                raise NotFoundError("Key does not exist.")

    def add(self, fail_on_error=True, fail_on_invalid_params=True, **kwargs):
        """This is a hack to associate a key with the VM hosting this cloud"""
        super(LibvirtMainController, self).add(
            fail_on_error=fail_on_error,
            fail_on_invalid_params=fail_on_invalid_params,
            add=True, **kwargs
        )
        # FIXME: Don't use self.cloud.host as machine_id, this prevents us from
        # changing the cloud's host.
        # FIXME: Add type field to differentiate between actual vm's and the
        # host.
        from mist.api.machines.models import Machine

        try:
            machine = Machine.objects.get(cloud=self.cloud,
                                          machine_id=self.cloud.host)
        except me.DoesNotExist:
            machine = Machine.objects(cloud=self.cloud,
                                      machine_id=self.cloud.host).save()
        if self.cloud.key:
            machine.ctl.associate_key(self.cloud.key,
                                      username=self.cloud.username,
                                      port=self.cloud.port)

    def update(self, fail_on_error=True, fail_on_invalid_params=True,
               add=False, **kwargs):
        # FIXME: Add update support, need to clean up kvm 'host' from libcloud,
        # and especially stop using cloud.host as the machine id ffs.
        if not add:
            raise BadRequestError("Update action is not currently support for "
                                  "Libvirt/KVM clouds.")
        super(LibvirtMainController, self).update(
            fail_on_error=fail_on_error,
            fail_on_invalid_params=fail_on_invalid_params,
            **kwargs
        )


class OtherMainController(BaseMainController):

    provider = 'bare_metal'
    ComputeController = compute_ctls.OtherComputeController

    def disable(self):
        """ For OtherServer clouds we do not want to set the missing_since
        on the cloud machines when we disable the cloud because we are using
        the missing_since field to remove them.

        Setting the cloud enabled field to False is enough to not return
        them during listing machine actions because we are not using
        the cloud on listings.
        """
        self.cloud.enabled = False
        self.cloud.save()

    def add(self, fail_on_error=True, fail_on_invalid_params=True, **kwargs):
        """Add new Cloud to the database

        This is the only cloud controller subclass that overrides the `add`
        method of `BaseMainController`.

        This is only expected to be called by `Cloud.add` classmethod to create
        a cloud. Fields `owner` and `title` are already populated in
        `self.cloud`. The `self.cloud` model is not yet saved.

        If appropriate kwargs are passed, this can currently also act as a
        shortcut to also add machines on this cloud.

        """
        # Attempt to save.
        try:
            self.cloud.save()
        except me.ValidationError as exc:
            raise BadRequestError({'msg': exc.message,
                                   'errors': exc.to_dict()})
        except me.NotUniqueError:
            raise CloudExistsError("Cloud with name %s already exists"
                                   % self.cloud.title)

        if kwargs:
            errors = []
            if 'machines' in kwargs:  # new api: list of multitple machines
                for machine_kwargs in kwargs['machines']:
                    machine_name = machine_kwargs.pop('machine_name', '')
                    try:
                        self.add_machine_wrapper(
                            machine_name, fail_on_error=fail_on_error,
                            fail_on_invalid_params=fail_on_invalid_params,
                            **machine_kwargs
                        )
                    except Exception as exc:
                        errors.append(str(exc))
            else:  # old api, single machine
                try:
                    self.add_machine_wrapper(
                        self.cloud.title, fail_on_error=fail_on_error,
                        fail_on_invalid_params=fail_on_invalid_params, **kwargs
                    )
                except Exception as exc:
                    errors.append(str(exc))
                    if fail_on_error:
                        self.cloud.delete()
                    raise
        self.cloud.save()
        self.cloud.errors = errors  # just an attribute, not a field

    def update(self, fail_on_error=True, fail_on_invalid_params=True,
               **kwargs):
        raise BadRequestError("OtherServer clouds don't support `update`. "
                              "Only title can be changed, using `rename`. "
                              "To change machine details, one must edit the "
                              "machines themselves, not the cloud.")

    def add_machine_wrapper(self, name, fail_on_error=True,
                            fail_on_invalid_params=True, monitoring=False,
                            **kwargs):
        """Wrapper around add_machine for kwargs backwards compatibity

        FIXME: This wrapper should be deprecated

        """

        # Sanitize params.
        rename_kwargs(kwargs, 'machine_ip', 'host')
        rename_kwargs(kwargs, 'machine_user', 'ssh_user')
        rename_kwargs(kwargs, 'machine_key', 'ssh_key')
        rename_kwargs(kwargs, 'machine_port', 'ssh_port')
        rename_kwargs(kwargs, 'remote_desktop_port', 'rdp_port')
        if kwargs.get('operating_system') == 'windows':
            kwargs['os_type'] = 'windows'
        else:
            kwargs['os_type'] = 'unix'
        kwargs.pop('operating_system', None)
        errors = {}
        for key in kwargs.keys():
            if key not in ('host', 'ssh_user', 'ssh_port', 'ssh_key',
                           'os_type', 'rdp_port'):
                error = "Invalid parameter %s=%r." % (key, kwargs[key])
                if fail_on_invalid_params:
                    errors[key] = error
                else:
                    log.warning(error)
                    kwargs.pop(key)
        if 'host' not in kwargs:
            errors['host'] = "Required parameter host missing"
            log.error(errors['host'])

        if not name:
            name = kwargs['host']

        if errors:
            log.error("Invalid parameters %s." % errors.keys())
            raise BadRequestError({
                'msg': "Invalid parameters %s." % errors.keys(),
                'errors': errors,
            })

        # Add the machine.
        machine = self.add_machine(name, fail_on_error=fail_on_error, **kwargs)

        # Enable monitoring.
        if monitoring:
            from mist.api.monitoring.methods import enable_monitoring
            enable_monitoring(
                self.cloud.owner, self.cloud.id, machine.machine_id,
                no_ssh=not (machine.os_type == 'unix' and
                            machine.key_associations)
            )

        return machine

    def add_machine(self, name, host='',
                    ssh_user='root', ssh_port=22, ssh_key=None,
                    os_type='unix', rdp_port=3389, fail_on_error=True):
        """Add machine to this dummy Cloud

        This is a special method that exists only on this Cloud subclass.
        """
        # FIXME: Move ssh command to Machine controller once it is migrated.
        from mist.api.methods import ssh_command

        try:
            ssh_port = int(ssh_port)
        except (ValueError, TypeError):
            ssh_port = 22
        try:
            rdp_port = int(rdp_port)
        except (ValueError, TypeError):
            rdp_port = 3389
        if ssh_key:
            ssh_key = Key.objects.get(owner=self.cloud.owner, id=ssh_key,
                                      deleted=None)

        from mist.api.machines.models import Machine
        # Create and save machine entry to database.
        machine = Machine(
            cloud=self.cloud,
            name=name,
            machine_id=uuid.uuid4().hex,
            os_type=os_type,
            ssh_port=ssh_port,
            rdp_port=rdp_port
        )
        if host:
            # Sanitize inputs.
            host = sanitize_host(host)
            check_host(host)
            machine.hostname = host

            if is_private_subnet(socket.gethostbyname(host)):
                machine.private_ips = [host]
            else:
                machine.public_ips = [host]
        machine.save()

        # Attempt to connect.
        if os_type == 'unix' and ssh_key:
            if not ssh_user:
                ssh_user = 'root'
            # Try to connect. If it works, it will create the association.
            try:
                if not host:
                    raise BadRequestError("You have specified an SSH key but "
                                          "machine hostname is empty.")
                to_tunnel(self.cloud.owner, host)  # May raise VPNTunnelError
                ssh_command(
                    self.cloud.owner, self.cloud.id, machine.machine_id, host,
                    'uptime', key_id=ssh_key.id, username=ssh_user,
                    port=ssh_port
                )
            except MachineUnauthorizedError as exc:
                if fail_on_error:
                    machine.delete()
                raise CloudUnauthorizedError(exc)
            except ServiceUnavailableError as exc:
                if fail_on_error:
                    machine.delete()
                raise MistError("Couldn't connect to host '%s'." % host)
            except:
                if fail_on_error:
                    machine.delete()
                raise
        return machine


class ClearCenterMainController(BaseMainController):

    provider = 'clearcenter'
    ComputeController = compute_ctls.ClearCenterComputeController<|MERGE_RESOLUTION|>--- conflicted
+++ resolved
@@ -78,19 +78,18 @@
                 kwargs['apisecret'] = cloud.apisecret
 
 
-<<<<<<< HEAD
-class ClearVMMainController(BaseMainController):
-
-    provider = 'clearvm'
-    ComputeController = compute_ctls.ClearVMComputeController
-=======
 class AlibabaMainController(AmazonMainController):
 
     provider = 'aliyun_ecs'
     ComputeController = compute_ctls.AlibabaComputeController
     NetworkController = None
     DnsController = None
->>>>>>> 7507235a
+
+
+class ClearVMMainController(BaseMainController):
+
+    provider = 'clearvm'
+    ComputeController = compute_ctls.ClearVMComputeController
 
 
 class DigitalOceanMainController(BaseMainController):
