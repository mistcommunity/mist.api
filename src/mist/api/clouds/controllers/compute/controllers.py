"""Cloud ComputeControllers

A cloud controller handles all operations that can be performed on a cloud,
commonly using libcloud under the hood.

It also performs several steps and combines the information stored in the
database with that returned from API calls to providers.

For each different cloud type, there is a corresponding cloud controller
defined here. All the different classes inherit BaseComputeController and share
a commmon interface, with the exception that some controllers may not have
implemented all methods.

A cloud controller is initialized given a cloud. Most of the time it will be
accessed through a cloud model, using the `ctl` abbreviation, like this:

    cloud = mist.api.clouds.models.Cloud.objects.get(id=cloud_id)
    print cloud.ctl.compute.list_machines()

"""


import re
import copy
import socket
import logging
import datetime
import netaddr
import tempfile
import iso8601
import pytz

import mongoengine as me

from time import sleep

from xml.sax.saxutils import escape

from libcloud.pricing import get_size_price
from libcloud.compute.base import Node, NodeImage, NodeSize
from libcloud.compute.providers import get_driver
from libcloud.container.providers import get_driver as get_container_driver
from libcloud.compute.types import Provider, NodeState
from libcloud.container.types import Provider as Container_Provider
from libcloud.container.types import ContainerState
from libcloud.container.base import ContainerImage, Container
from mist.api.exceptions import MistError
from mist.api.exceptions import InternalServerError
from mist.api.exceptions import MachineNotFoundError
from mist.api.exceptions import BadRequestError
from mist.api.helpers import sanitize_host

from mist.api.machines.models import Machine

from mist.api.misc.cloud import CloudImage

from mist.api.clouds.controllers.main.base import BaseComputeController

from mist.api import config

if config.HAS_CORE:
    from mist.core.vpn.methods import destination_nat as dnat
else:
    from mist.api.dummy.methods import dnat


log = logging.getLogger(__name__)


def is_private_subnet(host):
    try:
        ip_addr = netaddr.IPAddress(host)
    except netaddr.AddrFormatError:
        try:
            ip_addr = netaddr.IPAddress(socket.gethostbyname(host))
        except socket.gaierror:
            return False
    return ip_addr.is_private()


class AmazonComputeController(BaseComputeController):

    def _connect(self):
        return get_driver(Provider.EC2)(self.cloud.apikey,
                                        self.cloud.apisecret,
                                        region=self.cloud.region)

    def _list_machines__machine_actions(self, machine, machine_libcloud):
        super(AmazonComputeController, self)._list_machines__machine_actions(
            machine, machine_libcloud)
        machine.actions.rename = True
        if machine_libcloud.state != NodeState.TERMINATED:
            machine.actions.resize = True

    def _resize_machine(self, machine, machine_libcloud, plan_id, kwargs):
        attributes = {'InstanceType.Value': plan_id}
        # instance must be in stopped mode
        if machine_libcloud.state != NodeState.STOPPED:
            raise BadRequestError('The instance has to be stopped '
                                  'in order to be resized')
        try:
            self.connection.ex_modify_instance_attribute(machine_libcloud,
                                                         attributes)
            self.connection.ex_start_node(machine_libcloud)
        except Exception as exc:
            raise BadRequestError('Failed to resize node: %s' % exc)

    def _list_machines__postparse_machine(self, machine, machine_libcloud):
        # Find os_type.
        try:
            machine.os_type = CloudImage.objects.get(
                cloud_provider=machine_libcloud.driver.type,
                image_id=machine_libcloud.extra.get('image_id'),
            ).os_type
        except:
            # This is windows for windows servers and None for Linux.
            machine.os_type = machine_libcloud.extra.get('platform')
        if not machine.os_type:
            machine.os_type = 'linux'

        try:
            # return list of ids for network interfaces as str
            network_interfaces = machine.extra['network_interfaces']
            network_interfaces = [network_interface.id for network_interface
                                  in network_interfaces]
            network_interfaces = ','.join(network_interfaces)
            machine.extra['network_interfaces'] = network_interfaces
        except:
            machine.extra['network_interfaces'] = []

    def _list_machines__cost_machine(self, machine, machine_libcloud):
        # TODO: stopped instances still charge for the EBS device
        # https://aws.amazon.com/ebs/pricing/
        # Need to add this cost for all instances
        if machine_libcloud.state == NodeState.STOPPED:
            return 0, 0

        sizes = machine_libcloud.driver.list_sizes()
        size = machine_libcloud.extra.get('instance_type')
        for node_size in sizes:
            if node_size.id == size:
                plan_price = node_size.price.get(machine.os_type)
                if not plan_price:
                    # Use the default which is linux.
                    plan_price = node_size.price.get('linux')
                return plan_price.replace('/hour', '').replace('$', ''), 0
        return 0, 0

    def _list_images__fetch_images(self, search=None):
        default_images = config.EC2_IMAGES[self.cloud.region]
        image_ids = default_images.keys() + self.cloud.starred
        if not search:
            try:
                # this might break if image_ids contains starred images
                # that are not valid anymore for AWS
                images = self.connection.list_images(None, image_ids)
            except Exception as e:
                bad_ids = re.findall(r'ami-\w*', e.message, re.DOTALL)
                for bad_id in bad_ids:
                    self.cloud.starred.remove(bad_id)
                self.cloud.save()
                images = self.connection.list_images(None,
                                                     default_images.keys() +
                                                     self.cloud.starred)
            for image in images:
                if image.id in default_images:
                    image.name = default_images[image.id]
            images += self.connection.list_images(ex_owner='self')
        else:
            image_models = CloudImage.objects(
                me.Q(cloud_provider=self.connection.type,
                     image_id__icontains=search) |
                me.Q(cloud_provider=self.connection.type,
                     name__icontains=search)
            )[:200]
            images = [NodeImage(id=image.image_id, name=image.name,
                                driver=self.connection, extra={})
                      for image in image_models]
            if not images:
                # Actual search on EC2.
                images = self.connection.list_images(
                    ex_filters={'name': '*%s*' % search}
                )
        return images

    def image_is_default(self, image_id):
        return image_id in config.EC2_IMAGES[self.cloud.region]

    def _list_locations__fetch_locations(self):
        """List availability zones for EC2 region

        In EC2 all locations of a region have the same name, so the
        availability zones are listed instead.

        """
        locations = self.connection.list_locations()
        for location in locations:
            try:
                location.name = location.availability_zone.name
            except:
                pass
        return locations

    def _list_machines__get_location(self, node):
        return node.extra.get('availability')

    def _list_sizes__get_cpu(self, size):
        return int(size.extra.get('cpu', 1))

    def _list_machines__get_size(self, node):
        return node.extra.get('instance_type')

    def _list_sizes__get_name(self, size):
        return '%s - %s' % (size.id, size.name)


class DigitalOceanComputeController(BaseComputeController):

    def _connect(self):
        return get_driver(Provider.DIGITAL_OCEAN)(self.cloud.token)

<<<<<<< HEAD
=======
    def _list_machines__postparse_machine(self, machine, machine_libcloud):
        machine.size = machine['extra'].get('size_slug')
        machine.extra['cpus'] = machine.extra.get('size', {}).get('vcpus', 0)

>>>>>>> e40da4f1
    def _list_machines__machine_creation_date(self, machine, machine_libcloud):
        return machine_libcloud.extra.get('created_at')  # iso8601 string

    def _list_machines__machine_actions(self, machine, machine_libcloud):
        super(DigitalOceanComputeController,
              self)._list_machines__machine_actions(machine, machine_libcloud)
        machine.actions.rename = True
        machine.actions.resize = True

    def _resize_machine(self, machine, machine_libcloud, plan_id, kwargs):
        try:
            self.connection.ex_resize_node(machine_libcloud, plan_id)
        except Exception as exc:
            raise BadRequestError('Failed to resize node: %s' % exc)

    def _list_machines__cost_machine(self, machine, machine_libcloud):
        size = machine_libcloud.extra.get('size', {})
        return size.get('price_hourly', 0), size.get('price_monthly', 0)

    def _stop_machine(self, machine, machine_libcloud):
        self.connection.ex_shutdown_node(machine_libcloud)

    def _list_machines__get_location(self, node):
        return node.extra.get('region')

    def _list_machines__get_size(self, node):
        return node.extra.get('size_slug')

    def _list_sizes__get_cpu(self, size):
        return size.extra.get('vcpus')


class LinodeComputeController(BaseComputeController):

    def _connect(self):
        return get_driver(Provider.LINODE)(self.cloud.apikey)

    def _list_machines__machine_creation_date(self, machine, machine_libcloud):
        return machine_libcloud.extra.get('CREATE_DT')  # iso8601 string

    def _list_machines__machine_actions(self, machine, machine_libcloud):
        super(LinodeComputeController, self)._list_machines__machine_actions(
            machine, machine_libcloud)
        machine.actions.rename = True
        machine.actions.resize = True
        # machine.actions.stop = False
        # After resize, node gets to pending mode, needs to be started.
        if machine_libcloud.state is NodeState.PENDING:
            machine.actions.start = True

    def _list_machines__cost_machine(self, machine, machine_libcloud):
        size = machine_libcloud.extra.get('PLANID')
        price = get_size_price(driver_type='compute', driver_name='linode',
                               size_id=size)
        return 0, price or 0

    def _list_machines__get_size(self, node):
        return node.extra.get('PLANID')

    def _list_machines__get_location(self, node):
        return str(node.extra.get('DATACENTERID'))


class RackSpaceComputeController(BaseComputeController):

    def _connect(self):
        if self.cloud.region in ('us', 'uk'):
            driver = get_driver(Provider.RACKSPACE_FIRST_GEN)
        else:
            driver = get_driver(Provider.RACKSPACE)
        return driver(self.cloud.username, self.cloud.apikey,
                      region=self.cloud.region)

    def _list_machines__machine_creation_date(self, machine, machine_libcloud):
        return machine_libcloud.extra.get('created')  # iso8601 string

    def _list_machines__machine_actions(self, machine, machine_libcloud):
        super(RackSpaceComputeController,
              self)._list_machines__machine_actions(machine, machine_libcloud)
        machine.actions.rename = True

    def _list_machines__cost_machine(self, machine, machine_libcloud):
        # Need to get image in order to specify the OS type
        # out of the image id.
        size = machine_libcloud.extra.get('flavorId')
        location = machine_libcloud.driver.region[:3]
        driver_name = 'rackspacenova' + location
        price = get_size_price(driver_type='compute', driver_name=driver_name,
                               size_id=size)
        if price:
            plan_price = price.get(machine.os_type) or price.get('linux')
            # 730 is the number of hours per month as on
            # https://www.rackspace.com/calculator
            return plan_price, float(plan_price) * 730

            # TODO: RackSpace mentions on
            # https://www.rackspace.com/cloud/public-pricing
            # there's a minimum service charge of $50/mo across all servers.

    def _list_machines__postparse_machine(self, machine, machine_libcloud):
        # do not include ipv6 on public ips
        public_ips = []
        for ip in machine.public_ips:
            if ip and ':' not in ip:
                public_ips.append(ip)
        machine.public_ips = public_ips

        # Find os_type.
        try:
            machine.os_type = CloudImage.objects.get(
                cloud_provider=machine_libcloud.driver.type,
                image_id=machine_libcloud.extra.get('imageId'),
            ).os_type
        except:
            machine.os_type = 'linux'

    def _list_machines__get_size(self, node):
        return node.extra.get('flavorId')

    def _list_sizes__get_cpu(self, size):
        return size.vcpus


class SoftLayerComputeController(BaseComputeController):

    def _connect(self):
        return get_driver(Provider.SOFTLAYER)(self.cloud.username,
                                              self.cloud.apikey)

    def _list_machines__machine_creation_date(self, machine, machine_libcloud):
        return machine_libcloud.extra.get('created')  # iso8601 string

    def _list_machines__postparse_machine(self, machine, machine_libcloud):
        machine.os_type = 'linux'
        if 'windows' in str(machine_libcloud.extra.get('image', '')).lower():
            machine.os_type = 'windows'

        # Get number of vCPUs for bare metal and cloud servers, respectively.
        if 'cpu' in machine.extra:
            machine.extra['cpus'] = machine.extra['cpu']
        if 'maxCpu' in machine.extra:
            machine.extra['cpus'] = machine.extra['maxCpu']

    def _list_machines__cost_machine(self, machine, machine_libcloud):
        # SoftLayer includes recurringFee on the VM metadata but
        # this is only for the compute - CPU pricing.
        # Other costs (ram, bandwidth, image) are included
        # on billingItemChildren.

        extra_fee = 0
        if not machine_libcloud.extra.get('hourlyRecurringFee'):
            cpu_fee = float(machine_libcloud.extra.get('recurringFee'))
            for item in machine_libcloud.extra.get('billingItemChildren', ()):
                # don't calculate billing that is cancelled
                if not item.get('cancellationDate'):
                    extra_fee += float(item.get('recurringFee'))
            return 0, cpu_fee + extra_fee
        else:
            # machine_libcloud.extra.get('recurringFee')
            # here will show what it has cost for the current month, up to now.
            cpu_fee = float(machine_libcloud.extra.get('hourlyRecurringFee'))
            for item in machine_libcloud.extra.get('billingItemChildren', ()):
                # don't calculate billing that is cancelled
                if not item.get('cancellationDate'):
                    extra_fee += float(item.get('hourlyRecurringFee'))

            return cpu_fee + extra_fee, 0

    def _list_machines__get_location(self, node):
        return node.extra.get('datacenter')

    def _list_machines__get_size(self, node):
        return str(node.extra.get('size'))

    def _reboot_machine(self, machine, machine_libcloud):
        self.connection.reboot_node(machine_libcloud)
        return True

    def _destroy_machine(self, machine, machine_libcloud):
        self.connection.destroy_node(machine_libcloud)


class NephoScaleComputeController(BaseComputeController):

    def _connect(self):
        return get_driver(Provider.NEPHOSCALE)(self.cloud.username,
                                               self.cloud.password)

    def _list_machines__machine_actions(self, machine, machine_libcloud):
        super(
            NephoScaleComputeController, self
        )._list_machines__machine_actions(machine, machine_libcloud)
        machine.actions.rename = True

    def _list_machines__machine_creation_date(self, machine, machine_libcloud):
        return machine_libcloud.extra.get('create_time')  # iso8601 string

    def _list_machines__postparse_machine(self, machine, machine_libcloud):
        machine.os_type = 'linux'
        if 'windows' in str(machine_libcloud.extra.get('image', '')).lower():
            machine.extra['os_type'] = machine.os_type = 'windows'

<<<<<<< HEAD
=======
        # Size info in the form of: CS05-SSD - 0,5GB, 4Core, 25GB, 10 Gbps
        regex = r'(?:.*)\ (\d+)Core(?:.*)'
        match = re.match(regex, machine.extra.get('service_type', ''))
        machine.extra['cpus'] = match.groups()[0] if match else 0

    def _list_sizes__fetch_sizes(self):
        sizes = self.connection.list_sizes(baremetal=False)
        sizes.extend(self.connection.list_sizes(baremetal=True))
        return sizes

>>>>>>> e40da4f1
    def _list_machines__cost_machine(self, machine, machine_libcloud):
        size = str(machine_libcloud.extra.get('size_id', ''))
        price = get_size_price(driver_type='compute', driver_name='nephoscale',
                               size_id=size)
        return price, 0

    def _list_machines__get_location(self, node):
        return str(node.extra.get('zone_data').get('id'))

    def _list_machines__get_size(self, node):
        return str(node.extra.get('size_id'))

    def _list_sizes__fetch_sizes(self):
        sizes = self.connection.list_sizes(baremetal=False)
        sizes.extend(self.connection.list_sizes(baremetal=True))
        return sizes


class AzureComputeController(BaseComputeController):

    def _connect(self):
        tmp_cert_file = tempfile.NamedTemporaryFile(delete=False)
        tmp_cert_file.write(self.cloud.certificate)
        tmp_cert_file.close()
        return get_driver(Provider.AZURE)(self.cloud.subscription_id,
                                          tmp_cert_file.name)

    def _list_machines__postparse_machine(self, machine, machine_libcloud):
        machine.os_type = machine_libcloud.extra.get('os_type', 'linux')

    def _list_machines__cost_machine(self, machine, machine_libcloud):
        if machine_libcloud.state not in [NodeState.RUNNING, NodeState.PAUSED]:
            return 0, 0
        return machine_libcloud.extra.get('cost_per_hour', 0), 0

    def _list_images__fetch_images(self, search=None):
        images = self.connection.list_images()
        images = [image for image in images
                  if 'RightImage' not in image.name and
                  'Barracude' not in image.name and
                  'BizTalk' not in image.name]
        # There are many builds for some images eg Ubuntu.
        # All have the same name!
        images_dict = {}
        for image in images:
            if image.name not in images_dict:
                images_dict[image.name] = image
        return images_dict.values()

    def _cloud_service(self, machine_libcloud_id):
        """
        Azure libcloud driver needs the cloud service
        specified as well as the node
        """
        cloud_service = self.connection.get_cloud_service_from_node_id(
            machine_libcloud_id)
        return cloud_service

    def _get_machine_libcloud(self, machine, no_fail=False):
        cloud_service = self._cloud_service(machine.machine_id)
        for node in self.connection.list_nodes(
                ex_cloud_service_name=cloud_service):
            if node.id == machine.machine_id:
                return node
            if no_fail:
                return Node(machine.machine_id, name=machine.machine_id,
                            state=0, public_ips=[], private_ips=[],
                            driver=self.connection)
            raise MachineNotFoundError("Machine with id '%s'." %
                                       machine.machine_id)

    def _start_machine(self, machine, machine_libcloud):
        cloud_service = self._cloud_service(machine.machine_id)
        self.connection.ex_start_node(machine_libcloud,
                                      ex_cloud_service_name=cloud_service)

    def _stop_machine(self, machine, machine_libcloud):
        cloud_service = self._cloud_service(machine.machine_id)
        self.connection.ex_stop_node(machine_libcloud,
                                     ex_cloud_service_name=cloud_service)

    def _reboot_machine(self, machine, machine_libcloud):
        cloud_service = self._cloud_service(machine.machine_id)
        self.connection.reboot_node(machine_libcloud,
                                    ex_cloud_service_name=cloud_service)

    def _destroy_machine(self, machine, machine_libcloud):
        cloud_service = self._cloud_service(machine.machine_id)
        self.connection.destroy_node(machine_libcloud,
                                     ex_cloud_service_name=cloud_service)

    def _list_machines__machine_actions(self, machine, machine_libcloud):
        super(AzureComputeController, self)._list_machines__machine_actions(
            machine, machine_libcloud)
        if machine_libcloud.state is NodeState.PAUSED:
            machine.actions.start = True


class AzureArmComputeController(BaseComputeController):

    def _connect(self):
        return get_driver(Provider.AZURE_ARM)(self.cloud.tenant_id,
                                              self.cloud.subscription_id,
                                              self.cloud.key,
                                              self.cloud.secret)

    def _list_machines__postparse_machine(self, machine, machine_libcloud):
        machine.os_type = machine_libcloud.extra.get('os_type', 'linux')

    def _list_machines__cost_machine(self, machine, machine_libcloud):
        if machine_libcloud.state not in [NodeState.RUNNING, NodeState.PAUSED]:
            return 0, 0
        return machine_libcloud.extra.get('cost_per_hour', 0), 0

    def _list_images__fetch_images(self, search=None):
        # Fetch mist's recommended images
        images = [NodeImage(id=image, name=name,
                            driver=self.connection, extra={})
                  for image, name in config.AZURE_ARM_IMAGES.items()]
        return images

    def _reboot_machine(self, machine, machine_libcloud):
        self.connection.reboot_node(machine_libcloud)

    def _destroy_machine(self, machine, machine_libcloud):
        self.connection.destroy_node(machine_libcloud)

    def _list_machines__machine_actions(self, machine, machine_libcloud):
        super(AzureArmComputeController, self)._list_machines__machine_actions(
            machine, machine_libcloud)
        if machine_libcloud.state is NodeState.PAUSED:
            machine.actions.start = True

    def _list_machines__get_location(self, node):
        return node.extra.get('location')

    def _list_sizes__fetch_sizes(self):
        location = self.connection.list_locations()[0]
        return self.connection.list_sizes(location)

    def _list_sizes__get_cpu(self, size):
        return size.extra.get('numberOfCores')

    def _list_sizes__get_name(self, size):
            return size.name + ' ' + str(size.extra['numberOfCores']) \
                             + ' cpus/' + str(size.ram / 1024) + 'G RAM/ ' \
                             + str(size.disk) + 'GB SSD'


class GoogleComputeController(BaseComputeController):

    def _connect(self):
        return get_driver(Provider.GCE)(self.cloud.email,
                                        self.cloud.private_key,
                                        project=self.cloud.project_id)

    def _list_machines__get_machine_extra(self, machine, machine_libcloud):
        # FIXME: we delete the extra.metadata for now because it can be
        # > 40kb per machine on GCE clouds with enabled GKE, causing the
        # websocket to overload and hang and is also a security concern.
        # We should revisit this and see if there is some use for this
        # metadata and if there are other fields that should be filtered
        # as well

        extra = copy.copy(machine_libcloud.extra)

        for key in extra.keys():
            if key in ['metadata']:
                del extra[key]
        return extra

    def _list_machines__machine_creation_date(self, machine, machine_libcloud):
        # iso8601 string
        return machine_libcloud.extra.get('creationTimestamp')

    def _list_machines__get_custom_size(self, node):
        size = self.connection.get_size_metadata_from_node(node.extra.
                                                           get('machineType'))
        # create object only if the size of the node is custom
        if size.get('name', '').startswith('custom'):
            # FIXME: resolve circular import issues
            from mist.api.clouds.models import CloudSize
            _size = CloudSize(cloud=self.cloud, external_id=size.get('id'))
            _size.ram = size.get('memoryMb')
            _size.cpus = size.get('guestCpus')
            _size.name = size.get('name')
            _size.save()
            return _size

    def _list_machines__postparse_machine(self, machine, machine_libcloud):
        extra = machine_libcloud.extra

        # Wrap in try/except to prevent from future GCE API changes.
        # Identify server OS.
        os_type = 'linux'
        machine.os_type = machine.extra['os_type'] = os_type

        try:
            license = extra.get('license')
            if license:
                if 'sles' in license:
                    os_type = 'sles'
                if 'rhel' in license:
                    os_type = 'rhel'
                if 'win' in license:
                    os_type = 'win'
                    machine.os_type = 'windows'
                machine.extra['os_type'] = os_type

            if 'windows-cloud' in extra['disks'][0]['licenses'][0]:
                machine.os_type = 'windows'
                machine.extra['os_type'] = 'win'
        except:
            log.exception("Couldn't parse os_type for machine %s:%s for %s",
                          machine.id, machine.name, self.cloud)

        # Get disk metadata.
        try:
            if extra.get('boot_disk'):
                machine.extra['boot_disk_size'] = extra['boot_disk'].size
                machine.extra['boot_disk_type'] = extra[
                    'boot_disk'].extra.get('type')
                machine.extra.pop('boot_disk')
        except:
            log.exception("Couldn't parse disk for machine %s:%s for %s",
                          machine.id, machine.name, self.cloud)

        # Get zone name.
        try:
            if extra.get('zone'):
                machine.extra['zone'] = extra['zone'].name
        except:
            log.exception("Couldn't parse zone for machine %s:%s for %s",
                          machine.id, machine.name, self.cloud)

        # Get machine type.
        try:
            if extra.get('machineType'):
                machine_type = extra['machineType'].split('/')[-1]
                machine.extra['machine_type'] = machine_type
        except:
            log.exception("Couldn't parse machine type "
                          "for machine %s:%s for %s",
                          machine.id, machine.name, self.cloud)

    def _list_images__fetch_images(self, search=None):
        images = self.connection.list_images()
        # GCE has some objects in extra so we make sure they are not passed.
        for image in images:
            image.extra.pop('licenses', None)
        return images

    def _list_machines__cost_machine(self, machine, machine_libcloud):
        if machine_libcloud.state == NodeState.STOPPED:
            return 0, 0
        # https://cloud.google.com/compute/pricing
        size = machine_libcloud.extra.get('machineType').split('/')[-1]
        location = machine_libcloud.extra.get('zone').name
        # could be europe-west1-d, we want europe_west1
        location = '-'.join(location.split('-')[:2])

        driver_name = 'google_' + location
        price = get_size_price(driver_type='compute', driver_name=driver_name,
                               size_id=size)

        if not price:
            if size.startswith('custom'):
                cpu_price = 'custom-vm-core'
                ram_price = 'custom-vm-ram'
                if 'preemptible' in size:
                    cpu_price = 'custom-vm-core-preemptible'
                    ram_price = 'custom-vm-ram-preemptible'

                cpu_price = get_size_price(driver_type='compute',
                                           driver_name=driver_name,
                                           size_id=cpu_price)
                ram_price = get_size_price(driver_type='compute',
                                           driver_name=driver_name,
                                           size_id=ram_price)
                # Example custom-4-16384
                try:
                    cpu = int(size.split('-')[1])
                    ram = int(size.split('-')[2]) / 1024
                    price = cpu * cpu_price + ram * ram_price
                except:
                    log.exception("Couldn't parse custom size %s for cloud %s",
                                  size, self.cloud)
                    return 0, 0
            else:
                return 0, 0
        os_type = machine_libcloud.extra.get('os_type')
        os_cost_per_hour = 0
        if os_type == 'sles':
            if size in ('f1-micro', 'g1-small'):
                os_cost_per_hour = 0.02
            else:
                os_cost_per_hour = 0.11
        if os_type == 'win':
            if size in ('f1-micro', 'g1-small'):
                os_cost_per_hour = 0.02
            else:
                cores = size.split('-')[-1]
                os_cost_per_hour = cores * 0.04
        if os_type == 'rhel':
            if size in ('n1-highmem-2', 'n1-highcpu-2', 'n1-highmem-4',
                        'n1-highcpu-4', 'f1-micro', 'g1-small',
                        'n1-standard-1', 'n1-standard-2', 'n1-standard-4'):
                os_cost_per_hour = 0.06
            else:
                os_cost_per_hour = 0.13

        try:
            if 'preemptible' in size:
                # No monthly discount.
                return price + os_cost_per_hour, 0
            else:
                # Monthly discount of 30% if the VM runs all the billing month.
                # Monthly discount on instance size only (not on OS image).
                return 0.7 * price + os_cost_per_hour, 0
            # TODO: better calculate the discounts, taking under consideration
            # when the VM has been initiated.
        except:
            pass

    def _list_machines__get_location(self, node):
        return node.extra.get('zone').id

    def _list_sizes__get_name(self, size):
        return "%s (%s)" % (size.name, size.extra.get('description'))

    def _list_sizes__get_cpu(self, size):
        return size.extra.get('guestCpus')


class HostVirtualComputeController(BaseComputeController):

    def _connect(self):
        return get_driver(Provider.HOSTVIRTUAL)(self.cloud.apikey)


class PacketComputeController(BaseComputeController):

    def _connect(self):
        return get_driver(Provider.PACKET)(self.cloud.apikey,
                                           project=self.cloud.project_id)

    def _list_machines__machine_creation_date(self, machine, machine_libcloud):
        return machine_libcloud.extra.get('created_at')  # iso8601 string

    def _list_machines__cost_machine(self, machine, machine_libcloud):
        size = machine_libcloud.extra.get('plan')
        price = get_size_price(driver_type='compute', driver_name='packet',
                               size_id=size)
        return price or 0, 0

    def _list_machines__get_location(self, node):
        return node.extra.get('facility')

    def _list_machines__get_size(self, node):
        return node.extra.get('plan')


class VultrComputeController(BaseComputeController):

    def _connect(self):
        return get_driver(Provider.VULTR)(self.cloud.apikey)

    def _list_machines__postparse_machine(self, machine, machine_libcloud):
        machine.extra['cpus'] = machine.extra.get('vcpu_count', 0)

    def _list_machines__machine_creation_date(self, machine, machine_libcloud):
        return machine_libcloud.extra.get('date_created')  # iso8601 string

    def _list_machines__cost_machine(self, machine, machine_libcloud):
        return 0, machine_libcloud.extra.get('cost_per_month', 0)

    def _list_machines__get_size(self, node):
        return node.extra.get('VPSPLANID')

    def _list_machines__get_location(self, node):
        return node.extra.get('DCID')

    def _list_sizes__get_cpu(self, size):
        return size.extra.get('vcpu_count')

    def _list_sizes__fetch_sizes(self):
        sizes = self.connection.list_sizes()
        return [size for size in sizes if not size.extra.get('deprecated')]


class VSphereComputeController(BaseComputeController):

    def _connect(self):
        host = dnat(self.cloud.owner, self.cloud.host)
        return get_driver(Provider.VSPHERE)(host=host,
                                            username=self.cloud.username,
                                            password=self.cloud.password)

    def check_connection(self):
        """Check connection without performing `list_machines`

        In vSphere we are sure we got a successful connection with the provider
        if `self.connect` works, no need to run a `list_machines` to find out.

        """
        self.connect()

    def _list_machines__get_location(self, node):
        cluster = node.extra.get('cluster', '')
        host = node.extra.get('host', '')
        return cluster or host

    def _list_locations__fetch_locations(self):
        """List locations for vSphere

        If there are clusters with drs enabled, return those.
        Otherwise return the list of available hosts.
        """
        locations = self.connection.list_locations()
        clusters = [l for l in locations
                    if l.extra['type'] == 'cluster' and l.extra['drs']]
        hosts = [l for l in locations if l.extra['type'] == 'host']

        return clusters or hosts


class VCloudComputeController(BaseComputeController):

    def _connect(self):
        host = dnat(self.cloud.owner, self.cloud.host)
        return get_driver(self.provider)(self.cloud.username,
                                         self.cloud.password, host=host,
                                         port=int(self.cloud.port)
                                         )

    def _list_machines__machine_actions(self, machine, machine_libcloud):
        super(VCloudComputeController, self)._list_machines__machine_actions(
            machine, machine_libcloud)
        if machine_libcloud.state is NodeState.PENDING:
            machine.actions.start = True
            machine.actions.stop = True


class OpenStackComputeController(BaseComputeController):

    def _connect(self):
        url = dnat(self.cloud.owner, self.cloud.url)
        return get_driver(Provider.OPENSTACK)(
            self.cloud.username,
            self.cloud.password,
            api_version='2.0',
            ex_force_auth_version='2.0_password',
            ex_force_auth_url=url,
            ex_tenant_name=self.cloud.tenant,
            ex_force_service_region=self.cloud.region,
            ex_force_base_url=self.cloud.compute_endpoint,
        )

    def _list_machines__machine_creation_date(self, machine, machine_libcloud):
        return machine_libcloud.extra.get('created')  # iso8601 string

    def _list_machines__machine_actions(self, machine, machine_libcloud):
        super(OpenStackComputeController,
              self)._list_machines__machine_actions(machine, machine_libcloud)
        machine.actions.rename = True
        machine.actions.resize = True

    def _resize_machine(self, machine, machine_libcloud, plan_id, kwargs):
        size = NodeSize(plan_id, name=plan_id, ram='', disk='',
                        bandwidth='', price='', driver=self.connection)
        try:
            self.connection.ex_resize(machine_libcloud, size)
        except Exception as exc:
            raise BadRequestError('Failed to resize node: %s' % exc)

        try:
            sleep(5)
            self.connection.ex_confirm_resize(machine_libcloud)
        except Exception as exc:
            sleep(5)
            try:
                self.connection.ex_confirm_resize(machine_libcloud)
            except Exception as exc:
                raise BadRequestError('Failed to resize node: %s' % exc)

    def _list_machines__postparse_machine(self, machine, machine_libcloud):
        # do not include ipv6 on public ips
        public_ips = []
        for ip in machine.public_ips:
            if ip and ':' not in ip:
                public_ips.append(ip)
        machine.public_ips = public_ips

    def _list_sizes__get_cpu(self, size):
        return size.vcpus

    def _list_machines__get_size(self, node):
        return node.extra.get('flavorId')


class DockerComputeController(BaseComputeController):

    def __init__(self, *args, **kwargs):
        super(DockerComputeController, self).__init__(*args, **kwargs)
        self._dockerhost = None

    def _connect(self):
        host, port = dnat(self.cloud.owner, self.cloud.host, self.cloud.port)

        try:
            socket.setdefaulttimeout(15)
            so = socket.socket(socket.AF_INET, socket.SOCK_STREAM)
            so.connect((sanitize_host(host), int(port)))
            so.close()
        except:
            raise Exception("Make sure host is accessible "
                            "and docker port is specified")

        # TLS authentication.
        if self.cloud.key_file and self.cloud.cert_file:
            key_temp_file = tempfile.NamedTemporaryFile(delete=False)
            key_temp_file.write(self.cloud.key_file)
            key_temp_file.close()
            cert_temp_file = tempfile.NamedTemporaryFile(delete=False)
            cert_temp_file.write(self.cloud.cert_file)
            cert_temp_file.close()
            ca_cert = None
            if self.cloud.ca_cert_file:
                ca_cert_temp_file = tempfile.NamedTemporaryFile(delete=False)
                ca_cert_temp_file.write(self.cloud.ca_cert_file)
                ca_cert_temp_file.close()
                ca_cert = ca_cert_temp_file.name

            # tls auth
            return get_container_driver(Container_Provider.DOCKER)(
                host=host, port=port,
                key_file=key_temp_file.name,
                cert_file=cert_temp_file.name,
                ca_cert=ca_cert)

        # Username/Password authentication.
        if self.cloud.username and self.cloud.password:

            return get_container_driver(Container_Provider.DOCKER)(
                key=self.cloud.username,
                secret=self.cloud.password,
                host=host, port=port)
        # open authentication.
        else:
            return get_container_driver(Container_Provider.DOCKER)(
                host=host, port=port)

    def _list_machines__fetch_machines(self):
        """Perform the actual libcloud call to get list of containers"""
        containers = self.connection.list_containers(all=self.cloud.show_all)
        # add public/private ips for mist
        for container in containers:
            public_ips, private_ips = [], []
            host = sanitize_host(self.cloud.host)
            if is_private_subnet(host):
                private_ips.append(host)
            else:
                public_ips.append(host)

            container.public_ips = public_ips
            container.private_ips = private_ips
            container.size = None
            container.image = container.image.name
        return containers

    def _list_machines__machine_creation_date(self, machine, machine_libcloud):
        return machine_libcloud.extra.get('created')  # unix timestamp

    def _list_machines__machine_actions(self, machine, machine_libcloud):
        # todo this is not necessary
        super(DockerComputeController, self)._list_machines__machine_actions(
            machine, machine_libcloud)
        if machine_libcloud.state in (ContainerState.REBOOTING,
                                      ContainerState.PENDING):
            machine.actions.start = False
            machine.actions.stop = False
            machine.actions.reboot = False
        elif machine_libcloud.state in (ContainerState.STOPPED,
                                        ContainerState.UNKNOWN):
            # We assume unknown state means stopped.
            machine.actions.start = True
            machine.actions.stop = False
            machine.actions.reboot = False
        elif machine_libcloud.state in (ContainerState.TERMINATED, ):
            machine.actions.start = False
            machine.actions.stop = False
            machine.actions.reboot = False
            machine.actions.destroy = False
            machine.actions.rename = False

    def _list_machines__postparse_machine(self, machine, machine_libcloud):
        machine.machine_type = 'container'
        machine.parent = self.dockerhost

    @property
    def dockerhost(self):
        """This is a helper method to get the machine representing the host"""
        if self._dockerhost is not None:
            return self._dockerhost

        try:
            # Find dockerhost from database.
            machine = Machine.objects.get(cloud=self.cloud,
                                          machine_type='container-host')
        except Machine.DoesNotExist:
            try:
                # Find dockerhost with previous format from database.
                machine = Machine.objects.get(
                    cloud=self.cloud,
                    # Nested query. Trailing underscores to avoid conflict
                    # with mongo's $type operator. See:
                    # https://github.com/MongoEngine/mongoengine/issues/1410
                    **{'extra__tags__type__': 'docker_host'}
                )
            except Machine.DoesNotExist:
                # Create dockerrhost machine.
                machine = Machine(cloud=self.cloud,
                                  machine_type='container-host')

        # Update dockerhost machine model fields.
        changed = False
        for attr, val in {'name': self.cloud.title,
                          'hostname': self.cloud.host,
                          'machine_type': 'container-host'}.iteritems():
            if getattr(machine, attr) != val:
                setattr(machine, attr, val)
                changed = True
        if not machine.machine_id:
            machine.machine_id = machine.id
            changed = True
        try:
            ip_addr = socket.gethostbyname(machine.hostname)
        except socket.gaierror:
            pass
        else:
            is_private = netaddr.IPAddress(ip_addr).is_private()
            ips = machine.private_ips if is_private else machine.public_ips
            if ip_addr not in ips:
                ips.insert(0, ip_addr)
                changed = True
        if changed:
            machine.save()

        self._dockerhost = machine
        return machine

    def inspect_node(self, machine_libcloud):
        """
        Inspect a container
        """
        result = self.connection.connection.request(
            "/v%s/containers/%s/json" % (self.connection.version,
                                         machine_libcloud.id)).object

        name = result.get('Name').strip('/')
        if result['State']['Running']:
            state = ContainerState.RUNNING
        else:
            state = ContainerState.STOPPED

        extra = {
            'image': result.get('Image'),
            'volumes': result.get('Volumes'),
            'env': result.get('Config', {}).get('Env'),
            'ports': result.get('ExposedPorts'),
            'network_settings': result.get('NetworkSettings', {}),
            'exit_code': result['State'].get("ExitCode")
        }

        node_id = result.get('Id')
        if not node_id:
            node_id = result.get('ID', '')

        host = sanitize_host(self.cloud.host)
        public_ips, private_ips = [], []
        if is_private_subnet(host):
            private_ips.append(host)
        else:
            public_ips.append(host)

        networks = result['NetworkSettings'].get('Networks', {})
        for network in networks:
            network_ip = networks[network].get('IPAddress')
            if is_private_subnet(network_ip):
                private_ips.append(network_ip)
            else:
                public_ips.append(network_ip)

        ips = []  # TODO maybe the api changed
        ports = result.get('Ports', [])
        for port in ports:
            if port.get('IP') is not None:
                ips.append(port.get('IP'))

        contnr = (Container(id=node_id,
                            name=name,
                            image=result.get('Image'),
                            state=state,
                            ip_addresses=ips,
                            driver=self.connection,
                            extra=extra))
        contnr.public_ips = public_ips
        contnr.private_ips = private_ips
        contnr.size = None
        return contnr

    def _list_machines__fetch_generic_machines(self):
        return [self.dockerhost]

    def _list_images__fetch_images(self, search=None):
        # Fetch mist's recommended images
        images = [ContainerImage(id=image, name=name, path=None,
                                 version=None, driver=self.connection,
                                 extra={})
                  for image, name in config.DOCKER_IMAGES.items()]
        # Add starred images
        images += [ContainerImage(id=image, name=image, path=None,
                                  version=None, driver=self.connection,
                                  extra={})
                   for image in self.cloud.starred
                   if image not in config.DOCKER_IMAGES]
        # Fetch images from libcloud (supports search).
        if search:
            images += self.connection.ex_search_images(term=search)[:100]
        else:
            images += self.connection.list_images()
        return images

    def image_is_default(self, image_id):
        return image_id in config.DOCKER_IMAGES

    def _action_change_port(self, machine, machine_libcloud):
        """This part exists here for docker specific reasons. After start,
        reboot and destroy actions, docker machine instance need to rearrange
        its port. Finally save the machine in db.
        """
        # this exist here cause of docker host implementation
        if machine.machine_type == 'container-host':
            return
        container_info = self.inspect_node(machine_libcloud)

        try:
            port = container_info.extra[
                'network_settings']['Ports']['22/tcp'][0]['HostPort']
        except (KeyError, TypeError):
            # add TypeError in case of 'Ports': {u'22/tcp': None}
            port = 22

        for key_assoc in machine.key_associations:
            key_assoc.port = port
        machine.save()

    def _get_machine_libcloud(self, machine, no_fail=False):
        """Return an instance of a libcloud node

        This is a private method, used mainly by machine action methods.
        """
        assert self.cloud == machine.cloud
        for node in self.connection.list_containers():
            if node.id == machine.machine_id:
                return node
        if no_fail:
            container = Container(id=machine.machine_id,
                                  name=machine.machine_id,
                                  image=machine.image_id,
                                  state=0,
                                  ip_addresses=[],
                                  driver=self.connection,
                                  extra={})
            container.public_ips = []
            container.private_ips = []
            container.size = None
            return container
        raise MachineNotFoundError(
            "Machine with machine_id '%s'." % machine.machine_id
        )

    def _start_machine(self, machine, machine_libcloud):
        self.connection.start_container(machine_libcloud)
        self._action_change_port(machine, machine_libcloud)

    def reboot_machine(self, machine):
        if machine.machine_type == 'container-host':
            return self.reboot_machine_ssh(machine)
        return super(DockerComputeController, self).reboot_machine(machine)

    def _reboot_machine(self, machine, machine_libcloud):
        self.connection.restart_container(machine_libcloud)
        self._action_change_port(machine, machine_libcloud)

    def _stop_machine(self, machine, machine_libcloud):
        self.connection.stop_container(machine_libcloud)
        return True

    def _destroy_machine(self, machine, machine_libcloud):
        if machine_libcloud.state == ContainerState.RUNNING:
            self.connection.stop_container(machine_libcloud)
        self.connection.destroy_container(machine_libcloud)

    def _list_sizes__fetch_sizes(self):
        return []


class LibvirtComputeController(BaseComputeController):

    def _connect(self):
        """Three supported ways to connect: local system, qemu+tcp, qemu+ssh"""

        import libcloud.compute.drivers.libvirt_driver
        libvirt_driver = libcloud.compute.drivers.libvirt_driver
        libvirt_driver.ALLOW_LIBVIRT_LOCALHOST = config.ALLOW_LIBVIRT_LOCALHOST

        if self.cloud.key:
            host, port = dnat(self.cloud.owner,
                              self.cloud.host, self.cloud.port)
            return get_driver(Provider.LIBVIRT)(host,
                                                hypervisor=self.cloud.host,
                                                user=self.cloud.username,
                                                ssh_key=self.cloud.key.private,
                                                ssh_port=int(port))
        else:
            host, port = dnat(self.cloud.owner, self.cloud.host, 5000)
            return get_driver(Provider.LIBVIRT)(host,
                                                hypervisor=self.cloud.host,
                                                user=self.cloud.username,
                                                tcp_port=int(port))

    def _list_machines__machine_actions(self, machine, machine_libcloud):
        super(LibvirtComputeController, self)._list_machines__machine_actions(
            machine, machine_libcloud)
        if machine.extra.get('tags', {}).get('type') == 'hypervisor':
            # Allow only reboot and tag actions for hypervisor.
            for action in ('start', 'stop', 'destroy', 'rename'):
                setattr(machine.actions, action, False)
        else:
            machine.actions.undefine = True
            if machine_libcloud.state is NodeState.TERMINATED:
                # In libvirt a terminated machine can be started.
                machine.actions.start = True
            if machine_libcloud.state is NodeState.RUNNING:
                machine.actions.suspend = True
            if machine_libcloud.state is NodeState.SUSPENDED:
                machine.actions.resume = True

    def _list_machines__postparse_machine(self, machine, machine_libcloud):
        xml_desc = machine_libcloud.extra.get('xml_description')
        if xml_desc:
            machine.extra['xml_description'] = escape(xml_desc)

        # Number of CPUs allocated to guest.
        if 'processors' in machine.extra:
            machine.extra['cpus'] = machine.extra['processors']

    def _list_images__fetch_images(self, search=None):
        return self.connection.list_images(location=self.cloud.images_location)

    def _reboot_machine(self, machine, machine_libcloud):
        hypervisor = machine_libcloud.extra.get('tags', {}).get('type', None)
        if hypervisor == 'hypervisor':
            # issue an ssh command for the libvirt hypervisor
            try:
                hostname = machine_libcloud.public_ips[0] if \
                    machine_libcloud.public_ips else \
                    machine_libcloud.private_ips[0]
                command = '$(command -v sudo) shutdown -r now'
                # todo move it up
                from mist.api.methods import ssh_command
                ssh_command(self.cloud.owner, self.cloud.id,
                            machine_libcloud.id, hostname, command)
                return True
            except MistError as exc:
                log.error("Could not ssh machine %s", machine.name)
                raise
            except Exception as exc:
                log.exception(exc)
                raise InternalServerError(exc=exc)
        else:
            machine_libcloud.reboot()

    def _resume_machine(self, machine, machine_libcloud):
        self.connection.ex_resume_node(machine_libcloud)

    def _suspend_machine(self, machine, machine_libcloud):
        self.connection.ex_suspend_node(machine_libcloud)

    def _undefine_machine(self, machine, machine_libcloud):
        self.connection.ex_undefine_node(machine_libcloud)

    def _list_sizes__get_cpu(self, size):
        return size.extra.get('cpu')


class OnAppComputeController(BaseComputeController):

    def _connect(self):
        return get_driver(Provider.ONAPP)(key=self.cloud.username,
                                          secret=self.cloud.apikey,
                                          host=self.cloud.host,
                                          verify=self.cloud.verify)

    def _list_machines__machine_actions(self, machine, machine_libcloud):
        super(OnAppComputeController, self)._list_machines__machine_actions(
            machine, machine_libcloud)
        machine.actions.resize = True
        if machine_libcloud.state is NodeState.RUNNING:
            machine.actions.suspend = True
        if machine_libcloud.state is NodeState.SUSPENDED:
            machine.actions.resume = True

    def _list_machines__machine_creation_date(self, machine, machine_libcloud):
        created_at = machine_libcloud.extra.get('created_at')
        created_at = iso8601.parse_date(created_at)
        created_at = pytz.UTC.normalize(created_at)
        return created_at

    def _list_machines__postparse_machine(self, machine, machine_libcloud):
        machine.os_type = machine_libcloud.extra.get('operating_system',
                                                     'linux')
        # on a VM this has been freebsd and it caused list_machines to raise
        # exception due to validation of machine model
        if machine.os_type not in ('unix', 'linux', 'windows', 'coreos'):
            machine.os_type = 'linux'

        machine.extra['image_id'] = machine.extra.get('template_label') \
            or machine.extra.get('operating_system_distro')
        machine.extra.pop('template_label', None)
        machine.extra['size'] = "%scpu, %sM ram" % \
            (machine.extra.get('cpus'), machine.extra.get('memory'))

    def _list_machines__cost_machine(self, machine, machine_libcloud):
        if machine_libcloud.state == NodeState.STOPPED:
            return machine_libcloud.extra.get('price_per_hour_powered_off',
                                              0), 0
        else:
            return machine_libcloud.extra.get('price_per_hour', 0), 0

    def _list_machines__get_custom_size(self, node):
        # FIXME: resolve circular import issues
        from mist.api.clouds.models import CloudSize
        _size = CloudSize(cloud=self.cloud,
                          external_id=str(node.extra.get('id')))
        _size.ram = node.extra.get('memory')
        _size.cpus = node.extra.get('cpus')
        _size.save()
        return _size

    def _resume_machine(self, machine, machine_libcloud):
        self.connection.ex_resume_node(machine_libcloud)

    def _suspend_machine(self, machine, machine_libcloud):
        self.connection.ex_suspend_node(machine_libcloud)

    def _resize_machine(self, machine, machine_libcloud, plan_id, kwargs):
        # send only non empty valid args
        valid_kwargs = {}
        for param in kwargs:
            if param in ['memory', 'cpus', 'cpu_shares', 'cpu_units'] \
                    and kwargs[param]:
                    valid_kwargs[param] = kwargs[param]
        try:
            self.connection.ex_resize_node(machine_libcloud, **valid_kwargs)
        except Exception as exc:
            raise BadRequestError('Failed to resize node: %s' % exc)

    def _list_locations__fetch_locations(self):
        """Get locations

        We will perform a few calls to get hypervisor_group_id
        paramater sent for create machine, and the max sizes to
        populate the create machine wizard for cpu/disk/memory,
        since this info can be retrieved per location.
        We will also get network information and match it per
        location, useful only to choose network on new VMs

        """
        # calls performed:
        # 1) get list of compute zones - associate
        # location with hypervisor_group_id, max_cpu, max_memory
        # 2) get data store zones and data stores to get max_disk_size
        # 3) get network ids per location

        locations = self.connection.list_locations()
        if locations:
            hypervisors = self.connection.connection.request(
                "/settings/hypervisor_zones.json")
            for l in locations:
                for hypervisor in hypervisors.object:
                    h = hypervisor.get("hypervisor_group")
                    if str(h.get("location_group_id")) == l.id:
                        # get max_memory/max_cpu
                        l.extra["max_memory"] = h.get("max_host_free_memory")
                        l.extra["max_cpu"] = h.get("max_host_cpu")
                        l.extra["hypervisor_group_id"] = h.get("id")
                        break

            try:
                data_store_zones = self.connection.connection.request(
                    "/settings/data_store_zones.json").object
                data_stores = self.connection.connection.request(
                    "/settings/data_stores.json").object
            except:
                pass

            for l in locations:
                # get data store zones, and match with locations
                # through location_group_id
                # then calculate max_disk_size per data store,
                # by matching data store zones and data stores
                try:
                    store_zones = [dsg for dsg in data_store_zones if l.id is
                                   str(dsg['data_store_group']
                                       ['location_group_id'])]
                    for store_zone in store_zones:
                        stores = [store for store in data_stores if
                                  store['data_store']['data_store_group_id'] is
                                  store_zone['data_store_group']['id']]
                        for store in stores:
                            l.extra['max_disk_size'] = store['data_store']
                            ['data_store_size'] - store['data_store']['usage']
                except:
                    pass

            try:
                networks = self.connection.connection.request(
                    "/settings/network_zones.json").object
            except:
                pass

            for l in locations:
                # match locations with network ids (through location_group_id)
                l.extra['networks'] = []

                try:
                    for network in networks:
                        net = network["network_group"]
                        if str(net["location_group_id"]) == l.id:
                            l.extra['networks'].append({'name': net['label'],
                                                        'id': net['id']})
                except:
                    pass

        return locations


class OtherComputeController(BaseComputeController):

    def _connect(self):
        return None

    def _list_machines__fetch_machines(self):
        return []

    def _list_machines__update_generic_machine_state(self, machine):
        """Update generic machine state (based on ping/ssh probes)

        It is only used in generic machines.
        """

        # Defaults
        machine.unreachable_since = None
        machine.state = config.STATES[NodeState.UNKNOWN]

        # If any of the probes has succeeded, then state is running
        if (
            machine.ssh_probe and not machine.ssh_probe.unreachable_since or
            machine.ping_probe and not machine.ping_probe.unreachable_since
        ):
            machine.state = config.STATES[NodeState.RUNNING]

        # If ssh probe failed, then unreachable since then
        if machine.ssh_probe and machine.ssh_probe.unreachable_since:
            machine.unreachable_since = machine.ssh_probe.unreachable_since
        # Else if ssh probe has never succeeded and ping probe failed,
        # then unreachable since then
        elif (not machine.ssh_probe and
              machine.ping_probe and machine.ping_probe.unreachable_since):
            machine.unreachable_since = machine.ping_probe.unreachable_since

    def _list_machines__generic_machine_actions(self, machine):
        """Update an action for a bare metal machine

        Bare metal machines only support remove, reboot and tag actions"""

        super(OtherComputeController,
              self)._list_machines__generic_machine_actions(machine)
        machine.actions.remove = True

    def _get_machine_libcloud(self, machine):
        return None

    def _list_machines__fetch_generic_machines(self):
        return Machine.objects(cloud=self.cloud, missing_since=None)

    def reboot_machine(self, machine):
        return self.reboot_machine_ssh(machine)

    def remove_machine(self, machine):
        while machine.key_associations:
            machine.key_associations.pop()
        machine.missing_since = datetime.datetime.now()
        machine.save()

    def list_images(self, search=None):
        return []

    def list_sizes(self):
        return []

    def list_locations(self, persist=False):
        return []


class ClearCenterComputeController(BaseComputeController):

    def _connect(self):
        return get_driver(Provider.CLEARCENTER)(key=self.cloud.apikey,
                                                uri=self.cloud.uri,
                                                verify=self.cloud.verify)

    def _list_machines__machine_creation_date(self, machine, machine_libcloud):
        return machine_libcloud.extra.get('created_timestamp')

    def _list_machines__machine_actions(self, machine, machine_libcloud):
        super(ClearCenterComputeController,
              self)._list_machines__machine_actions(machine, machine_libcloud)
        machine.actions.remove = False
        machine.actions.destroy = False
        machine.actions.rename = False
        machine.actions.reboot = False
        machine.actions.stop = False

    def _list_machines__postparse_machine(self, machine, machine_libcloud):
        machine.hostname = machine_libcloud.extra['hostname']

    def _list_machines__cost_machine(self, machine, machine_libcloud):
        return 0, machine_libcloud.extra['monthly_cost_estimate']

    def list_images(self, search=None):
        return []

    def list_sizes(self):
        return []

    def list_locations(self):
        return []<|MERGE_RESOLUTION|>--- conflicted
+++ resolved
@@ -219,13 +219,10 @@
     def _connect(self):
         return get_driver(Provider.DIGITAL_OCEAN)(self.cloud.token)
 
-<<<<<<< HEAD
-=======
     def _list_machines__postparse_machine(self, machine, machine_libcloud):
         machine.size = machine['extra'].get('size_slug')
         machine.extra['cpus'] = machine.extra.get('size', {}).get('vcpus', 0)
 
->>>>>>> e40da4f1
     def _list_machines__machine_creation_date(self, machine, machine_libcloud):
         return machine_libcloud.extra.get('created_at')  # iso8601 string
 
@@ -428,8 +425,6 @@
         if 'windows' in str(machine_libcloud.extra.get('image', '')).lower():
             machine.extra['os_type'] = machine.os_type = 'windows'
 
-<<<<<<< HEAD
-=======
         # Size info in the form of: CS05-SSD - 0,5GB, 4Core, 25GB, 10 Gbps
         regex = r'(?:.*)\ (\d+)Core(?:.*)'
         match = re.match(regex, machine.extra.get('service_type', ''))
@@ -440,7 +435,6 @@
         sizes.extend(self.connection.list_sizes(baremetal=True))
         return sizes
 
->>>>>>> e40da4f1
     def _list_machines__cost_machine(self, machine, machine_libcloud):
         size = str(machine_libcloud.extra.get('size_id', ''))
         price = get_size_price(driver_type='compute', driver_name='nephoscale',
