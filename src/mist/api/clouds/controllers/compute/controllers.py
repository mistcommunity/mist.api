--- conflicted
+++ resolved
@@ -650,12 +650,6 @@
     def _list_machines__get_size(self, node):
         return node.extra.get('size')
 
-<<<<<<< HEAD
-    def _list_machines__get_size(self, node):
-        return node.extra.get('size')
-
-=======
->>>>>>> 3ec19736
     def _list_images__fetch_images(self, search=None):
         # Fetch mist's recommended images
         images = [NodeImage(id=image, name=name,
