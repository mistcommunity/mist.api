"""Cloud ComputeControllers

A cloud controller handles all operations that can be performed on a cloud,
commonly using libcloud under the hood.

It also performs several steps and combines the information stored in the
database with that returned from API calls to providers.

For each different cloud type, there is a corresponding cloud controller
defined here. All the different classes inherit BaseComputeController and share
a commmon interface, with the exception that some controllers may not have
implemented all methods.

A cloud controller is initialized given a cloud. Most of the time it will be
accessed through a cloud model, using the `ctl` abbreviation, like this:

    cloud = mist.api.clouds.models.Cloud.objects.get(id=cloud_id)
    print cloud.ctl.compute.list_machines()

"""


import re
import copy
import socket
import logging
import datetime
import netaddr
import tempfile
import iso8601
import pytz

import mongoengine as me

from time import sleep
from html import unescape

from xml.sax.saxutils import escape

from libcloud.pricing import get_size_price
from libcloud.compute.base import Node, NodeImage, NodeLocation
from libcloud.compute.providers import get_driver
from libcloud.container.providers import get_driver as get_container_driver
from libcloud.compute.types import Provider, NodeState
from libcloud.container.types import Provider as Container_Provider
from libcloud.container.types import ContainerState
from libcloud.container.base import ContainerImage, Container
from mist.api.exceptions import MistError
from mist.api.exceptions import InternalServerError
from mist.api.exceptions import MachineNotFoundError
from mist.api.exceptions import BadRequestError
from mist.api.exceptions import NotFoundError
from mist.api.helpers import sanitize_host

from mist.api.clouds.controllers.main.base import BaseComputeController

from mist.api import config

if config.HAS_VPN:
    from mist.vpn.methods import destination_nat as dnat
else:
    from mist.api.dummy.methods import dnat


log = logging.getLogger(__name__)


def is_private_subnet(host):
    try:
        ip_addr = netaddr.IPAddress(host)
    except netaddr.AddrFormatError:
        try:
            ip_addr = netaddr.IPAddress(socket.gethostbyname(host))
        except socket.gaierror:
            return False
    return ip_addr.is_private()


class AmazonComputeController(BaseComputeController):

    def _connect(self):
        return get_driver(Provider.EC2)(self.cloud.apikey,
                                        self.cloud.apisecret,
                                        region=self.cloud.region)

    def _list_machines__machine_actions(self, machine, machine_libcloud):
        super(AmazonComputeController, self)._list_machines__machine_actions(
            machine, machine_libcloud)
        machine.actions.rename = True
        if machine_libcloud.state != NodeState.TERMINATED:
            machine.actions.resize = True

    def _resize_machine(self, machine, machine_libcloud, node_size, kwargs):
        attributes = {'InstanceType.Value': node_size.id}
        # instance must be in stopped mode
        if machine_libcloud.state != NodeState.STOPPED:
            raise BadRequestError('The instance has to be stopped '
                                  'in order to be resized')
        try:
            self.connection.ex_modify_instance_attribute(machine_libcloud,
                                                         attributes)
            self.connection.ex_start_node(machine_libcloud)
        except Exception as exc:
            raise BadRequestError('Failed to resize node: %s' % exc)

    def _list_machines__postparse_machine(self, machine, machine_libcloud):
        updated = False
        # This is windows for windows servers and None for Linux.
        os_type = machine_libcloud.extra.get('platform', 'linux')

        if machine.os_type != os_type:
            machine.os_type = os_type
            updated = True

        try:
            # return list of ids for network interfaces as str
            network_interfaces = machine_libcloud.extra['network_interfaces']
            network_interfaces = [{
                'id': network_interface.id,
                'state': network_interface.state,
                'extra': network_interface.extra
            } for network_interface in network_interfaces]
        except Exception as exc:
            log.warning("Cannot parse net ifaces for machine %s/%s/%s: %r" % (
                machine.name, machine.id, machine.owner.name, exc
            ))
            network_interfaces = []

        if network_interfaces != machine.extra['network_interfaces']:
            machine.extra['network_interfaces'] = network_interfaces
            updated = True

        network_id = machine_libcloud.extra.get('vpc_id')

        if machine.extra.get('network') != network_id:
            machine.extra['network'] = network_id
            updated = True

        # Discover network of machine.
        from mist.api.networks.models import Network
        try:
            network = Network.objects.get(cloud=self.cloud,
                                          network_id=network_id,
                                          missing_since=None)
        except Network.DoesNotExist:
            network = None

        if network != machine.network:
            machine.network = network
            updated = True

        subnet_id = machine.extra.get('subnet_id')
        if machine.extra.get('subnet') != subnet_id:
            machine.extra['subnet'] = subnet_id
            updated = True

        # Discover subnet of machine.
        from mist.api.networks.models import Subnet
        try:
            subnet = Subnet.objects.get(subnet_id=subnet_id,
                                        network=machine.network,
                                        missing_since=None)
        except Subnet.DoesNotExist:
            subnet = None
        if subnet != machine.subnet:
            machine.subnet = subnet
            updated = True

        return updated

    def _list_machines__cost_machine(self, machine, machine_libcloud):
        # TODO: stopped instances still charge for the EBS device
        # https://aws.amazon.com/ebs/pricing/
        # Need to add this cost for all instances
        if machine_libcloud.state == NodeState.STOPPED:
            return 0, 0

        sizes = machine_libcloud.driver.list_sizes()
        size = machine_libcloud.extra.get('instance_type')
        for node_size in sizes:
            if node_size.id == size and node_size.price:
                if isinstance(node_size.price, dict):
                    plan_price = node_size.price.get(machine.os_type)
                    if not plan_price:
                        # Use the default which is linux.
                        plan_price = node_size.price.get('linux')
                else:
                    plan_price = node_size.price
                if isinstance(plan_price, float) or isinstance(plan_price,
                                                               int):
                    return plan_price, 0
                else:
                    return plan_price.replace('/hour', '').replace('$', ''), 0
        return 0, 0

    def _list_machines__get_location(self, node):
        return node.extra.get('availability')

    def _list_machines__get_size(self, node):
        return node.extra.get('instance_type')

    def _list_images__fetch_images(self, search=None):
        if not search:
            from mist.api.images.models import CloudImage
            default_images = config.EC2_IMAGES[self.cloud.region]
            image_ids = list(default_images.keys())
            try:
                # this might break if image_ids contains starred images
                # that are not valid anymore for AWS
                images = self.connection.list_images(None, image_ids)
            except Exception as e:
                bad_ids = re.findall(r'ami-\w*', str(e), re.DOTALL)
                for bad_id in bad_ids:
                    try:
                        _image = CloudImage.objects.get(cloud=self.cloud,
                                                        external_id=bad_id)
                        _image.delete()
                    except CloudImage.DoesNotExist:
                        log.error('Image %s not found in cloud %r' % (
                            bad_id, self.cloud
                        ))
                keys = list(default_images.keys())
                images = self.connection.list_images(None, keys)
            for image in images:
                if image.id in default_images:
                    image.name = default_images[image.id]
            images += self.connection.list_images(ex_owner='self')
        else:
            # search on EC2.
            libcloud_images = self.connection.list_images(
                ex_filters={'name': '*%s*' % search}
            )

            search = search.lower()
            images = [img for img in libcloud_images
                      if search in img.id.lower() or
                      search in img.name.lower()]

        # filter out invalid images
        images = [img for img in images
                  if img.name and img.id[:3] not in ('aki', 'ari')]

        return images

    def image_is_default(self, image_id):
        return image_id in config.EC2_IMAGES[self.cloud.region]

    def _list_locations__fetch_locations(self):
        """List availability zones for EC2 region

        In EC2 all locations of a region have the same name, so the
        availability zones are listed instead.

        """
        locations = self.connection.list_locations()
        for location in locations:
            try:
                location.name = location.availability_zone.name
            except:
                pass
        return locations

    def _list_sizes__get_cpu(self, size):
        return int(size.extra.get('vcpu', 1))

    def _list_sizes__get_name(self, size):
        return '%s - %s' % (size.id, size.name)

    def _list_images__get_os_type(self, image):
        # os_type is needed for the pricing per VM
        if image.name:
            if any(x in image.name.lower() for x in ['sles',
                                                     'suse linux enterprise']):
                return 'sles'
            if any(x in image.name.lower() for x in ['rhel', 'red hat']):
                return 'rhel'
            if 'windows' in image.name.lower():
                if 'sql' in image.name.lower():
                    if 'web' in image.name.lower():
                        return 'mswinSQLWeb'
                    return 'mswinSQL'
                return 'mswin'
            if 'vyatta' in image.name.lower():
                return 'vyatta'
            return 'linux'


class AlibabaComputeController(AmazonComputeController):

    def _connect(self):
        return get_driver(Provider.ALIYUN_ECS)(self.cloud.apikey,
                                               self.cloud.apisecret,
                                               region=self.cloud.region)

    def _resize_machine(self, machine, machine_libcloud, node_size, kwargs):
        # instance must be in stopped mode
        if machine_libcloud.state != NodeState.STOPPED:
            raise BadRequestError('The instance has to be stopped '
                                  'in order to be resized')
        try:
            self.connection.ex_resize_node(machine_libcloud, node_size.id)
            self.connection.ex_start_node(machine_libcloud)
        except Exception as exc:
            raise BadRequestError('Failed to resize node: %s' % exc)

    def _list_machines__get_location(self, node):
        return node.extra.get('zone_id')

    def _list_machines__cost_machine(self, machine, machine_libcloud):
        size = machine_libcloud.extra.get('instance_type', {})
        driver_name = 'ecs-' + machine_libcloud.extra.get('zone_id')
        price = get_size_price(driver_type='compute', driver_name=driver_name,
                               size_id=size)
        image = machine_libcloud.extra.get('image_id', '')
        if 'win' in image:
            price = price.get('windows', '')
        else:
            price = price.get('linux', '')
        if machine_libcloud.extra.get('instance_charge_type') == 'PostPaid':
            return (price.get('pay_as_you_go', 0), 0)
        else:
            return (0, price.get('prepaid', 0))

    def _list_images__fetch_images(self, search=None):
        return self.connection.list_images()

    def image_is_default(self, image_id):
        return True

    def _list_images__get_os_type(self, image):
        if image.extra.get('os_type', ''):
            return image.extra.get('os_type').lower()
        if 'windows' in image.name.lower():
            return 'windows'
        else:
            return 'linux'

    def _list_locations__fetch_locations(self):
        """List ECS regions as locations, embed info about zones

        In EC2 all locations of a region have the same name, so the
        availability zones are listed instead.

        """
        zones = self.connection.ex_list_zones()
        locations = []
        for zone in zones:
            extra = {
                'name': zone.name,
                'available_disk_categories': zone.available_disk_categories,
                'available_instance_types': zone.available_instance_types,
                'available_resource_types': zone.available_resource_types
            }
            location = NodeLocation(
                id=zone.id, name=zone.id, country=zone.id, driver=zone.driver,
                extra=extra
            )
            locations.append(location)
        return locations

    def _list_sizes__get_cpu(self, size):
        return size.extra['cpu_core_count']

    def _list_sizes__get_name(self, size):
        specs = str(size.extra['cpu_core_count']) + ' cpus/ ' \
            + str(size.ram) + 'Gb RAM '
        return "%s (%s)" % (size.name, specs)


class DigitalOceanComputeController(BaseComputeController):

    def _connect(self):
        return get_driver(Provider.DIGITAL_OCEAN)(self.cloud.token)

    def _list_machines__postparse_machine(self, machine, machine_libcloud):
        updated = False
        cpus = machine.extra.get('size', {}).get('vcpus', 0)
        if machine.extra.get('cpus') != cpus:
            machine.extra['cpus'] = cpus
            updated = True
        return updated

    def _list_machines__machine_creation_date(self, machine, machine_libcloud):
        return machine_libcloud.extra.get('created_at')  # iso8601 string

    def _list_machines__machine_actions(self, machine, machine_libcloud):
        super(DigitalOceanComputeController,
              self)._list_machines__machine_actions(machine, machine_libcloud)
        machine.actions.rename = True
        machine.actions.resize = True

    def _resize_machine(self, machine, machine_libcloud, node_size, kwargs):
        try:
            self.connection.ex_resize_node(machine_libcloud, node_size)
        except Exception as exc:
            raise BadRequestError('Failed to resize node: %s' % exc)

    def _list_machines__cost_machine(self, machine, machine_libcloud):
        size = machine_libcloud.extra.get('size', {})
        return size.get('price_hourly', 0), size.get('price_monthly', 0)

    def _stop_machine(self, machine, machine_libcloud):
        self.connection.ex_shutdown_node(machine_libcloud)

    def _list_machines__get_location(self, node):
        return node.extra.get('region')

    def _list_machines__get_size(self, node):
        return node.extra.get('size_slug')

    def _list_sizes__get_name(self, size):
        cpus = str(size.extra.get('vcpus', ''))
        ram = str(size.ram / 1024)
        disk = str(size.disk)
        bandwidth = str(size.bandwidth)
        price_monthly = str(size.extra.get('price_monthly', ''))
        if cpus:
            name = cpus + ' CPU/ ' if cpus == '1' else cpus + ' CPUs/ '
        if ram:
            name += ram + ' GB/ '
        if disk:
            name += disk + ' GB SSD Disk/ '
        if bandwidth:
            name += bandwidth + ' TB transfer/ '
        if price_monthly:
            name += price_monthly + '$/month'

        return name

    def _list_sizes__get_cpu(self, size):
        return size.extra.get('vcpus')


class MaxihostComputeController(BaseComputeController):

    def _connect(self):
        return get_driver(Provider.MAXIHOST)(self.cloud.token)

    def _list_machines__machine_actions(self, machine, machine_libcloud):
        super(MaxihostComputeController, self)._list_machines__machine_actions(
            machine, machine_libcloud)
        if machine_libcloud.state is NodeState.PAUSED:
            machine.actions.start = True

    def _list_machines__postparse_machine(self, machine, machine_libcloud):
        updated = False
        if machine_libcloud.extra.get('ips', []):
            name = machine_libcloud.extra.get('ips')[0].get('device_hostname')
            if machine.hostname != name:
                machine.hostname = name
                updated = True
        return updated

    def _list_machines__get_location(self, node):
        return node.extra.get('location').get('facility_code')

    def _start_machine(self, machine, machine_libcloud):
        machine_libcloud.id = machine_libcloud.extra.get('id', '')
        return self.connection.ex_start_node(machine_libcloud)

    def _stop_machine(self, machine, machine_libcloud):
        machine_libcloud.id = machine_libcloud.extra.get('id', '')
        return self.connection.ex_stop_node(machine_libcloud)

    def _reboot_machine(self, machine, machine_libcloud):
        machine_libcloud.id = machine_libcloud.extra.get('id', '')
        return self.connection.reboot_node(machine_libcloud)

    def _destroy_machine(self, machine, machine_libcloud):
        machine_libcloud.id = machine_libcloud.extra.get('id', '')
        return self.connection.destroy_node(machine_libcloud)

    def _list_sizes__get_name(self, size):
        name = size.extra['specs']['cpus']['type']
        try:
            cpus = int(size.extra['specs']['cpus']['cores'])
        except ValueError:  # 'N/A'
            cpus = None
        memory = size.extra['specs']['memory']['total']
        disk_count = size.extra['specs']['drives'][0]['count']
        disk_size = size.extra['specs']['drives'][0]['size']
        disk_type = size.extra['specs']['drives'][0]['type']
        cpus_info = str(cpus) + ' cores/' if cpus else ''
        return name + '/ ' + cpus_info \
                           + memory + ' RAM/ ' \
                           + str(disk_count) + ' * ' + disk_size + ' ' \
                           + disk_type

    def _list_images__get_os_type(self, image):
        if image.extra.get('operating_system', ''):
            return image.extra.get('operating_system').lower()
        if 'windows' in image.name.lower():
            return 'windows'
        else:
            return 'linux'


class GigG8ComputeController(BaseComputeController):

    def _connect(self):
        return get_driver(Provider.GIG_G8)(self.cloud.user_id,
                                           self.cloud.apikey,
                                           self.cloud.url)

    def _list_machines__postparse_machine(self, machine, machine_libcloud):
        # Discover network of machine.
        network_id = machine_libcloud.extra.get('network_id', None)
        if network_id:
            from mist.api.networks.models import Network
            try:
                machine.network = Network.objects.get(cloud=self.cloud,
                                                      network_id=network_id,
                                                      missing_since=None)
            except Network.DoesNotExist:
                machine.network = None

        if machine.network:
            machine.public_ips = [machine.network.public_ip]

        if machine_libcloud.extra.get('ssh_port', None):
            machine.ssh_port = machine_libcloud.extra['ssh_port']

    def _list_machines__machine_actions(self, machine, machine_libcloud):
        super(GigG8ComputeController, self)._list_machines__machine_actions(
            machine, machine_libcloud)
        if machine_libcloud.state is NodeState.PAUSED:
            machine.actions.start = True

    def _list_machines__get_size(self, node):
        """Return key of size_map dict for a specific node

        Subclasses MAY override this method.
        """
        return None

    def _list_machines__get_custom_size(self, node):
        from mist.api.clouds.models import CloudSize
        try:
            _size = CloudSize.objects.get(external_id=str(node.size.id))
        except me.DoesNotExist:
            _size = CloudSize(cloud=self.cloud,
                              external_id=str(node.size.id))
        _size.ram = node.size.ram
        _size.cpus = node.size.extra.get('cpus')
        _size.disk = node.size.disk
        name = ""
        if _size.cpus:
            name += '%s CPUs, ' % _size.cpus
        if _size.ram:
            name += '%sMB RAM, ' % _size.ram
        if _size.disk:
            name += '%sGB disk.' % _size.disk
        _size.name = name
        _size.save()

        return _size

    def _list_machines__machine_creation_date(self, machine, machine_libcloud):
        return machine_libcloud.extra.get('created_at')

    def list_sizes(self, persist=True):
        # only custom sizes are supported
        return []

    def list_locations(self, persist=True):
        return []

    def _stop_machine(self, machine, machine_libcloud):
        self.connection.stop_node(machine_libcloud)

    def _start_machine(self, machine, machine_libcloud):
        self.connection.start_node(machine_libcloud)

    def _reboot_machine(self, machine, machine_libcloud):
        self.connection.reboot_node(machine_libcloud)


class LinodeComputeController(BaseComputeController):

    def _connect(self):
        return get_driver(Provider.LINODE)(self.cloud.apikey)

    def _list_machines__machine_creation_date(self, machine, machine_libcloud):
        return machine_libcloud.extra.get('CREATE_DT')  # iso8601 string

    def _list_machines__machine_actions(self, machine, machine_libcloud):
        super(LinodeComputeController, self)._list_machines__machine_actions(
            machine, machine_libcloud)
        machine.actions.rename = True
        machine.actions.resize = True
        # machine.actions.stop = False
        # After resize, node gets to pending mode, needs to be started.
        if machine_libcloud.state is NodeState.PENDING:
            machine.actions.start = True

    def _list_machines__cost_machine(self, machine, machine_libcloud):
        size = machine_libcloud.extra.get('PLANID')
        price = get_size_price(driver_type='compute', driver_name='linode',
                               size_id=size)
        return 0, price or 0

    def _list_machines__get_size(self, node):
        return node.extra.get('PLANID')

    def _list_machines__get_location(self, node):
        return str(node.extra.get('DATACENTERID'))


class RackSpaceComputeController(BaseComputeController):

    def _connect(self):
        if self.cloud.region in ('us', 'uk'):
            driver = get_driver(Provider.RACKSPACE_FIRST_GEN)
        else:
            driver = get_driver(Provider.RACKSPACE)
        return driver(self.cloud.username, self.cloud.apikey,
                      region=self.cloud.region)

    def _list_machines__machine_creation_date(self, machine, machine_libcloud):
        return machine_libcloud.extra.get('created')  # iso8601 string

    def _list_machines__machine_actions(self, machine, machine_libcloud):
        super(RackSpaceComputeController,
              self)._list_machines__machine_actions(machine, machine_libcloud)
        machine.actions.rename = True

    def _list_machines__cost_machine(self, machine, machine_libcloud):
        # Need to get image in order to specify the OS type
        # out of the image id.
        size = machine_libcloud.extra.get('flavorId')
        location = machine_libcloud.driver.region[:3]
        driver_name = 'rackspacenova' + location
        try:
            price = get_size_price(driver_type='compute',
                                   driver_name=driver_name,
                                   size_id=size)
        except KeyError:
            log.error('Pricing for %s:%s was not found.') % (driver_name, size)

        if price:
            plan_price = price.get(machine.os_type) or price.get('linux')
            # 730 is the number of hours per month as on
            # https://www.rackspace.com/calculator
            return plan_price, float(plan_price) * 730

            # TODO: RackSpace mentions on
            # https://www.rackspace.com/cloud/public-pricing
            # there's a minimum service charge of $50/mo across all servers.

    def _list_machines__postparse_machine(self, machine, machine_libcloud):
        updated = False
        # Find os_type.
        if not machine.os_type:
            os_type = 'linux'
        if machine.os_type != os_type:
            machine.os_type = os_type
            updated = True
        return updated

    def _list_machines__get_size(self, node):
        return node.extra.get('flavorId')

    def _list_sizes__get_cpu(self, size):
        return size.vcpus

    def _list_images__get_os_type(self, image):
        if image.extra.get('metadata', '').get('os_type', ''):
            return image.extra.get('metadata').get('os_type').lower()
        if 'windows' in image.name.lower():
            return 'windows'
        else:
            return 'linux'


class SoftLayerComputeController(BaseComputeController):

    def _connect(self):
        return get_driver(Provider.SOFTLAYER)(self.cloud.username,
                                              self.cloud.apikey)

    def _list_machines__machine_creation_date(self, machine, machine_libcloud):
        return machine_libcloud.extra.get('created')  # iso8601 string

    def _list_machines__postparse_machine(self, machine, machine_libcloud):
        updated = False
        os_type = 'linux'
        if 'windows' in str(machine_libcloud.extra.get('image', '')).lower():
            os_type = 'windows'
        if os_type != machine.os_type:
            machine.os_type = os_type
            updated = True

        # Get number of vCPUs for bare metal and cloud servers, respectively.
        if 'cpu' in machine.extra and \
                machine.extra['cpus'] != machine.extra['cpu']:
            machine.extra['cpus'] = machine.extra['cpu']
            updated = True
        if 'maxCpu' in machine.extra and \
                machine.extra['cpus'] != machine.extra['maxCpu']:
            machine.extra['cpus'] = machine.extra['maxCpu']
            updated = True
        return updated

    def _list_machines__cost_machine(self, machine, machine_libcloud):
        # SoftLayer includes recurringFee on the VM metadata but
        # this is only for the compute - CPU pricing.
        # Other costs (ram, bandwidth, image) are included
        # on billingItemChildren.

        extra_fee = 0
        if not machine_libcloud.extra.get('hourlyRecurringFee'):
            cpu_fee = float(machine_libcloud.extra.get('recurringFee'))
            for item in machine_libcloud.extra.get('billingItemChildren', ()):
                # don't calculate billing that is cancelled
                if not item.get('cancellationDate'):
                    extra_fee += float(item.get('recurringFee'))
            return 0, cpu_fee + extra_fee
        else:
            # machine_libcloud.extra.get('recurringFee')
            # here will show what it has cost for the current month, up to now.
            cpu_fee = float(machine_libcloud.extra.get('hourlyRecurringFee'))
            for item in machine_libcloud.extra.get('billingItemChildren', ()):
                # don't calculate billing that is cancelled
                if not item.get('cancellationDate'):
                    extra_fee += float(item.get('hourlyRecurringFee'))

            return cpu_fee + extra_fee, 0

    def _list_machines__get_location(self, node):
        return node.extra.get('datacenter')

    def _reboot_machine(self, machine, machine_libcloud):
        self.connection.reboot_node(machine_libcloud)
        return True

    def _destroy_machine(self, machine, machine_libcloud):
        self.connection.destroy_node(machine_libcloud)


class AzureComputeController(BaseComputeController):

    def _connect(self):
        tmp_cert_file = tempfile.NamedTemporaryFile(delete=False)
        tmp_cert_file.write(self.cloud.certificate.encode())
        tmp_cert_file.close()
        return get_driver(Provider.AZURE)(self.cloud.subscription_id,
                                          tmp_cert_file.name)

    def _list_machines__postparse_machine(self, machine, machine_libcloud):
        updated = False
        os_type = machine_libcloud.extra.get('os_type', 'linux')
        if machine.os_type != os_type:
            machine.os_type = os_type
            updated = True
        return updated

    def _list_machines__cost_machine(self, machine, machine_libcloud):
        if machine_libcloud.state not in [NodeState.RUNNING, NodeState.PAUSED]:
            return 0, 0
        return machine_libcloud.extra.get('cost_per_hour', 0), 0

    def _list_images__fetch_images(self, search=None):
        images = self.connection.list_images()
        images = [image for image in images
                  if 'RightImage' not in image.name and
                  'Barracude' not in image.name and
                  'BizTalk' not in image.name]
        # There are many builds for some images eg Ubuntu.
        # All have the same name!
        images_dict = {}
        for image in images:
            if image.name not in images_dict:
                images_dict[image.name] = image
        return list(images_dict.values())

    def _cloud_service(self, machine_libcloud_id):
        """
        Azure libcloud driver needs the cloud service
        specified as well as the node
        """
        cloud_service = self.connection.get_cloud_service_from_node_id(
            machine_libcloud_id)
        return cloud_service

    def _get_machine_libcloud(self, machine, no_fail=False):
        cloud_service = self._cloud_service(machine.machine_id)
        for node in self.connection.list_nodes(
                ex_cloud_service_name=cloud_service):
            if node.id == machine.machine_id:
                return node
            if no_fail:
                return Node(machine.machine_id, name=machine.machine_id,
                            state=0, public_ips=[], private_ips=[],
                            driver=self.connection)
            raise MachineNotFoundError("Machine with id '%s'." %
                                       machine.machine_id)

    def _start_machine(self, machine, machine_libcloud):
        cloud_service = self._cloud_service(machine.machine_id)
        return self.connection.ex_start_node(
            machine_libcloud, ex_cloud_service_name=cloud_service)

    def _stop_machine(self, machine, machine_libcloud):
        cloud_service = self._cloud_service(machine.machine_id)
        return self.connection.ex_stop_node(
            machine_libcloud, ex_cloud_service_name=cloud_service)

    def _reboot_machine(self, machine, machine_libcloud):
        cloud_service = self._cloud_service(machine.machine_id)
        return self.connection.reboot_node(
            machine_libcloud, ex_cloud_service_name=cloud_service)

    def _destroy_machine(self, machine, machine_libcloud):
        cloud_service = self._cloud_service(machine.machine_id)
        return self.connection.destroy_node(
            machine_libcloud, ex_cloud_service_name=cloud_service)

    def _list_machines__machine_actions(self, machine, machine_libcloud):
        super(AzureComputeController, self)._list_machines__machine_actions(
            machine, machine_libcloud)
        if machine_libcloud.state is NodeState.PAUSED:
            machine.actions.start = True


class AzureArmComputeController(BaseComputeController):

    def _connect(self):
        return get_driver(Provider.AZURE_ARM)(self.cloud.tenant_id,
                                              self.cloud.subscription_id,
                                              self.cloud.key,
                                              self.cloud.secret)

    def _list_machines__postparse_machine(self, machine, machine_libcloud):
        updated = False
        os_type = machine_libcloud.extra.get('os_type', 'linux')
        if os_type != machine.os_type:
            machine.os_type = os_type
            updated = True

        net_id = machine_libcloud.extra.get('networkProfile')[0].get('id')
        network_id = net_id.split('/')[-1] + '-vnet'
        if machine.extra['network'] != network_id:
            machine.extra['network'] = network_id
            updated = True

        # Discover network of machine.
        from mist.api.networks.models import Network
        try:
            network = Network.objects.get(cloud=self.cloud,
                                          network_id=network_id,
                                          missing_since=None)
        except Network.DoesNotExist:
            network = None

        if network != machine.network:
            machine.network = network
            updated = True

        return updated

    def _list_machines__cost_machine(self, machine, machine_libcloud):
        if machine_libcloud.state not in [NodeState.RUNNING, NodeState.PAUSED]:
            return 0, 0
        return machine_libcloud.extra.get('cost_per_hour', 0), 0

    def _list_machines__machine_actions(self, machine, machine_libcloud):
        super(AzureArmComputeController, self)._list_machines__machine_actions(
            machine, machine_libcloud)
        if machine_libcloud.state is NodeState.PAUSED:
            machine.actions.start = True

    def _list_machines__get_location(self, node):
        return node.extra.get('location')

    def _list_machines__get_size(self, node):
        return node.extra.get('size')

    def _list_images__fetch_images(self, search=None):
        # Fetch mist's recommended images
        images = [NodeImage(id=image, name=name,
                            driver=self.connection, extra={})
                  for image, name in list(config.AZURE_ARM_IMAGES.items())]
        return images

    def _reboot_machine(self, machine, machine_libcloud):
        self.connection.reboot_node(machine_libcloud)

    def _destroy_machine(self, machine, machine_libcloud):
        self.connection.destroy_node(machine_libcloud)

    def _list_sizes__fetch_sizes(self):
        location = self.connection.list_locations()[0]
        return self.connection.list_sizes(location)

    def _list_sizes__get_cpu(self, size):
        return size.extra.get('numberOfCores')

    def _list_sizes__get_name(self, size):
        return size.name + ' ' + str(size.extra['numberOfCores']) \
                         + ' cpus/' + str(size.ram / 1024) + 'GB RAM/ ' \
                         + str(size.disk) + 'GB SSD'


class GoogleComputeController(BaseComputeController):

    def _connect(self):
        return get_driver(Provider.GCE)(self.cloud.email,
                                        self.cloud.private_key,
                                        project=self.cloud.project_id)

    def _list_machines__get_machine_extra(self, machine, machine_libcloud):
        # FIXME: we delete the extra.metadata for now because it can be
        # > 40kb per machine on GCE clouds with enabled GKE, causing the
        # websocket to overload and hang and is also a security concern.
        # We should revisit this and see if there is some use for this
        # metadata and if there are other fields that should be filtered
        # as well

        extra = copy.copy(machine_libcloud.extra)

        for key in list(extra.keys()):
            if key in ['metadata']:
                del extra[key]
        return extra

    def _list_machines__machine_creation_date(self, machine, machine_libcloud):
        # iso8601 string
        return machine_libcloud.extra.get('creationTimestamp')

    def _list_machines__get_custom_size(self, node):
        size = self.connection.get_size_metadata_from_node(node.extra.
                                                           get('machineType'))
        # create object only if the size of the node is custom
        if size.get('name', '').startswith('custom'):
            # FIXME: resolve circular import issues
            from mist.api.clouds.models import CloudSize
            _size = CloudSize(cloud=self.cloud, external_id=size.get('id'))
            _size.ram = size.get('memoryMb')
            _size.cpus = size.get('guestCpus')
            _size.name = size.get('name')
            _size.save()
            return _size

    def _list_machines__postparse_machine(self, machine, machine_libcloud):
        updated = False
        extra = machine_libcloud.extra

        # Wrap in try/except to prevent from future GCE API changes.
        # Identify server OS.
        os_type = 'linux'
        extra_os_type = None

        try:
            license = extra.get('license')
            if license:
                if 'sles' in license:
                    extra_os_type = 'sles'
                if 'rhel' in license:
                    extra_os_type = 'rhel'
                if 'win' in license:
                    extra_os_type = 'win'
                    os_type = 'windows'
            if extra.get('disks') and extra['disks'][0].get('licenses') and \
                    'windows-cloud' in extra['disks'][0]['licenses'][0]:
                os_type = 'windows'
                extra_os_type = 'win'
            if extra_os_type and machine.extra.get('os_type') != extra_os_type:
                machine.extra['os_type'] = extra_os_type
                updated = True
            if machine.os_type != os_type:
                machine.os_type = os_type
                updated = True
        except:
            log.exception("Couldn't parse os_type for machine %s:%s for %s",
                          machine.id, machine.name, self.cloud)

        # Get disk metadata.
        try:
            if extra.get('boot_disk'):
                if machine.extra.get('boot_disk_size') != extra[
                        'boot_disk'].size:
                    machine.extra['boot_disk_size'] = extra['boot_disk'].size
                    updated = True
                if machine.extra.get('boot_disk_type') != extra[
                        'boot_disk'].extra.get('type'):
                    machine.extra['boot_disk_type'] = extra[
                        'boot_disk'].extra.get('type')
                    updated = True
                if machine.extra.get('boot_disk'):
                    machine.extra.pop('boot_disk')
                    updated = True
        except:
            log.exception("Couldn't parse disk for machine %s:%s for %s",
                          machine.id, machine.name, self.cloud)

        # Get zone name.
        try:
            if extra.get('zone'):
                if machine.extra['zone'] != extra['zone'].name:
                    machine.extra['zone'] = extra['zone'].name
                    updated = True
        except:
            log.exception("Couldn't parse zone for machine %s:%s for %s",
                          machine.id, machine.name, self.cloud)

        # Get machine type.
        try:
            if extra.get('machineType'):
                machine_type = extra['machineType'].split('/')[-1]
                if machine.extra.get('machine_type') != machine_type:
                    machine.extra['machine_type'] = machine_type
                    updated = True
        except:
            log.exception("Couldn't parse machine type "
                          "for machine %s:%s for %s",
                          machine.id, machine.name, self.cloud)

        network_interface = machine_libcloud.extra.get('networkInterfaces')[0]
        network = network_interface.get('network')
        network_name = network.split('/')[-1]
        if machine.extra.get('network') != network_name:
            machine.extra['network'] = network_name
            updated = True

        # Discover network of machine.
        from mist.api.networks.models import Network
        try:
            network = Network.objects.get(cloud=self.cloud,
                                          name=network_name,
                                          missing_since=None)
        except Network.DoesNotExist:
            network = None

        if machine.network != network:
            machine.network = network
            updated = True

        subnet = network_interface.get('subnetwork')
        if subnet:
            subnet_name = subnet.split('/')[-1]
            subnet_region = subnet.split('/')[-3]
            if machine.extra.get('subnet') != (subnet_name, subnet_region):
                machine.extra['subnet'] = (subnet_name, subnet_region)
                updated = True
            # Discover subnet of machine.
            from mist.api.networks.models import Subnet
            try:
                subnet = Subnet.objects.get(name=subnet_name,
                                            network=machine.network,
                                            region=subnet_region,
                                            missing_since=None)
            except Subnet.DoesNotExist:
                subnet = None
            if subnet != machine.subnet:
                machine.subnet = subnet
                updated = True

            return updated

    def _list_machines__machine_actions(self, machine, machine_libcloud):
        super(GoogleComputeController,
              self)._list_machines__machine_actions(machine, machine_libcloud)
        machine.actions.resize = True

    def _list_images__fetch_images(self, search=None):
        images = self.connection.list_images()
        # GCE has some objects in extra so we make sure they are not passed.
        for image in images:
            image.extra.pop('licenses', None)
        return images

    def _list_machines__cost_machine(self, machine, machine_libcloud):
        if machine_libcloud.state == NodeState.STOPPED:
            return 0, 0
        # https://cloud.google.com/compute/pricing
        size = machine_libcloud.extra.get('machineType').split('/')[-1]
        location = machine_libcloud.extra.get('zone').name
        # could be europe-west1-d, we want europe_west1
        location = '-'.join(location.split('-')[:2])

        driver_name = 'google_' + location
        price = get_size_price(driver_type='compute', driver_name=driver_name,
                               size_id=size)

        if not price:
            if size.startswith('custom'):
                cpu_price = 'custom-vm-core'
                ram_price = 'custom-vm-ram'
                if 'preemptible' in size:
                    cpu_price = 'custom-vm-core-preemptible'
                    ram_price = 'custom-vm-ram-preemptible'

                cpu_price = get_size_price(driver_type='compute',
                                           driver_name=driver_name,
                                           size_id=cpu_price)
                ram_price = get_size_price(driver_type='compute',
                                           driver_name=driver_name,
                                           size_id=ram_price)
                # Example custom-4-16384
                try:
                    cpu = int(size.split('-')[1])
                    ram = int(size.split('-')[2]) / 1024
                    price = cpu * cpu_price + ram * ram_price
                except:
                    log.exception("Couldn't parse custom size %s for cloud %s",
                                  size, self.cloud)
                    return 0, 0
            else:
                return 0, 0
        os_type = machine_libcloud.extra.get('os_type')
        os_cost_per_hour = 0
        if os_type == 'sles':
            if size in ('f1-micro', 'g1-small'):
                os_cost_per_hour = 0.02
            else:
                os_cost_per_hour = 0.11
        if os_type == 'win':
            if size in ('f1-micro', 'g1-small'):
                os_cost_per_hour = 0.02
            else:
                cores = size.split('-')[-1]
                os_cost_per_hour = cores * 0.04
        if os_type == 'rhel':
            if size in ('n1-highmem-2', 'n1-highcpu-2', 'n1-highmem-4',
                        'n1-highcpu-4', 'f1-micro', 'g1-small',
                        'n1-standard-1', 'n1-standard-2', 'n1-standard-4'):
                os_cost_per_hour = 0.06
            else:
                os_cost_per_hour = 0.13

        try:
            if 'preemptible' in size:
                # No monthly discount.
                return price + os_cost_per_hour, 0
            else:
                # Monthly discount of 30% if the VM runs all the billing month.
                # Monthly discount on instance size only (not on OS image).
                return 0.7 * price + os_cost_per_hour, 0
            # TODO: better calculate the discounts, taking under consideration
            # when the VM has been initiated.
        except:
            pass

    def _list_machines__get_location(self, node):
        return node.extra.get('zone').id

    def _list_sizes__get_name(self, size):
        return "%s (%s)" % (size.name, size.extra.get('description'))

    def _list_sizes__get_cpu(self, size):
        return size.extra.get('guestCpus')

    def _list_sizes__get_extra(self, size):
        extra = {}
        description = size.extra.get('description', '')
        if description:
            extra.update({'description': description})
        if size.price:
            extra.update({'price': size.price})
        return extra

    def _resize_machine(self, machine, machine_libcloud, node_size, kwargs):
        # instance must be in stopped mode
        if machine_libcloud.state != NodeState.STOPPED:
            raise BadRequestError('The instance has to be stopped '
                                  'in order to be resized')
        # get size name as returned by libcloud
        machine_type = node_size.name.split(' ')[0]
        try:
            self.connection.ex_set_machine_type(machine_libcloud,
                                                machine_type)
            self.connection.ex_start_node(machine_libcloud)
        except Exception as exc:
            raise BadRequestError('Failed to resize node: %s' % exc)


class HostVirtualComputeController(BaseComputeController):

    def _connect(self):
        return get_driver(Provider.HOSTVIRTUAL)(self.cloud.apikey)


class PacketComputeController(BaseComputeController):

    def _connect(self):
        return get_driver(Provider.PACKET)(self.cloud.apikey,
                                           project=self.cloud.project_id)

    def _list_machines__machine_creation_date(self, machine, machine_libcloud):
        return machine_libcloud.extra.get('created_at')  # iso8601 string

    def _list_machines__cost_machine(self, machine, machine_libcloud):
        size = machine_libcloud.extra.get('plan')
        from mist.api.clouds.models import CloudSize
        try:
            _size = CloudSize.objects.get(external_id=size, cloud=self.cloud)
        except CloudSize.DoesNotExist:
            # for some sizes, part of the name instead of id is returned
            # eg. t1.small.x86 for size is returned for size with external_id
            # baremetal_0 and name t1.small.x86 - 8192 RAM
            try:
                _size = CloudSize.objects.get(cloud=self.cloud,
                                              name__contains=size)
            except CloudSize.DoesNotExist:
                raise NotFoundError()
        price = _size.extra.get('price', 0.0)
        if machine.extra.get('billing_cycle') == 'hourly':
            return price, 0

    def _list_machines__get_location(self, node):
        return node.extra.get('facility', {}).get('id', '')

    def _list_machines__get_size(self, node):
        return node.extra.get('plan')


class VultrComputeController(BaseComputeController):

    def _connect(self):
        return get_driver(Provider.VULTR)(self.cloud.apikey)

    def _list_machines__postparse_machine(self, machine, machine_libcloud):
        updated = False
        if machine.extra['cpus'] != machine.extra.get('vcpu_count', 0):
            machine.extra['cpus'] = machine.extra.get('vcpu_count', 0)
            updated = True
        return updated

    def _list_machines__machine_creation_date(self, machine, machine_libcloud):
        return machine_libcloud.extra.get('date_created')  # iso8601 string

    def _list_machines__cost_machine(self, machine, machine_libcloud):
        return 0, machine_libcloud.extra.get('cost_per_month', 0)

    def _list_machines__get_size(self, node):
        return node.extra.get('VPSPLANID')

    def _list_machines__get_location(self, node):
        return node.extra.get('DCID')

    def _list_sizes__get_cpu(self, size):
        return size.extra.get('vcpu_count')

    def _list_sizes__fetch_sizes(self):
        sizes = self.connection.list_sizes()
        return [size for size in sizes if not size.extra.get('deprecated')]


class VSphereComputeController(BaseComputeController):

    def _connect(self):
        from libcloud.compute.drivers.vsphere import VSphereNodeDriver
        from libcloud.compute.drivers.vsphere import VSphere_6_7_NodeDriver
        ca_cert = None
        if self.cloud.ca_cert_file:
            ca_cert_temp_file = tempfile.NamedTemporaryFile(delete=False)
            ca_cert_temp_file.write(self.cloud.ca_cert_file.encode())
            ca_cert_temp_file.close()
            ca_cert = ca_cert_temp_file.name

        host, port = dnat(self.cloud.owner, self.cloud.host, 443)
        driver_6_5 = VSphereNodeDriver(host=host,
                                       username=self.cloud.username,
                                       password=self.cloud.password,
                                       port=port,
                                       ca_cert=ca_cert)
        self.version = driver_6_5._get_version()
        if '6.7'in self.version and config.ENABLE_VSPHERE_REST:
            self.version = '6.7'
            return VSphere_6_7_NodeDriver(self.cloud.username,
                                          secret=self.cloud.password,
                                          host=host,
                                          port=port,
                                          ca_cert=ca_cert)
        else:
            self.version = "6.5-"
            return driver_6_5

    def check_connection(self):
        """Check connection without performing `list_machines`

        In vSphere we are sure we got a successful connection with the provider
        if `self.connect` works, no need to run a `list_machines` to find out.

        """
        self.connect()

    def _list_machines__get_location(self, node):
        cluster = node.extra.get('cluster', '')
        host = node.extra.get('host', '')
        return cluster or host

    def list_vm_folders(self):
        all_folders = self.connection.ex_list_folders()
        vm_folders = [folder for folder in all_folders if folder[
            'type'] in {"VIRTUAL_MACHINE", "VirtualMachine"}]
        return vm_folders

    def list_datastores(self):
        datastores_raw = self.connection.ex_list_datastores()
        return datastores_raw

    def _list_locations__fetch_locations(self):
        """List locations for vSphere

        Return all locations, clusters and hosts
        """
        return self.connection.list_locations()

    def _list_machines__fetch_machines(self):
        """Perform the actual libcloud call to get list of nodes"""
        return self.connection.list_nodes(
            max_properties=self.cloud.max_properties_per_request)

    def _list_machines__get_size(self, node):
        """Return key of size_map dict for a specific node

        Subclasses MAY override this method.
        """
        return None

    def _list_machines__get_custom_size(self, node):
        # FIXME: resolve circular import issues
        from mist.api.clouds.models import CloudSize
        try:
            _size = CloudSize.objects.get(external_id=node.size.id)
        except me.DoesNotExist:
            _size = CloudSize(cloud=self.cloud,
                              external_id=str(node.size.id))
        _size.ram = node.size.ram
        _size.cpus = node.size.extra.get('cpus')
        _size.disk = node.size.disk
        name = ""
        if _size.cpus:
            name += f'{_size.cpus}vCPUs, '
        if _size.ram:
            name += f'{_size.ram}MB RAM, '
        if _size.disk:
            name += f'{_size.disk}GB disk.'
        _size.name = name
        _size.save()
        return _size

    def _list_machines__machine_actions(self, machine, machine_libcloud):
        super(VSphereComputeController, self)._list_machines__machine_actions(
            machine, machine_libcloud)
        machine.actions.create_snapshot = True
        if len(machine.extra.get('snapshots')):
            machine.actions.remove_snapshot = True
            machine.actions.revert_to_snapshot = True
        else:
            machine.actions.remove_snapshot = False
            machine.actions.revert_to_snapshot = False

    def _stop_machine(self, machine, machine_libcloud):
        return self.connection.stop_node(machine_libcloud)

    def _start_machine(self, machine, machine_libcloud):
        return self.connection.start_node(machine_libcloud)

    def _create_machine_snapshot(self, machine, machine_libcloud,
                                 snapshot_name, description='',
                                 dump_memory=False, quiesce=False):
        """Create a snapshot for a given machine"""
        return self.connection.ex_create_snapshot(
            machine_libcloud, snapshot_name, description,
            dump_memory=dump_memory, quiesce=quiesce)

    def _revert_machine_to_snapshot(self, machine, machine_libcloud,
                                    snapshot_name=None):
        """Revert a given machine to a previous snapshot"""
        return self.connection.ex_revert_to_snapshot(machine_libcloud,
                                                     snapshot_name)

    def _remove_machine_snapshot(self, machine, machine_libcloud,
                                 snapshot_name=None):
        """Removes a given machine snapshot"""
        return self.connection.ex_remove_snapshot(machine_libcloud,
                                                  snapshot_name)

    def _list_machine_snapshots(self, machine, machine_libcloud):
        return self.connection.ex_list_snapshots(machine_libcloud)


class VCloudComputeController(BaseComputeController):

    def _connect(self):
        host = dnat(self.cloud.owner, self.cloud.host)
        return get_driver(self.provider)(self.cloud.username,
                                         self.cloud.password, host=host,
                                         port=int(self.cloud.port)
                                         )

    def _list_machines__machine_actions(self, machine, machine_libcloud):
        super(VCloudComputeController, self)._list_machines__machine_actions(
            machine, machine_libcloud)
        if machine_libcloud.state is NodeState.PENDING:
            machine.actions.start = True
            machine.actions.stop = True

    def _list_machines__postparse_machine(self, machine, machine_libcloud):
        updated = False
        if machine.extra.get('os_type', '') and \
           machine.os_type != machine.extra.get('os_type'):
            machine.os_type = machine.extra.get('os_type')
            updated = True
        return updated


class OpenStackComputeController(BaseComputeController):

    def _connect(self):
        url = dnat(self.cloud.owner, self.cloud.url)
        return get_driver(Provider.OPENSTACK)(
            self.cloud.username,
            self.cloud.password,
            api_version='2.2',
            ex_force_auth_version='3.x_password',
            ex_tenant_name=self.cloud.tenant,
            ex_force_service_region=self.cloud.region,
            ex_force_base_url=self.cloud.compute_endpoint,
            ex_auth_url=url,
            ex_domain_name=self.cloud.domain or 'Default'
        )

    def _list_machines__machine_creation_date(self, machine, machine_libcloud):
        return machine_libcloud.extra.get('created')  # iso8601 string

    def _list_machines__machine_actions(self, machine, machine_libcloud):
        super(OpenStackComputeController,
              self)._list_machines__machine_actions(machine, machine_libcloud)
        machine.actions.rename = True
        machine.actions.resize = True

    def _resize_machine(self, machine, machine_libcloud, node_size, kwargs):
        try:
            self.connection.ex_resize(machine_libcloud, node_size)
        except Exception as exc:
            raise BadRequestError('Failed to resize node: %s' % exc)

        try:
            sleep(50)
            machine_libcloud = self._get_machine_libcloud(machine)
            return self.connection.ex_confirm_resize(machine_libcloud)
        except Exception as exc:
            sleep(50)
            machine_libcloud = self._get_machine_libcloud(machine)
            try:
                return self.connection.ex_confirm_resize(machine_libcloud)
            except Exception as exc:
                raise BadRequestError('Failed to resize node: %s' % exc)

    def _list_machines__postparse_machine(self, machine, machine_libcloud):
        updated = False
        # do not include ipv6 on public ips
        public_ips = []
        for ip in machine.public_ips:
            if ip and ':' not in ip:
                public_ips.append(ip)
        if machine.public_ips != public_ips:
            machine.public_ips = public_ips
            updated = True
        return updated

    def _list_sizes__get_cpu(self, size):
        return size.vcpus

    def _list_machines__get_size(self, node):
        return node.extra.get('flavorId')


class DockerComputeController(BaseComputeController):

    def __init__(self, *args, **kwargs):
        super(DockerComputeController, self).__init__(*args, **kwargs)
        self._dockerhost = None

    def _connect(self):
        host, port = dnat(self.cloud.owner, self.cloud.host, self.cloud.port)

        try:
            socket.setdefaulttimeout(15)
            so = socket.socket(socket.AF_INET, socket.SOCK_STREAM)
            so.connect((sanitize_host(host), int(port)))
            so.close()
        except:
            raise Exception("Make sure host is accessible "
                            "and docker port is specified")

        # TLS authentication.
        if self.cloud.key_file and self.cloud.cert_file:
            key_temp_file = tempfile.NamedTemporaryFile(delete=False)
            key_temp_file.write(self.cloud.key_file.encode())
            key_temp_file.close()
            cert_temp_file = tempfile.NamedTemporaryFile(delete=False)
            cert_temp_file.write(self.cloud.cert_file.encode())
            cert_temp_file.close()
            ca_cert = None
            if self.cloud.ca_cert_file:
                ca_cert_temp_file = tempfile.NamedTemporaryFile(delete=False)
                ca_cert_temp_file.write(self.cloud.ca_cert_file.encode())
                ca_cert_temp_file.close()
                ca_cert = ca_cert_temp_file.name

            # tls auth
            return get_container_driver(Container_Provider.DOCKER)(
                host=host, port=port,
                key_file=key_temp_file.name,
                cert_file=cert_temp_file.name,
                ca_cert=ca_cert)

        # Username/Password authentication.
        if self.cloud.username and self.cloud.password:

            return get_container_driver(Container_Provider.DOCKER)(
                key=self.cloud.username,
                secret=self.cloud.password,
                host=host, port=port)
        # open authentication.
        else:
            return get_container_driver(Container_Provider.DOCKER)(
                host=host, port=port)

    def _list_machines__fetch_machines(self):
        """Perform the actual libcloud call to get list of containers"""
        containers = self.connection.list_containers(all=self.cloud.show_all)
        # add public/private ips for mist
        for container in containers:
            public_ips, private_ips = [], []
            host = sanitize_host(self.cloud.host)
            if is_private_subnet(host):
                private_ips.append(host)
            else:
                public_ips.append(host)
            container.public_ips = public_ips
            container.private_ips = private_ips
            container.size = None
            container.image = container.image.name
        return containers

    def _list_machines__machine_creation_date(self, machine, machine_libcloud):
        return machine_libcloud.extra.get('created')  # unix timestamp

    def _list_machines__machine_actions(self, machine, machine_libcloud):
        # todo this is not necessary
        super(DockerComputeController, self)._list_machines__machine_actions(
            machine, machine_libcloud)
        if machine_libcloud.state in (ContainerState.REBOOTING,
                                      ContainerState.PENDING):
            machine.actions.start = False
            machine.actions.stop = False
            machine.actions.reboot = False
        elif machine_libcloud.state in (ContainerState.STOPPED,
                                        ContainerState.UNKNOWN):
            # We assume unknown state means stopped.
            machine.actions.start = True
            machine.actions.stop = False
            machine.actions.reboot = False
        elif machine_libcloud.state in (ContainerState.TERMINATED, ):
            machine.actions.start = False
            machine.actions.stop = False
            machine.actions.reboot = False
            machine.actions.destroy = False
            machine.actions.rename = False

    def _list_machines__postparse_machine(self, machine, machine_libcloud):
        updated = False
        if machine.machine_type != 'container':
            machine.machine_type = 'container'
            updated = True
        if machine.parent != self.dockerhost:
            machine.parent = self.dockerhost
            updated = True
        return updated

    @property
    def dockerhost(self):
        """This is a helper method to get the machine representing the host"""
        if self._dockerhost is not None:
            return self._dockerhost

        from mist.api.machines.models import Machine
        try:
            # Find dockerhost from database.
            machine = Machine.objects.get(cloud=self.cloud,
                                          machine_type='container-host')
        except Machine.DoesNotExist:
            try:
                # Find dockerhost with previous format from database.
                machine = Machine.objects.get(
                    cloud=self.cloud,
                    # Nested query. Trailing underscores to avoid conflict
                    # with mongo's $type operator. See:
                    # https://github.com/MongoEngine/mongoengine/issues/1410
                    **{'extra__tags__type__': 'docker_host'}
                )
            except Machine.DoesNotExist:
                # Create dockerrhost machine.
                machine = Machine(cloud=self.cloud,
                                  machine_type='container-host')

        # Update dockerhost machine model fields.
        changed = False
        for attr, val in {'name': self.cloud.title,
                          'hostname': self.cloud.host,
                          'machine_type': 'container-host'}.items():
            if getattr(machine, attr) != val:
                setattr(machine, attr, val)
                changed = True
        if not machine.machine_id:
            machine.machine_id = machine.id
            changed = True
        try:
            ip_addr = socket.gethostbyname(machine.hostname)
        except socket.gaierror:
            pass
        else:
            is_private = netaddr.IPAddress(ip_addr).is_private()
            ips = machine.private_ips if is_private else machine.public_ips
            if ip_addr not in ips:
                ips.insert(0, ip_addr)
                changed = True
        if changed:
            machine.save()

        self._dockerhost = machine
        return machine

    def inspect_node(self, machine_libcloud):
        """
        Inspect a container
        """
        result = self.connection.connection.request(
            "/v%s/containers/%s/json" % (self.connection.version,
                                         machine_libcloud.id)).object

        name = result.get('Name').strip('/')
        if result['State']['Running']:
            state = ContainerState.RUNNING
        else:
            state = ContainerState.STOPPED

        extra = {
            'image': result.get('Image'),
            'volumes': result.get('Volumes'),
            'env': result.get('Config', {}).get('Env'),
            'ports': result.get('ExposedPorts'),
            'network_settings': result.get('NetworkSettings', {}),
            'exit_code': result['State'].get("ExitCode")
        }

        node_id = result.get('Id')
        if not node_id:
            node_id = result.get('ID', '')

        host = sanitize_host(self.cloud.host)
        public_ips, private_ips = [], []
        if is_private_subnet(host):
            private_ips.append(host)
        else:
            public_ips.append(host)

        networks = result['NetworkSettings'].get('Networks', {})
        for network in networks:
            network_ip = networks[network].get('IPAddress')
            if is_private_subnet(network_ip):
                private_ips.append(network_ip)
            else:
                public_ips.append(network_ip)

        ips = []  # TODO maybe the api changed
        ports = result.get('Ports', [])
        for port in ports:
            if port.get('IP') is not None:
                ips.append(port.get('IP'))

        contnr = (Container(id=node_id,
                            name=name,
                            image=result.get('Image'),
                            state=state,
                            ip_addresses=ips,
                            driver=self.connection,
                            extra=extra))
        contnr.public_ips = public_ips
        contnr.private_ips = private_ips
        contnr.size = None
        return contnr

    def _list_machines__fetch_generic_machines(self):
        return [self.dockerhost]

    def _list_images__fetch_images(self, search=None):
        if not search:
            # Fetch mist's recommended images
            images = [ContainerImage(id=image, name=name, path=None,
                                     version=None, driver=self.connection,
                                     extra={})
                      for image, name in list(config.DOCKER_IMAGES.items())]
            images += self.connection.list_images()

        else:
            # search on dockerhub
            images = self.connection.ex_search_images(term=search)[:100]

        return images

    def image_is_default(self, image_id):
        return image_id in config.DOCKER_IMAGES

    def _action_change_port(self, machine, machine_libcloud):
        """This part exists here for docker specific reasons. After start,
        reboot and destroy actions, docker machine instance need to rearrange
        its port. Finally save the machine in db.
        """
        # this exist here cause of docker host implementation
        if machine.machine_type == 'container-host':
            return
        container_info = self.inspect_node(machine_libcloud)

        try:
            port = container_info.extra[
                'network_settings']['Ports']['22/tcp'][0]['HostPort']
        except (KeyError, TypeError):
            # add TypeError in case of 'Ports': {u'22/tcp': None}
            port = 22

        from mist.api.machines.models import KeyMachineAssociation
        key_associations = KeyMachineAssociation.objects(machine=machine)
        for key_assoc in key_associations:
            key_assoc.port = port
            key_assoc.save()
        return True

    def _get_machine_libcloud(self, machine, no_fail=False):
        """Return an instance of a libcloud node

        This is a private method, used mainly by machine action methods.
        """
        assert self.cloud == machine.cloud
        for node in self.connection.list_containers():
            if node.id == machine.machine_id:
                return node
        if no_fail:
            container = Container(id=machine.machine_id,
                                  name=machine.machine_id,
                                  image=machine.image.id,
                                  state=0,
                                  ip_addresses=[],
                                  driver=self.connection,
                                  extra={})
            container.public_ips = []
            container.private_ips = []
            container.size = None
            return container
        raise MachineNotFoundError(
            "Machine with machine_id '%s'." % machine.machine_id
        )

    def _start_machine(self, machine, machine_libcloud):
        ret = self.connection.start_container(machine_libcloud)
        self._action_change_port(machine, machine_libcloud)
        return ret

    def reboot_machine(self, machine):
        if machine.machine_type == 'container-host':
            return self.reboot_machine_ssh(machine)
        return super(DockerComputeController, self).reboot_machine(machine)

    def _reboot_machine(self, machine, machine_libcloud):
        self.connection.restart_container(machine_libcloud)
        self._action_change_port(machine, machine_libcloud)

    def _stop_machine(self, machine, machine_libcloud):
        return self.connection.stop_container(machine_libcloud)

    def _destroy_machine(self, machine, machine_libcloud):
        if machine_libcloud.state == ContainerState.RUNNING:
            self.connection.stop_container(machine_libcloud)
        return self.connection.destroy_container(machine_libcloud)

    def _list_sizes__fetch_sizes(self):
        return []


class LXDComputeController(BaseComputeController):
    """
    Compute controller for LXC containers
    """
    def __init__(self, *args, **kwargs):
        super(LXDComputeController, self).__init__(*args, **kwargs)
        self._lxchost = None
        self.is_lxc = True

    def _stop_machine(self, machine, machine_libcloud):
        """Stop the given machine"""
        return self.connection.stop_container(container=machine)

    def _start_machine(self, machine, machine_libcloud):
        """Start the given container"""
        return self.connection.start_container(container=machine)

    def _destroy_machine(self, machine, machine_libcloud):
        """Delet the given container"""

        from libcloud.container.drivers.lxd import LXDAPIException
        from libcloud.container.types import ContainerState
        try:

            if machine_libcloud.state == ContainerState.RUNNING:
                self.connection.stop_container(container=machine)

            container = self.connection.destroy_container(container=machine)
            return container
        except LXDAPIException as e:
            raise MistError(msg=e.message, exc=e)
        except Exception as e:
            raise MistError(exc=e)

    def _reboot_machine(self, machine, machine_libcloud):
        """Restart the given container"""
        return self.connection.restart_container(container=machine)

    def _list_sizes__fetch_sizes(self):
        return []

    def _list_machines__fetch_machines(self):
        """Perform the actual libcloud call to get list of containers"""

        containers = self.connection.list_containers()

        # add public/private ips for mist
        for container in containers:
            public_ips, private_ips = [], []
            host = sanitize_host(self.cloud.host)
            if is_private_subnet(host):
                private_ips.append(host)
            else:
                public_ips.append(host)

            container.public_ips = public_ips
            container.private_ips = private_ips
            container.size = None
            container.image = container.image.name

        return containers

    def _list_machines__machine_creation_date(self, machine, machine_libcloud):
        """Unix timestap of when the machine was created"""
        return machine_libcloud.extra.get('created')  # unix timestamp

    def _get_machine_libcloud(self, machine, no_fail=False):
        """Return an instance of a libcloud node

        This is a private method, used mainly by machine action methods.
        """
        # assert isinstance(machine.cloud, Machine)
        assert self.cloud == machine.cloud
        for node in self.connection.list_containers():
            if node.id == machine.machine_id:
                return node
        if no_fail:
            return Node(machine.machine_id, name=machine.machine_id,
                        state=0, public_ips=[], private_ips=[],
                        driver=self.connection)
        raise MachineNotFoundError(
            "Machine with machine_id '%s'." % machine.machine_id
        )

    def _connect(self):
        host, port = dnat(self.cloud.owner, self.cloud.host, self.cloud.port)

        try:
            socket.setdefaulttimeout(15)
            so = socket.socket(socket.AF_INET, socket.SOCK_STREAM)
            so.connect((sanitize_host(host), int(port)))
            so.close()
        except:
            raise Exception("Make sure host is accessible "
                            "and LXD port is specified")

        if self.cloud.key_file and self.cloud.cert_file:
            tls_auth = self._tls_authenticate(host=host, port=port)

            if tls_auth is None:
                raise Exception("key_file and cert_file exist "
                                "but TLS certification was not possible ")
            return tls_auth

        # Username/Password authentication.
        if self.cloud.username and self.cloud.password:

            return get_container_driver(Container_Provider.LXD)(
                key=self.cloud.username,
                secret=self.cloud.password,
                host=host, port=port)
        # open authentication.
        else:
            return get_container_driver(Container_Provider.LXD)(
                host=host, port=port)

    def _tls_authenticate(self, host, port):
        """Perform TLS authentication given the host and port"""

        # TLS authentication.

        key_temp_file = tempfile.NamedTemporaryFile(delete=False)
        key_temp_file.write(self.cloud.key_file.encode())
        key_temp_file.close()
        cert_temp_file = tempfile.NamedTemporaryFile(delete=False)
        cert_temp_file.write(self.cloud.cert_file.encode())
        cert_temp_file.close()
        ca_cert = None

        if self.cloud.ca_cert_file:
            ca_cert_temp_file = tempfile.NamedTemporaryFile(delete=False)
            ca_cert_temp_file.write(self.cloud.ca_cert_file.encode())
            ca_cert_temp_file.close()
            ca_cert = ca_cert_temp_file.name

        # tls auth
        cert_file = cert_temp_file.name
        key_file = key_temp_file.name
        return \
            get_container_driver(Container_Provider.LXD)(host=host,
                                                         port=port,
                                                         key_file=key_file,
                                                         cert_file=cert_file,
                                                         ca_cert=ca_cert)


class LibvirtComputeController(BaseComputeController):

    def _connect(self):
        """Three supported ways to connect: local system, qemu+tcp, qemu+ssh"""

        import libcloud.compute.drivers.libvirt_driver
        libvirt_driver = libcloud.compute.drivers.libvirt_driver
        libvirt_driver.ALLOW_LIBVIRT_LOCALHOST = config.ALLOW_LIBVIRT_LOCALHOST

        if self.cloud.key:
            host, port = dnat(self.cloud.owner,
                              self.cloud.host, self.cloud.port)
            return get_driver(Provider.LIBVIRT)(host,
                                                hypervisor=self.cloud.host,
                                                user=self.cloud.username,
                                                ssh_key=self.cloud.key.private,
                                                ssh_port=int(port))
        else:
            host, port = dnat(self.cloud.owner, self.cloud.host, 5000)
            return get_driver(Provider.LIBVIRT)(host,
                                                hypervisor=self.cloud.host,
                                                user=self.cloud.username,
                                                tcp_port=int(port))

    def _list_machines__machine_actions(self, machine, machine_libcloud):
        super(LibvirtComputeController, self)._list_machines__machine_actions(
            machine, machine_libcloud)
        if machine.extra.get('tags', {}).get('type') == 'hypervisor':
            # Allow only reboot and tag actions for hypervisor.
            for action in ('start', 'stop', 'destroy', 'rename'):
                setattr(machine.actions, action, False)
        else:
            machine.actions.clone = True
            machine.actions.undefine = False
            if machine_libcloud.state is NodeState.TERMINATED:
                # In libvirt a terminated machine can be started.
                machine.actions.start = True
                machine.actions.undefine = True
            if machine_libcloud.state is NodeState.RUNNING:
                machine.actions.suspend = True
            if machine_libcloud.state is NodeState.SUSPENDED:
                machine.actions.resume = True

    def _list_machines__postparse_machine(self, machine, machine_libcloud):
        from mist.api.images.models import CloudImage
        updated = False
        xml_desc = machine_libcloud.extra.get('xml_description')
        if xml_desc:
            escaped_xml_desc = escape(xml_desc)
            if machine.extra['xml_description'] != escaped_xml_desc:
                machine.extra['xml_description'] = escaped_xml_desc
                updated = True
            import xml.etree.ElementTree as ET
            root = ET.fromstring(unescape(xml_desc))
            devices = root.find('devices')
            disks = devices.findall('disk')
            for disk in disks:
                if disk.attrib.get('device', '') == 'cdrom':
                    image = disk.find('source').attrib.get('file', '')
                    if (machine.image and machine.image.external_id != image) \
                            or (not machine.image and image):
                        try:
                            image = CloudImage.objects.get(
                                cloud=machine.cloud, external_id=image)
                        except CloudImage.DoesNotExist:
                            image = CloudImage(
                                cloud=machine.cloud, external_id=image)
                            image.save()
                        machine.image = image
                        updated = True

            vnfs = []
            hostdevs = devices.findall('hostdev') + \
                devices.findall('interface[@type="hostdev"]')
            for hostdev in hostdevs:
                address = hostdev.find('source').find('address')
                vnf_addr = '%s:%s:%s.%s' % (
                    address.attrib.get('domain').replace('0x', ''),
                    address.attrib.get('bus').replace('0x', ''),
                    address.attrib.get('slot').replace('0x', ''),
                    address.attrib.get('function').replace('0x', ''),
                )
                vnfs.append(vnf_addr)
            if machine.extra.get('vnfs', []) != vnfs:
                machine.extra['vnfs'] = vnfs
                updated = True

        # Number of CPUs allocated to guest.
        if 'processors' in machine.extra and \
                machine.extra.get('cpus', []) != machine.extra['processors']:
            machine.extra['cpus'] = machine.extra['processors']
            updated = True

        # set machine's parent
        hypervisor = machine.extra.get('hypervisor_name', '')
        if hypervisor:
            try:
                from mist.api.machines.models import Machine
                parent = Machine.objects.get(cloud=machine.cloud,
                                             name=hypervisor)
            except Machine.DoesNotExist:
                parent = None
            if machine.parent != parent:
                machine.parent = parent
                updated = True
        return updated

    def _list_machines__get_size(self, node):
        return None

    def _list_machines__get_custom_size(self, node):
        if not node.size:
            return
        from mist.api.clouds.models import CloudSize
        try:
            _size = CloudSize.objects.get(
                cloud=self.cloud, external_id=node.size.id)
        except me.DoesNotExist:
            _size = CloudSize(cloud=self.cloud,
                              external_id=node.size.id)
        _size.ram = node.size.ram
        _size.cpus = node.size.extra.get('cpus')
        name = ""
        if _size.cpus:
            name += '%s CPUs, ' % _size.cpus
        if _size.ram:
            name += '%dMB RAM' % (_size.ram / 1000)
        _size.name = name
        _size.save()

        return _size

    def _list_images__fetch_images(self, search=None):
        return self.connection.list_images(location=self.cloud.images_location)

    def _reboot_machine(self, machine, machine_libcloud):
        hypervisor = machine_libcloud.extra.get('tags', {}).get('type', None)
        if hypervisor == 'hypervisor':
            # issue an ssh command for the libvirt hypervisor
            try:
                hostname = machine_libcloud.public_ips[0] if \
                    machine_libcloud.public_ips else \
                    machine_libcloud.private_ips[0]
                command = '$(command -v sudo) shutdown -r now'
                # todo move it up
                from mist.api.methods import ssh_command
                ssh_command(self.cloud.owner, self.cloud.id,
                            machine_libcloud.id, hostname, command)
                return True
            except MistError as exc:
                log.error("Could not ssh machine %s", machine.name)
                raise
            except Exception as exc:
                log.exception(exc)
                # FIXME: Do not raise InternalServerError!
                raise InternalServerError(exc=exc)
        else:
            machine_libcloud.reboot()

    def _resume_machine(self, machine, machine_libcloud):
        self.connection.ex_resume_node(machine_libcloud)

    def _suspend_machine(self, machine, machine_libcloud):
        self.connection.ex_suspend_node(machine_libcloud)

    def _undefine_machine(self, machine, machine_libcloud):
        if machine.extra.get('active'):
            raise BadRequestError('Cannot undefine an active domain')
        self.connection.ex_undefine_node(machine_libcloud)

    def _clone_machine(self, machine, machine_libcloud, name, resume):
        self.connection.ex_clone_node(machine_libcloud, name, resume)

    def _list_sizes__get_cpu(self, size):
        return size.extra.get('cpu')


class OnAppComputeController(BaseComputeController):

    def _connect(self):
        return get_driver(Provider.ONAPP)(key=self.cloud.username,
                                          secret=self.cloud.apikey,
                                          host=self.cloud.host,
                                          verify=self.cloud.verify)

    def _list_machines__machine_actions(self, machine, machine_libcloud):
        super(OnAppComputeController, self)._list_machines__machine_actions(
            machine, machine_libcloud)
        machine.actions.resize = True
        if machine_libcloud.state is NodeState.RUNNING:
            machine.actions.suspend = True
        if machine_libcloud.state is NodeState.SUSPENDED:
            machine.actions.resume = True

    def _list_machines__machine_creation_date(self, machine, machine_libcloud):
        created_at = machine_libcloud.extra.get('created_at')
        created_at = iso8601.parse_date(created_at)
        created_at = pytz.UTC.normalize(created_at)
        return created_at

    def _list_machines__postparse_machine(self, machine, machine_libcloud):
        updated = False

        os_type = machine_libcloud.extra.get('operating_system', 'linux')
        # on a VM this has been freebsd and it caused list_machines to raise
        # exception due to validation of machine model
        if os_type not in ('unix', 'linux', 'windows', 'coreos'):
            os_type = 'linux'
        if os_type != machine.os_type:
            machine.os_type = os_type
            updated = True

        image_id = machine.extra.get('template_label') \
            or machine.extra.get('operating_system_distro')
        if image_id != machine.extra['image_id']:
            machine.extra['image_id'] = image_id
            updated = True

        if machine.extra.get('template_label'):
            machine.extra.pop('template_label', None)
            updated = True

        size = "%scpu, %sM ram" % \
            (machine.extra.get('cpus'), machine.extra.get('memory'))
        if size != machine.extra['size']:
            machine.extra['size'] = size
            updated = True

        return updated

    def _list_machines__cost_machine(self, machine, machine_libcloud):
        if machine_libcloud.state == NodeState.STOPPED:
            return machine_libcloud.extra.get('price_per_hour_powered_off',
                                              0), 0
        else:
            return machine_libcloud.extra.get('price_per_hour', 0), 0

    def _list_machines__get_custom_size(self, node):
        # FIXME: resolve circular import issues
        from mist.api.clouds.models import CloudSize
        _size = CloudSize(cloud=self.cloud,
                          external_id=str(node.extra.get('id')))
        _size.ram = node.extra.get('memory')
        _size.cpus = node.extra.get('cpus')
        _size.save()
        return _size

    def _resume_machine(self, machine, machine_libcloud):
        return self.connection.ex_resume_node(machine_libcloud)

    def _suspend_machine(self, machine, machine_libcloud):
        return self.connection.ex_suspend_node(machine_libcloud)

    def _resize_machine(self, machine, machine_libcloud, node_size, kwargs):
        # send only non empty valid args
        valid_kwargs = {}
        for param in kwargs:
            if param in ['memory', 'cpus', 'cpu_shares', 'cpu_units'] \
                    and kwargs[param]:
                valid_kwargs[param] = kwargs[param]
        try:
            return self.connection.ex_resize_node(machine_libcloud,
                                                  **valid_kwargs)
        except Exception as exc:
            raise BadRequestError('Failed to resize node: %s' % exc)

    def _list_locations__fetch_locations(self):
        """Get locations

        We will perform a few calls to get hypervisor_group_id
        paramater sent for create machine, and the max sizes to
        populate the create machine wizard for cpu/disk/memory,
        since this info can be retrieved per location.
        We will also get network information and match it per
        location, useful only to choose network on new VMs

        """
        # calls performed:
        # 1) get list of compute zones - associate
        # location with hypervisor_group_id, max_cpu, max_memory
        # 2) get data store zones and data stores to get max_disk_size
        # 3) get network ids per location

        locations = self.connection.list_locations()
        if locations:
            hypervisors = self.connection.connection.request(
                "/settings/hypervisor_zones.json")
            for l in locations:
                for hypervisor in hypervisors.object:
                    h = hypervisor.get("hypervisor_group")
                    if str(h.get("location_group_id")) == l.id:
                        # get max_memory/max_cpu
                        l.extra["max_memory"] = h.get("max_host_free_memory")
                        l.extra["max_cpu"] = h.get("max_host_cpu")
                        l.extra["hypervisor_group_id"] = h.get("id")
                        break

            try:
                data_store_zones = self.connection.connection.request(
                    "/settings/data_store_zones.json").object
                data_stores = self.connection.connection.request(
                    "/settings/data_stores.json").object
            except:
                pass

            for l in locations:
                # get data store zones, and match with locations
                # through location_group_id
                # then calculate max_disk_size per data store,
                # by matching data store zones and data stores
                try:
                    store_zones = [dsg for dsg in data_store_zones if l.id is
                                   str(dsg['data_store_group']
                                       ['location_group_id'])]
                    for store_zone in store_zones:
                        stores = [store for store in data_stores if
                                  store['data_store']['data_store_group_id'] is
                                  store_zone['data_store_group']['id']]
                        for store in stores:
                            l.extra['max_disk_size'] = store['data_store']
                            ['data_store_size'] - store['data_store']['usage']
                except:
                    pass

            try:
                networks = self.connection.connection.request(
                    "/settings/network_zones.json").object
            except:
                pass

            for l in locations:
                # match locations with network ids (through location_group_id)
                l.extra['networks'] = []

                try:
                    for network in networks:
                        net = network["network_group"]
                        if str(net["location_group_id"]) == l.id:
                            l.extra['networks'].append({'name': net['label'],
                                                        'id': net['id']})
                except:
                    pass

        return locations


class OtherComputeController(BaseComputeController):

    def _connect(self):
        return None

    def _list_machines__fetch_machines(self):
        return []

    def _list_machines__update_generic_machine_state(self, machine):
        """Update generic machine state (based on ping/ssh probes)

        It is only used in generic machines.
        """

        # Defaults
        machine.unreachable_since = None
        machine.state = config.STATES[NodeState.UNKNOWN]

        # If any of the probes has succeeded, then state is running
        if (
            machine.ssh_probe and not machine.ssh_probe.unreachable_since or
            machine.ping_probe and not machine.ping_probe.unreachable_since
        ):
            machine.state = config.STATES[NodeState.RUNNING]

        # If ssh probe failed, then unreachable since then
        if machine.ssh_probe and machine.ssh_probe.unreachable_since:
            machine.unreachable_since = machine.ssh_probe.unreachable_since
        # Else if ssh probe has never succeeded and ping probe failed,
        # then unreachable since then
        elif (not machine.ssh_probe and
              machine.ping_probe and machine.ping_probe.unreachable_since):
            machine.unreachable_since = machine.ping_probe.unreachable_since

    def _list_machines__generic_machine_actions(self, machine):
        """Update an action for a bare metal machine

        Bare metal machines only support remove, reboot and tag actions"""

        super(OtherComputeController,
              self)._list_machines__generic_machine_actions(machine)
        machine.actions.remove = True

    def _get_machine_libcloud(self, machine):
        return None

    def _list_machines__fetch_generic_machines(self):
        from mist.api.machines.models import Machine
        return Machine.objects(cloud=self.cloud, missing_since=None)

    def reboot_machine(self, machine):
        return self.reboot_machine_ssh(machine)

    def remove_machine(self, machine):
        from mist.api.machines.models import KeyMachineAssociation
        KeyMachineAssociation.objects(machine=machine).delete()
        machine.missing_since = datetime.datetime.now()
        machine.save()

    def list_images(self, search=None):
        return []

    def list_sizes(self, persist=True):
        return []

    def list_locations(self, persist=True):
        return []


class KubeVirtComputeController(BaseComputeController):

    def _connect(self):
        host, port = dnat(self.cloud.owner,
                          self.cloud.host, self.cloud.port)
        try:
            socket.setdefaulttimeout(15)
            so = socket.socket(socket.AF_INET, socket.SOCK_STREAM)
            so.connect((sanitize_host(host), int(port)))
            so.close()
        except:
            raise Exception("Make sure host is accessible "
                            "and kubernetes port is specified")

        verify = self.cloud.verify
        ca_cert = None
        if self.cloud.ca_cert_file:
<<<<<<< HEAD
                ca_cert_temp_file = tempfile.NamedTemporaryFile(delete=False)
                ca_cert_temp_file.write(self.cloud.ca_cert_file.encode())
                ca_cert_temp_file.close()
                ca_cert = ca_cert_temp_file.name
=======
            ca_cert_temp_file = tempfile.NamedTemporaryFile(delete=False)
            ca_cert_temp_file.write(self.cloud.ca_cert_file.encode())
            ca_cert_temp_file.close()
            ca_cert = ca_cert_temp_file.name
>>>>>>> 2614536f

        # tls authentication
        if self.cloud.key_file and self.cloud.cert_file:
            key_temp_file = tempfile.NamedTemporaryFile(delete=False)
            key_temp_file.write(self.cloud.key_file.encode())
            key_temp_file.close()
            key_file = key_temp_file.name
            cert_temp_file = tempfile.NamedTemporaryFile(delete=False)
            cert_temp_file.write(self.cloud.cert_file.encode())
            cert_temp_file.close()
            cert_file = cert_temp_file.name

            return get_driver(Provider.KUBEVIRT)(secure=True,
                                                 host=host,
                                                 port=port,
                                                 key_file=key_file,
                                                 cert_file=cert_file,
                                                 ca_cert=ca_cert,
                                                 verify=verify)
        # token bearer authentication
        elif self.cloud.token_bearer_auth:
            if not key_file:
                raise ValueError("Missing the token, please provide it.")

            return get_driver(Provider.KUBEVIRT)(secure=True,
                                                 host=host,
                                                 port=port,
                                                 key_file=key_file,
                                                 ca_cert=ca_cert,
                                                 token_bearer_auth=True,
                                                 verify=verify
                                                 )
        # username/password auth
        elif self.cloud.username and self.cloud.password:
            key = self.cloud.username
            secret = self.cloud.password

            return get_driver(Provider.KUBEVIRT)(key=key,
                                                 secret=secret,
                                                 secure=True,
                                                 host=host,
                                                 port=port,
                                                 verify=verify)
        else:
            msg = '''Necessary parameters for authentication are missing.
            Either a key_file/cert_file pair or a username/pass pair
            or a bearer token.'''
            raise ValueError(msg)

    def _list_machines__machine_actions(self, machine, machine_libcloud):
        super(KubeVirtComputeController,
              self)._list_machines__machine_actions(
            machine, machine_libcloud)
        machine.actions.start = True
        machine.actions.stop = True
        machine.actions.reboot = True
        machine.actions.destroy = True

    def _reboot_machine(self, machine, machine_libcloud):
        return self.connection.reboot_node(machine_libcloud)

    def _start_machine(self, machine, machine_libcloud):
        return self.connection.start_node(machine_libcloud)

    def _stop_machine(self, machine, machine_libcloud):
        return self.connection.stop_node(machine_libcloud)

    def _destroy_machine(self, machine, machine_libcloud):
        res = self.connection.destroy_node(machine_libcloud)
        if res:
            if machine.extra.get('pvcs'):
                # FIXME: resolve circular import issues
                from mist.api.models import Volume
                volumes = Volume.objects.filter(cloud=self.cloud)
                for volume in volumes:
                    if machine.id in volume.attached_to:
                        volume.attached_to.remove(machine.id)

    def _list_machines__postparse_machine(self, machine, machine_libcloud):
        if not machine_libcloud.extra['pvcs']:
            return
        pvcs = machine_libcloud.extra['pvcs']
        # FIXME: resolve circular import issues
        from mist.api.models import Volume
        volumes = Volume.objects.filter(cloud=self.cloud, missing_since=None)
        for volume in volumes:
            if 'pvc' in volume.extra:
                if volume.extra['pvc']['name'] in pvcs:
                    if machine not in volume.attached_to:
                        volume.attached_to.append(machine)
                        volume.save()

    def _list_sizes__get_cpu(self, size):
        cpu = int(size.extra.get('cpus') or 1)
        if cpu > 1000:
            cpu = cpu / 1000
        elif cpu > 99:
            cpu = 1
        return cpu<|MERGE_RESOLUTION|>--- conflicted
+++ resolved
@@ -2360,17 +2360,10 @@
         verify = self.cloud.verify
         ca_cert = None
         if self.cloud.ca_cert_file:
-<<<<<<< HEAD
-                ca_cert_temp_file = tempfile.NamedTemporaryFile(delete=False)
-                ca_cert_temp_file.write(self.cloud.ca_cert_file.encode())
-                ca_cert_temp_file.close()
-                ca_cert = ca_cert_temp_file.name
-=======
             ca_cert_temp_file = tempfile.NamedTemporaryFile(delete=False)
             ca_cert_temp_file.write(self.cloud.ca_cert_file.encode())
             ca_cert_temp_file.close()
             ca_cert = ca_cert_temp_file.name
->>>>>>> 2614536f
 
         # tls authentication
         if self.cloud.key_file and self.cloud.cert_file:
