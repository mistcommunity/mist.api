--- conflicted
+++ resolved
@@ -1449,10 +1449,7 @@
     def list_sizes(self):
         return []
 
-<<<<<<< HEAD
     def list_locations(self, persist=False):
-=======
-    def list_locations(self):
         return []
 
 
@@ -1482,5 +1479,4 @@
         return []
 
     def list_locations(self):
->>>>>>> b006251f
         return []