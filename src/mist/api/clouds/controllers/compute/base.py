"""Definition of base classes for Clouds

This currently contains only BaseController. It includes basic functionality
for a given cloud (including libcloud calls, fetching and storing information
to db etc. Cloud specific controllers are in `mist.api.clouds.controllers`.

"""

import ssl
import json
import copy
import socket
import logging
import datetime
import calendar
import requests

import jsonpatch

import mongoengine as me

from libcloud.common.types import InvalidCredsError
from libcloud.compute.types import NodeState
from libcloud.compute.base import NodeLocation, Node
from libcloud.common.exceptions import BaseHTTPError

from amqp.connection import Connection

from mist.api import config

from mist.api.exceptions import MistError
from mist.api.exceptions import ConflictError
from mist.api.exceptions import ForbiddenError
from mist.api.exceptions import BadRequestError
from mist.api.exceptions import InternalServerError
from mist.api.exceptions import MachineNotFoundError
from mist.api.exceptions import CloudUnavailableError
from mist.api.exceptions import CloudUnauthorizedError
from mist.api.exceptions import SSLError

from mist.api.helpers import get_datetime
from mist.api.helpers import amqp_publish
from mist.api.helpers import amqp_publish_user
from mist.api.helpers import amqp_owner_listening

from mist.api.concurrency.models import PeriodicTaskInfo
from mist.api.concurrency.models import PeriodicTaskThresholdExceeded

from mist.api.clouds.controllers.base import BaseController
from mist.api.tag.models import Tag
from mist.api.machines.models import Machine
from mist.api.misc.cloud import CloudLocation

if config.HAS_CORE:
    from mist.core.vpn.methods import destination_nat as dnat
else:
    from mist.api.dummy.methods import dnat

log = logging.getLogger(__name__)


def _decide_machine_cost(machine, tags=None, cost=(0, 0)):
    """Decide what the monthly and hourly machine cost is

    Params:
    machine:    Machine model instance
    tags:       Optional machine tags dict, if not provided it will be queried.
    cost:       Optional two-tuple of hourly/monthly cost, such as that
                returned by cloud provider.

    Any cost-specific tags take precedence.
    """

    def parse_num(num):
        try:
            return float(num or 0)
        except (ValueError, TypeError):
            log.warning("Can't parse %r as float.", num)
            return 0

    now = datetime.datetime.utcnow()
    month_days = calendar.monthrange(now.year, now.month)[1]

    # Get machine tags from db
    tags = tags or {tag.key: tag.value for tag in Tag.objects(
        owner=machine.cloud.owner, resource=machine,
    )}

    try:
        cph = parse_num(tags.get('cost_per_hour'))
        cpm = parse_num(tags.get('cost_per_month'))
        if not (cph or cpm) or cph > 100 or cpm > 100 * 24 * 31:
            log.debug("Invalid cost tags for machine %s", machine)
            cph, cpm = map(parse_num, cost)
        if not cph:
            cph = float(cpm) / month_days / 24
        elif not cpm:
            cpm = cph * 24 * month_days
    except Exception:
        log.exception("Error while deciding cost for machine %s", machine)

    machine.cost.hourly = cph
    machine.cost.monthly = cpm


class BaseComputeController(BaseController):
    """Abstract base class for every cloud/provider controller

    This base controller factors out all the steps common to all or most
    clouds into a base class, and defines an interface for provider or
    technology specific cloud controllers.

    Subclasses are meant to extend or override methods of this base class to
    account for differences between different cloud types.

    Care should be taken when considering to add new methods to a subclass.
    All controllers should have the same interface, to the degree this is
    feasible. That is to say, don't add a new method to a subclass unless
    there is a very good reason to do so.

    The following convention is followed:

    Any methods and attributes that don't start with an underscore are the
    controller's public API.

    In the `BaseComputeController`, these public methods will in most cases
    contain a basic implementation that works for most clouds, along with the
    proper logging and error handling. In almost all cases, subclasses SHOULD
    NOT override or extend the public methods of `BaseComputeController`. To
    account for cloud/subclass specific behaviour, one is expected to override
    the internal/private methods of `BaseComputeController`.

    Any methods and attributes that start with an underscore are the
    controller's internal/private API.

    To account for cloud/subclass specific behaviour, the public methods of
    `BaseComputeController` call a number of private methods. These methods
    will always start with an underscore, such as `self._connect`. When an
    internal method is only ever used in the process of one public method, it
    is prefixed as such to make identification and purpose more obvious. For
    example, method `self._list_machines__postparse_machine` is called in the
    process of `self.list_machines` to postparse a machine and inject or modify
    its attributes.

    This `BaseComputeController` defines a strict interface to controlling
    clouds.  For each different cloud type, a subclass needs to be defined. The
    subclass must at least define a proper `self._connect` method. For simple
    clouds, this may be enough. To provide cloud specific processing, hook the
    code on the appropriate private method. Each method defined here documents
    its intended purpose and use.

    """

    def check_connection(self):
        """Raise exception if we can't connect to cloud provider

        In case of error, an instance of `CloudUnavailableError` or
        `CloudUnauthorizedError` should be raised.

        For most cloud providers, who use an HTTP API, calling `connect`
        doesn't really establish a connection, so we also have to attempt to
        make an actual call such as `list_machines` to verify that the
        connection actually works.

        If a subclass's `connect` not raising errors is enough to make sure
        that establishing a connection works, then these subclasses should
        override this method and only call `connect`.

        In most cases, subclasses SHOULD NOT override or extend this method.

        """
        super(BaseComputeController, self).check_connection()
        self.list_machines()

    def list_cached_machines(self, timedelta=datetime.timedelta(days=1)):
        """Return list of machines from database

        Only returns machines that existed last time we check and we've seen
        during the last `timedelta`.

        """
        return Machine.objects(
            cloud=self.cloud,
            missing_since=None,
            last_seen__gt=datetime.datetime.utcnow() - timedelta,
        )

    def list_machines(self, persist=True):
        """Return list of machines for cloud

        A list of nodes is fetched from libcloud, the data is processed, stored
        on machine models, and a list of machine models is returned.

        Subclasses SHOULD NOT override or extend this method.

        This method wraps `_list_machines` which contains the core
        implementation.

        """

        task_key = 'cloud:list_machines:%s' % self.cloud.id
        task = PeriodicTaskInfo.get_or_add(task_key)
        try:
            with task.task_runner(persist=persist):
                old_machines = {'%s-%s' % (m.id, m.machine_id): m.as_dict()
                                for m in self.list_cached_machines()}
                machines = self._list_machines()
        except PeriodicTaskThresholdExceeded:
            self.cloud.disable()
            raise

        # Initialize AMQP connection to reuse for multiple messages.
        amqp_conn = Connection(config.AMQP_URI)

        if amqp_owner_listening(self.cloud.owner.id):
            if not config.MACHINE_PATCHES:
                amqp_publish_user(self.cloud.owner.id,
                                  routing_key='list_machines',
                                  connection=amqp_conn,
                                  data={'cloud_id': self.cloud.id,
                                        'machines': [machine.as_dict()
                                                     for machine in machines]})
            else:
                # Publish patches to rabbitmq.
                new_machines = {'%s-%s' % (m.id, m.machine_id): m.as_dict()
                                for m in machines}
                # Exclude last seen and probe fields from patch.
                for md in old_machines, new_machines:
                    for m in md.values():
                        m.pop('last_seen')
                        m.pop('probe')
                patch = jsonpatch.JsonPatch.from_diff(old_machines,
                                                      new_machines).patch
                if patch:
                    amqp_publish_user(self.cloud.owner.id,
                                      routing_key='patch_machines',
                                      connection=amqp_conn,
                                      data={'cloud_id': self.cloud.id,
                                            'patch': patch})

        # Push historic information for inventory and cost reporting.
        for machine in machines:
            data = {'owner_id': self.cloud.owner.id,
                    'machine_id': machine.id,
                    'cost_per_month': machine.cost.monthly}
            amqp_publish(exchange='machines_inventory', routing_key='',
                         auto_delete=False, data=data, connection=amqp_conn)

        return machines

    def _list_machines(self):
        """Core logic of list_machines method
        A list of nodes is fetched from libcloud, the data is processed, stored
        on machine models, and a list of machine models is returned.

        Subclasses SHOULD NOT override or extend this method.

        There are instead a number of methods that are called from this method,
        to allow subclasses to modify the data according to the specific of
        their cloud type. These methods currently are:

            `self._list_machines__fetch_machines`
            `self._list_machines__machine_actions`
            `self._list_machines__postparse_machine`
            `self._list_machines__cost_machine`
            `self._list_machines__fetch_generic_machines`

        Subclasses that require special handling should override these, by
        default, dummy methods.

        """
        # Try to query list of machines from provider API.
        try:
            nodes = self._list_machines__fetch_machines()
            log.info("List nodes returned %d results for %s.",
                     len(nodes), self.cloud)
        except InvalidCredsError as exc:
            log.warning("Invalid creds on running list_nodes on %s: %s",
                        self.cloud, exc)
            raise CloudUnauthorizedError(msg=exc.message)
        except (requests.exceptions.SSLError, ssl.SSLError) as exc:
            log.error("SSLError on running list_nodes on %s: %s",
                      self.cloud, exc)
            raise SSLError(exc=exc)
        except Exception as exc:
            log.exception("Error while running list_nodes on %s", self.cloud)
            raise CloudUnavailableError(exc=exc)

        machines = []
        now = datetime.datetime.utcnow()

        # Process each machine in returned list.
        # Store previously unseen machines separately.
        new_machines = []
        for node in nodes:

            # Fetch machine mongoengine model from db, or initialize one.
            try:
                machine = Machine.objects.get(cloud=self.cloud,
                                              machine_id=node.id)
            except Machine.DoesNotExist:
                machine = Machine(cloud=self.cloud, machine_id=node.id).save()
                new_machines.append(machine)

            # Update machine_model's last_seen fields.
            machine.last_seen = now
            machine.missing_since = None

            try:
                location_name = self._list_machines__get_location(node)
            except Exception as exc:
                log.exception(repr(exc))

            if location_name:

                try:
                    _location = CloudLocation.objects.get(cloud=self.cloud,
                                                          name=location_name)
                    machine.location = _location
                except CloudLocation.DoesNotExist:
                    pass

            # Get misc libcloud metadata.
            image_id = str(node.image or node.extra.get('imageId') or
                           node.extra.get('image_id') or
                           node.extra.get('image') or '')
            size = (node.size or node.extra.get('flavorId') or
                    node.extra.get('instancetype'))

            machine.name = node.name
            machine.image_id = image_id
            machine.size = size
            machine.state = config.STATES[node.state]
            machine.private_ips = list(set(node.private_ips))
            machine.public_ips = list(set(node.public_ips))

            # Set machine extra dict.
            # Make sure we don't meet any surprises when we try to json encode
            # later on in the HTTP response.
            extra = self._list_machines__get_machine_extra(machine, node)

            for key, val in extra.items():
                try:
                    json.dumps(val)
                except TypeError:
                    extra[key] = str(val)
            machine.extra = extra

            # save extra.tags as dict
            if machine.extra.get('tags') and isinstance(
                    machine.extra.get('tags'), list):
                machine.extra['tags'] = dict.fromkeys(machine.extra['tags'],
                                                      '')
            # perform tag validation to prevent ValidationError
            # on machine.save()
            if machine.extra.get('tags') and isinstance(
                    machine.extra.get('tags'), dict):
                validated_tags = {}
                for tag in machine.extra['tags']:
                    if not (('.' in tag) or ('$' in tag)):
                        validated_tags[tag] = machine.extra['tags'][tag]
                machine.extra['tags'] = validated_tags

            # Set machine hostname
            if machine.extra.get('dns_name'):
                machine.hostname = machine.extra['dns_name']
            else:
                ips = machine.public_ips + machine.private_ips
                if not ips:
                    ips = []
                for ip in ips:
                    if ip and ':' not in ip:
                        machine.hostname = ip
                        break

            # Get machine creation date.
            try:
                created = self._list_machines__machine_creation_date(machine,
                                                                     node)
                if created:
                    machine.created = get_datetime(created)
            except Exception as exc:
                log.exception("Error finding creation date for %s in %s.",
                              self.cloud, machine)
            # TODO: Consider if we should fall back to using current date.
            # if not machine_model.created:
            #     machine_model.created = datetime.datetime.utcnow()

            # Update with available machine actions.
            try:
                self._list_machines__machine_actions(machine, node)
            except Exception as exc:
                log.exception("Error while finding machine actions "
                              "for machine %s:%s for %s",
                              machine.id, node.name, self.cloud)

            # Apply any cloud/provider specific post processing.
            try:
                self._list_machines__postparse_machine(machine, node)
            except Exception as exc:
                log.exception("Error while post parsing machine %s:%s for %s",
                              machine.id, node.name, self.cloud)

            # Apply any cloud/provider cost reporting.
            try:
                _decide_machine_cost(
                    machine,
                    cost=self._list_machines__cost_machine(machine, node),
                )
            except Exception as exc:
                log.exception("Error while calculating cost "
                              "for machine %s:%s for %s",
                              machine.id, node.name, self.cloud)
            if node.state.lower() == 'terminated':
                machine.cost.hourly = 0
                machine.cost.monthly = 0

            # Save all changes to machine model on the database.
            try:
                machine.save()
            except me.ValidationError as exc:
                log.error("Error adding %s: %s", machine.name, exc.to_dict())
                raise BadRequestError({"msg": exc.message,
                                       "errors": exc.to_dict()})
            except me.NotUniqueError as exc:
                log.error("Machine %s not unique error: %s", machine.name, exc)
                raise ConflictError("Machine with this name already exists")

            machines.append(machine)

        # Append generic-type machines, which aren't handled by libcloud.
        for machine in self._list_machines__fetch_generic_machines():
            machine.last_seen = now
            self._list_machines__update_generic_machine_state(machine)
            self._list_machines__generic_machine_actions(machine)

            # Set machine hostname
            if not machine.hostname:
                ips = machine.public_ips + machine.private_ips
                if not ips:
                    ips = []
                for ip in ips:
                    if ip and ':' not in ip:
                        machine.hostname = ip
                        break

            # Parse cost from tags
            _decide_machine_cost(machine)

            # Save machine
            machine.save()
            machines.append(machine)

        # Set last_seen on machine models we didn't see for the first time now.
        Machine.objects(cloud=self.cloud,
                        id__nin=[m.id for m in machines],
                        missing_since=None).update(missing_since=now)

        # Update RBAC Mappings given the list of nodes seen for the first time.
        self.cloud.owner.mapper.update(new_machines, async=False)

        # Update machine counts on cloud and org.
        # FIXME: resolve circular import issues
        from mist.api.clouds.models import Cloud
        self.cloud.machine_count = len(machines)
        self.cloud.save()
        self.cloud.owner.total_machine_count = sum(
            cloud.machine_count for cloud in Cloud.objects(
                owner=self.cloud.owner, deleted=None
            )
        )
        self.cloud.owner.save()

        # Close libcloud connection
        try:
            self.disconnect()
        except Exception as exc:
            log.warning("Error while closing connection: %r", exc)
        return machines

    def _list_machines__update_generic_machine_state(self, machine):
        """Helper method to update the machine state

        This is only overriden by the OtherServer Controller.
        It applies only to generic machines.
        """
        machine.state = config.STATES[NodeState.UNKNOWN]

    def _list_machines__generic_machine_actions(self, machine):
        """Helper method to update available generic machine's actions

        This is currently only overriden by the OtherServer Controller
        """
        for action in ('start', 'stop', 'reboot', 'destroy', 'rename',
                       'resume', 'suspend', 'undefine', 'remove'):
            setattr(machine.actions, action, False)
        if machine.key_associations:
            machine.actions.reboot = True
        machine.actions.tag = True

    def _list_machines__fetch_machines(self):
        """Perform the actual libcloud call to get list of nodes"""
        return self.connection.list_nodes()

    def _list_machines__get_machine_extra(self, machine, machine_libcloud):
        """Return extra dict for libcloud node

        Subclasses can override/extend this method if they wish to filter or
        inject extra metadata.
        """
        return copy.copy(machine_libcloud.extra)

    def _list_machines__machine_creation_date(self, machine, machine_libcloud):
        return

    def _list_machines__machine_actions(self, machine, machine_libcloud):
        """Add metadata on the machine dict on the allowed actions

        Any subclass that wishes to specially handle its allowed actions, can
        implement this internal method.

        machine: A machine mongoengine model. The model may not have yet
            been saved in the database.
        machine_libcloud: An instance of a libcloud compute node, as
            returned by libcloud's list_nodes.
        This method is expected to edit `machine` in place and not return
        anything.

        Subclasses MAY extend this method.

        """
        # Defaults for running state and common clouds.
        machine.actions.start = False
        machine.actions.stop = True
        machine.actions.reboot = True
        machine.actions.destroy = True
        machine.actions.rename = False  # Most providers do not support this
        machine.actions.tag = True   # Always True now that we store tags in db

        # Actions resume, suspend and undefine are states related to KVM.
        machine.actions.resume = False
        machine.actions.suspend = False
        machine.actions.undefine = False

        # Default actions for other states.
        if machine_libcloud.state in (NodeState.REBOOTING, NodeState.PENDING):
            machine.actions.start = False
            machine.actions.stop = False
            machine.actions.reboot = False
        elif machine_libcloud.state in (NodeState.STOPPED, NodeState.UNKNOWN):
            # We assume unknown state means stopped.
            machine.actions.start = True
            machine.actions.stop = False
            machine.actions.reboot = False
        elif machine_libcloud.state in (NodeState.TERMINATED, ):
            machine.actions.start = False
            machine.actions.stop = False
            machine.actions.reboot = False
            machine.actions.destroy = False
            machine.actions.rename = False

    def _list_machines__postparse_machine(self, machine, machine_libcloud):
        """Post parse a machine before returning it in list_machines

        Any subclass that wishes to specially handle its cloud's tags and
        metadata, can implement this internal method.

        machine: A machine mongoengine model. The model may not have yet
            been saved in the database.
        machine_libcloud: An instance of a libcloud compute node,
            as returned by libcloud's list_nodes.

        This method is expected to edit its arguments in place and not return
        anything.

        Subclasses MAY override this method.

        """
        return

    def _list_machines__cost_machine(self, machine, machine_libcloud):
        """Perform cost calculations for a machine

        Any subclass that wishes to handle its cloud's pricing, can implement
        this internal method.

       machine: A machine mongoengine model. The model may not have yet
            been saved in the database.
       machine_libcloud: An instance of a libcloud compute node, as returned by
            libcloud's list_nodes.

       This method is expected to return a tuple of two values:
            (cost_per_hour, cost_per_month)

        Subclasses MAY override this method.

        """
        return 0, 0

    def _list_machines__fetch_generic_machines(self):
        """Return list of machine models that aren't handled by libcloud"""
        return []

    def check_if_machine_accessible(self, machine):
        """Attempt to port knock and ping the machine"""
        assert machine.cloud.id == self.cloud.id
        hostname = machine.hostname or (
            machine.private_ips[0] if machine.private_ips else '')
        if not hostname:
            return False
        ports_list = [22, 80, 443, 3389]
        for port in (machine.ssh_port, machine.rdp_port):
            if port and port not in ports_list:
                ports_list.insert(0, port)
        socket_timeout = 3
        # add timeout for socket
        for port in ports_list:
            log.info("Attempting to connect to %s:%d", hostname, port)
            try:
                s = socket.create_connection(
                    dnat(self.cloud.owner, hostname, port),
                    socket_timeout
                )
                s.shutdown(2)
            except:
                log.info("Failed to connect to %s:%d", hostname, port)
                continue
            log.info("Connected to %s:%d", hostname, port)
            return True
        try:
            log.info("Pinging %s", hostname)
            from mist.api.methods import ping
            ping_res = ping(owner=self.cloud.owner, host=hostname, pkts=1)
            if int(ping_res.get('packets_rx', 0)) > 0:
                log.info("Successfully pinged %s", hostname)
                return True
        except:
            log.info("Failed to ping %s", hostname)
            pass
        return False

    def list_images(self, search=None):
        """Return list of images for cloud

        This returns the results obtained from libcloud, after some processing,
        formatting and injection of extra information in a sane format.

        Subclasses SHOULD NOT override or extend this method.

        There are instead a number of methods that are called from this method,
        to allow subclasses to modify the data according to the specific of
        their cloud type. These methods currently are:

            `self._list_images__fetch_images`

        Subclasses that require special handling should override these, by
        default, dummy methods.

        """

        # Fetch images list, usually from libcloud connection.
        images = self._list_images__fetch_images(search=search)
        if not isinstance(images, list):
            images = list(images)

        # Filter out duplicate images, if any.
        seen_ids = set()
        for i in reversed(xrange(len(images))):
            image = images[i]
            if image.id in seen_ids:
                images.pop(i)
            else:
                seen_ids.add(image.id)

        # Filter images based on search term.
        if search:
            search = str(search).lower()
            images = [img for img in images
                      if search in img.id.lower() or
                      search in img.name.lower()]

        # Filter out invalid images.
        images = [img for img in images
                  if img.name and img.id[:3] not in ('aki', 'ari')]

        # Turn images to dict to return and star them.
        images = [{'id': img.id,
                   'name': img.name,
                   'extra': img.extra,
                   'star': self.image_is_starred(img.id)}
                  for img in images]

        # Sort images: Starred first, then alphabetically.
        images.sort(key=lambda image: (not image['star'], image['name']))

        return images

    def _list_images__fetch_images(self, search=None):
        """Fetch image listing in a libcloud compatible format

        This is to be called exclusively by `self.list_images`.

        Most subclasses that use a simple libcloud connection, shouldn't need
        to override or extend this method.

        Subclasses MAY override this method.

        """
        return self.connection.list_images()

    def image_is_starred(self, image_id):
        starred = image_id in self.cloud.starred
        unstarred = image_id in self.cloud.unstarred
        default = self.image_is_default(image_id)
        return starred or (default and not unstarred)

    def image_is_default(self, image_id):
        return True

    def list_sizes(self):
        """Return list of sizes for cloud

        This returns the results obtained from libcloud, after some processing,
        formatting and injection of extra information in a sane format.

        Subclasses SHOULD NOT override or extend this method.

        There are instead a number of methods that are called from this method,
        to allow subclasses to modify the data according to the specific of
        their cloud type. These methods currently are:

            `self._list_sizes__fetch_sizes`

        Subclasses that require special handling should override these, by
        default, dummy methods.

        """

        # Fetch sizes, usually from libcloud connection.
        sizes = self._list_sizes__fetch_sizes()

        # Format size information.
        return [{'id': size.id,
                 'name': size.name,
                 'bandwidth': size.bandwidth,
                 'disk': size.disk,
                 'driver': size.driver.name,
                 'price': size.price,
                 'ram': size.ram,
                 'extra': size.extra} for size in sizes]

    def _list_sizes__fetch_sizes(self):
        """Fetch size listing in a libcloud compatible format

        This is to be called exclusively by `self.list_sizes`.

        Most subclasses that use a simple libcloud connection, shouldn't need
        to override or extend this method.

        Subclasses MAY override this method.

        """
        return self.connection.list_sizes()

    def list_locations(self, persist=True):
        """Return list of locations for cloud

        A list of locations is fetched from libcloud, data is processed, stored
        on location models, and a list of location models is returned.

        Subclasses SHOULD NOT override or extend this method.

        This method wraps `_list_locations` which contains the core
        implementation.

        """
        task_key = 'cloud:list_locations:%s' % self.cloud.id
        task = PeriodicTaskInfo.get_or_add(task_key)
        try:
            with task.task_runner(persist=persist):
                cached_locations = {'%s' % l.id: l.as_dict()
                                    for l in self.list_cached_locations()}

                locations = [l.as_dict() for l in self._list_locations()]
        except PeriodicTaskThresholdExceeded:
            self.cloud.disable()
            raise

        # Initialize AMQP connection to reuse for multiple messages.
        amqp_conn = Connection(config.AMQP_URI)
        if amqp_owner_listening(self.cloud.owner.id):
<<<<<<< HEAD

            # Publish patches to rabbitmq.
            new_locations = {'%s' % l.id: l.as_dict()
                             for l in locations}

            patch = jsonpatch.JsonPatch.from_diff(cached_locations,
                                                  new_locations).patch

            if patch:
                if cached_locations:
                    routing_key='patch_locations'
                else:
                    routing_key='list_locations'
                amqp_publish_user(self.cloud.owner.id,
                                  routing_key=routing_key,
=======
            if cached_locations and locations:
                # Publish patches to rabbitmq.
                new_locations = {'%s' % l['id']: l for l in locations}
                patch = jsonpatch.JsonPatch.from_diff(cached_locations,
                                                      new_locations).patch
                if patch:
                    amqp_publish_user(self.cloud.owner.id,
                                      routing_key='patch_locations',
                                      connection=amqp_conn,
                                      data={'cloud_id': self.cloud.id,
                                            'patch': patch})
            else:
                amqp_publish_user(self.cloud.owner.id,
                                  routing_key='list_locations',
>>>>>>> 4e9809be
                                  connection=amqp_conn,
                                  data={'cloud_id': self.cloud.id,
                                        'locations': locations})
        return locations

    def _list_locations(self):
        """Return list of available locations for current cloud

        Locations mean different things in each cloud. e.g. EC2 uses it as a
        datacenter in a given availability zone, whereas Linode lists
        availability zones. However all responses share id, name and country
        eventhough in some cases might be empty, e.g. Openstack.

        This returns the results obtained from libcloud, after some processing,
        formatting and injection of extra information in a sane format.

        Subclasses SHOULD NOT override or extend this method.

        There are instead a number of methods that are called from this method,
        to allow subclasses to modify the data according to the specific of
        their cloud type. These methods currently are:

            `self._list_locations__fetch_locations`

        Subclasses that require special handling should override these, by
        default, dummy methods.

        """

        # Fetch locations, usually from libcloud connection.
        fetched_locations = self._list_locations__fetch_locations()

        log.info("List locations returned %d results for %s.",
                 len(fetched_locations), self.cloud)

        locations = []

        for loc in fetched_locations:

            try:
                _location = CloudLocation.objects.get(cloud=self.cloud,
                                                      name=loc.name)
            except CloudLocation.DoesNotExist:
                _location = CloudLocation(cloud=self.cloud,
                                          external_id=loc.id,
                                          name=loc.name)
            _location.country = loc.country
            _location.provider = self.provider

            try:
                _location.save()
                locations.append(_location)
            except me.ValidationError as exc:
                log.error("Error adding %s: %s", loc.name, exc.to_dict())
                raise BadRequestError({"msg": exc.message,
                                       "errors": exc.to_dict()})

        return locations

    def list_cached_locations(self):
        """Return list of locations from database
        for a specific cloud
        """
        return CloudLocation.objects(cloud=self.cloud)

    def _list_locations__fetch_locations(self):
        """Fetch location listing in a libcloud compatible format

        This is to be called exclusively by `self.list_locations`.

        Most subclasses that use a simple libcloud connection, shouldn't need
        to override or extend this method.

        Subclasses MAY override this method.

        """
        try:
            return self.connection.list_locations()
        except:
            return [NodeLocation('', name='default', country='',
                                 driver=self.connection)]

    def _list_machines__get_location(self, node):
        """Find location code name/identifier from libcloud data

        This is to be called exclusively by `self._list_machines`.

        Subclasses MAY override this method.

        """
        return ''

    def _get_machine_libcloud(self, machine, no_fail=False):
        """Return an instance of a libcloud node

        This is a private method, used mainly by machine action methods.
        """
        # assert isinstance(machine.cloud, Machine)
        assert self.cloud == machine.cloud
        for node in self.connection.list_nodes():
            if node.id == machine.machine_id:
                return node
        if no_fail:
            return Node(machine.machine_id, name=machine.machine_id,
                        state=0, public_ips=[], private_ips=[],
                        driver=self.connection)
        raise MachineNotFoundError(
            "Machine with machine_id '%s'." % machine.machine_id
        )

    def start_machine(self, machine):
        """Start machine

        The param `machine` must be an instance of a machine model of this
        cloud.

        Not that the usual way to start a machine would be to run

            machine.ctl.start()

        which would in turn call this method, so that its cloud can customize
        it as needed.

        If a subclass of this controller wishes to override the way machines
        are started, it should override `_start_machine` method instead.

        """
        # assert isinstance(machine.cloud, Machine)
        assert self.cloud == machine.cloud
        if not machine.actions.start:
            raise ForbiddenError("Machine doesn't support start.")
        log.debug("Starting machine %s", machine)

        machine_libcloud = self._get_machine_libcloud(machine)
        try:
            self._start_machine(machine, machine_libcloud)
        except MistError as exc:
            log.error("Could not start machine %s", machine)
            raise
        except Exception as exc:
            log.exception(exc)
            raise InternalServerError(exc=exc)

    def _start_machine(self, machine, machine_libcloud):
        """Private method to start a given machine

        Params:
            machine: instance of machine model of this cloud
            machine_libcloud: instance of corresponding libcloud node

        Differnent cloud controllers should override this private method, which
        is called by the public method `start_machine`.
        """
        self.connection.ex_start_node(machine_libcloud)

    def stop_machine(self, machine):
        """Stop machine

        The param `machine` must be an instance of a machine model of this
        cloud.

        Not that the usual way to stop a machine would be to run

            machine.ctl.stop()

        which would in turn call this method, so that its cloud can customize
        it as needed.

        If a subclass of this controller wishes to override the way machines
        are stoped, it should override `_stop_machine` method instead.

        """
        # assert isinstance(machine.cloud, Machine)
        assert self.cloud == machine.cloud
        if not machine.actions.stop:
            raise ForbiddenError("Machine doesn't support stop.")
        log.debug("Stopping machine %s", machine)

        machine_libcloud = self._get_machine_libcloud(machine)
        try:
            self._stop_machine(machine, machine_libcloud)
        except MistError as exc:
            log.error("Could not stop machine %s", machine)
            raise
        except Exception as exc:
            log.exception(exc)
            raise InternalServerError(exc=exc)

    def _stop_machine(self, machine, machine_libcloud):
        """Private method to stop a given machine

        Params:
            machine: instance of machine model of this cloud
            machine_libcloud: instance of corresponding libcloud node

        Differnent cloud controllers should override this private method, which
        is called by the public method `stop_machine`.
        """
        self.connection.ex_stop_node(machine_libcloud)
        return True

    def reboot_machine(self, machine):
        """Reboot machine

        The param `machine` must be an instance of a machine model of this
        cloud.

        Not that the usual way to reboot a machine would be to run

            machine.ctl.reboot()

        which would in turn call this method, so that its cloud can customize
        it as needed.

        If a subclass of this controller wishes to override the way machines
        are rebooted, it should override `_reboot_machine` method instead.

        """
        # assert isinstance(machine.cloud, Machine)
        assert self.cloud == machine.cloud
        if not machine.actions.reboot:
            raise ForbiddenError("Machine doesn't support reboot.")
        log.debug("Rebooting machine %s", machine)

        machine_libcloud = self._get_machine_libcloud(machine)
        try:
            self._reboot_machine(machine, machine_libcloud)
        except MistError as exc:
            log.error("Could not reboot machine %s", machine)
            raise
        except Exception as exc:
            log.exception(exc)
            raise InternalServerError(exc=exc)

    def _reboot_machine(self, machine, machine_libcloud):
        """Private method to reboot a given machine

        Params:
            machine: instance of machine model of this cloud
            machine_libcloud: instance of corresponding libcloud node

        Differnent cloud controllers should override this private method, which
        is called by the public method `reboot_machine`.
        """
        machine_libcloud.reboot()

    def reboot_machine_ssh(self, machine):
        """Reboot machine by running command over SSH"""
        assert self.cloud == machine.cloud
        log.debug("Rebooting (SSH) machine %s", machine)
        try:
            if machine.public_ips:
                hostname = machine.public_ips[0]
            else:
                hostname = machine.private_ips[0]
            command = '$(command -v sudo) shutdown -r now'
            # TODO move it up
            from mist.api.methods import ssh_command
            ssh_command(self.cloud.owner, self.cloud.id,
                        machine.machine_id, hostname, command)
        except MistError as exc:
            log.error("Could not reboot machine %s", machine)
            raise
        except Exception as exc:
            log.exception(exc)
            raise InternalServerError(exc=exc)

    def destroy_machine(self, machine):
        """Destroy machine

        The param `machine` must be an instance of a machine model of this
        cloud.

        Not that the usual way to destroy a machine would be to run

            machine.ctl.destroy()

        which would in turn call this method, so that its cloud can customize
        it as needed.

        If a subclass of this controller wishes to override the way machines
        are destroyed, it should override `_destroy_machine` method instead.

        """
        # assert isinstance(machine.cloud, Machine)
        assert self.cloud == machine.cloud
        if not machine.actions.destroy:
            raise ForbiddenError("Machine doesn't support destroy.")
        log.debug("Destroying machine %s", machine)

        machine_libcloud = self._get_machine_libcloud(machine)
        try:
            self._destroy_machine(machine, machine_libcloud)
        except MistError as exc:
            log.error("Could not destroy machine %s", machine)
            raise
        except Exception as exc:
            log.exception(exc)
            raise InternalServerError(exc=exc)

        while machine.key_associations:
            machine.key_associations.pop()
        machine.state = 'terminated'
        machine.save()

    def _destroy_machine(self, machine, machine_libcloud):
        """Private method to destroy a given machine

        Params:
            machine: instance of machine model of this cloud
            machine_libcloud: instance of corresponding libcloud node

        Differnent cloud controllers should override this private method, which
        is called by the public method `destroy_machine`.
        """
        try:
            machine_libcloud.destroy()
        except BaseHTTPError:
            raise ForbiddenError("Cannot destroy machine. Check the "
                                 "termination protection setting on your "
                                 "cloud provider.")

    def remove_machine(self, machine):
        raise BadRequestError("Machines on public clouds can't be removed."
                              "This is only supported in Bare Metal clouds.")

    def resize_machine(self, machine, plan_id, kwargs):
        """Resize machine

        The param `machine` must be an instance of a machine model of this
        cloud.

        Not that the usual way to resize a machine would be to run

            machine.ctl.resize(plan_id)

        which would in turn call this method, so that its cloud can customize
        it as needed.

        If a subclass of this controller wishes to override the way machines
        are resizeed, it should override `_resize_machine` method instead.

        """
        assert self.cloud == machine.cloud
        if not machine.actions.resize:
            raise ForbiddenError("Machine doesn't support resize.")
        log.debug("Resizing machine %s", machine)

        machine_libcloud = self._get_machine_libcloud(machine)
        try:
            self._resize_machine(machine, machine_libcloud, plan_id, kwargs)
        except Exception as exc:
            raise BadRequestError('Failed to resize node: %s' % exc)
        try:
            # TODO: For better separation of concerns, maybe trigger below
            # using an event?
            from mist.api.notifications.methods import (
                dismiss_scale_notifications)
            # TODO: Make sure user feedback is positive below!
            dismiss_scale_notifications(machine, feedback='POSITIVE')
        except Exception as exc:
            log.exception("Failed to dismiss scale recommendation: %r", exc)

    def _resize_machine(self, machine, machine_libcloud, plan_id, kwargs):
        """Private method to resize a given machine

        Params:
            machine: instance of machine model of this cloud
            machine_libcloud: instance of corresponding libcloud node

        Differnent cloud controllers should override this private method, which
        is called by the public method `resize_machine`.
        """
        self.connection.ex_resize_node(machine_libcloud, plan_id)

    def rename_machine(self, machine, name):
        """Rename machine

        The param `machine` must be an instance of a machine model of this
        cloud.

        Not that the usual way to rename a machine would be to run

            machine.ctl.rename(name)

        which would in turn call this method, so that its cloud can customize
        it as needed.

        If a subclass of this controller wishes to override the way machines
        are renameed, it should override `_rename_machine` method instead.

        """
        # assert isinstance(machine.cloud, Machine)
        assert self.cloud == machine.cloud
        if not machine.actions.rename:
            raise ForbiddenError("Machine doesn't support rename.")
        log.debug("Renaming machine %s", machine)

        machine_libcloud = self._get_machine_libcloud(machine)
        try:
            self._rename_machine(machine, machine_libcloud, name)
        except MistError as exc:
            log.error("Could not rename machine %s", machine)
            raise
        except Exception as exc:
            log.exception(exc)
            raise InternalServerError(exc=exc)

    def _rename_machine(self, machine, machine_libcloud, name):
        """Private method to rename a given machine

        Params:
            machine: instance of machine model of this cloud
            machine_libcloud: instance of corresponding libcloud node

        Differnent cloud controllers should override this private method, which
        is called by the public method `rename_machine`.
        """
        self.connection.ex_rename_node(machine_libcloud, name)

    def resume_machine(self, machine):
        """Resume machine

        The param `machine` must be an instance of a machine model of this
        cloud.

        Not that the usual way to resume a machine would be to run

            machine.ctl.resume()

        which would in turn call this method, so that its cloud can customize
        it as needed.

        If a subclass of this controller wishes to override the way machines
        are resumed, it should override `_resume_machine` method instead.

        """
        # assert isinstance(machine.cloud, Machine)
        assert self.cloud == machine.cloud
        if not machine.actions.resume:
            raise ForbiddenError("Machine doesn't support resume.")
        log.debug("Resuming machine %s", machine)

        machine_libcloud = self._get_machine_libcloud(machine)
        try:
            self._resume_machine(machine, machine_libcloud)
        except MistError as exc:
            log.error("Could not resume machine %s", machine)
            raise
        except Exception as exc:
            log.exception(exc)
            raise InternalServerError(exc=exc)

    def _resume_machine(self, machine, machine_libcloud):
        """Private method to resume a given machine

        Only LibvirtComputeController subclass implements this method.

        Params:
            machine: instance of machine model of this cloud
            machine_libcloud: instance of corresponding libcloud node

        Differnent cloud controllers should override this private method, which
        is called by the public method `resume_machine`.
        """
        raise NotImplementedError()

    def suspend_machine(self, machine):
        """Suspend machine

        The param `machine` must be an instance of a machine model of this
        cloud.

        Not that the usual way to suspend a machine would be to run

            machine.ctl.suspend()

        which would in turn call this method, so that its cloud can customize
        it as needed.

        If a subclass of this controller wishes to override the way machines
        are suspended, it should override `_suspend_machine` method instead.

        """
        # assert isinstance(machine.cloud, Machine)
        assert self.cloud == machine.cloud
        if not machine.actions.suspend:
            raise ForbiddenError("Machine doesn't support suspend.")
        log.debug("Suspending machine %s", machine)

        machine_libcloud = self._get_machine_libcloud(machine)
        try:
            self._suspend_machine(machine, machine_libcloud)
        except MistError as exc:
            log.error("Could not suspend machine %s", machine)
            raise
        except Exception as exc:
            log.exception(exc)
            raise InternalServerError(exc=exc)

    def _suspend_machine(self, machine, machine_libcloud):
        """Private method to suspend a given machine

        Only LibvirtComputeController subclass implements this method.

        Params:
            machine: instance of machine model of this cloud
            machine_libcloud: instance of corresponding libcloud node

        Differnent cloud controllers should override this private method, which
        is called by the public method `suspend_machine`.
        """
        raise NotImplementedError()

    def undefine_machine(self, machine):
        """Undefine machine

        The param `machine` must be an instance of a machine model of this
        cloud.

        Not that the usual way to undefine a machine would be to run

            machine.ctl.undefine()

        which would in turn call this method, so that its cloud can customize
        it as needed.

        If a subclass of this controller wishes to override the way machines
        are undefineed, it should override `_undefine_machine` method instead.

        """
        # assert isinstance(machine.cloud, Machine)
        assert self.cloud == machine.cloud
        if not machine.actions.undefine:
            raise ForbiddenError("Machine doesn't support undefine.")
        log.debug("Undefining machine %s", machine)

        machine_libcloud = self._get_machine_libcloud(machine)
        try:
            self._undefine_machine(machine, machine_libcloud)
        except MistError as exc:
            log.error("Could not undefine machine %s", machine)
            raise
        except Exception as exc:
            log.exception(exc)
            raise InternalServerError(exc=exc)

    def _undefine_machine(self, machine, machine_libcloud):
        """Private method to undefine a given machine

        Only LibvirtComputeController subclass implements this method.

        Params:
            machine: instance of machine model of this cloud
            machine_libcloud: instance of corresponding libcloud node

        Differnent cloud controllers should override this private method, which
        is called by the public method `undefine_machine`.
        """
        raise NotImplementedError()<|MERGE_RESOLUTION|>--- conflicted
+++ resolved
@@ -789,23 +789,6 @@
         # Initialize AMQP connection to reuse for multiple messages.
         amqp_conn = Connection(config.AMQP_URI)
         if amqp_owner_listening(self.cloud.owner.id):
-<<<<<<< HEAD
-
-            # Publish patches to rabbitmq.
-            new_locations = {'%s' % l.id: l.as_dict()
-                             for l in locations}
-
-            patch = jsonpatch.JsonPatch.from_diff(cached_locations,
-                                                  new_locations).patch
-
-            if patch:
-                if cached_locations:
-                    routing_key='patch_locations'
-                else:
-                    routing_key='list_locations'
-                amqp_publish_user(self.cloud.owner.id,
-                                  routing_key=routing_key,
-=======
             if cached_locations and locations:
                 # Publish patches to rabbitmq.
                 new_locations = {'%s' % l['id']: l for l in locations}
@@ -820,7 +803,6 @@
             else:
                 amqp_publish_user(self.cloud.owner.id,
                                   routing_key='list_locations',
->>>>>>> 4e9809be
                                   connection=amqp_conn,
                                   data={'cloud_id': self.cloud.id,
                                         'locations': locations})
