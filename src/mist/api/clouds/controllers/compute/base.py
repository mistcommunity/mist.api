"""Definition of base classes for Clouds

This currently contains only BaseController. It includes basic functionality
for a given cloud (including libcloud calls, fetching and storing information
to db etc. Cloud specific controllers are in `mist.api.clouds.controllers`.

"""

import ssl
import json
import copy
import socket
import logging
import datetime
import calendar
import requests

import jsonpatch

import mongoengine as me

from libcloud.common.types import InvalidCredsError
from libcloud.compute.types import NodeState
from libcloud.compute.base import NodeLocation, Node
from libcloud.common.exceptions import BaseHTTPError

from amqp.connection import Connection

from mist.api import config

from mist.api.exceptions import MistError
from mist.api.exceptions import ConflictError
from mist.api.exceptions import ForbiddenError
from mist.api.exceptions import BadRequestError
from mist.api.exceptions import InternalServerError
from mist.api.exceptions import MachineNotFoundError
from mist.api.exceptions import CloudUnavailableError
from mist.api.exceptions import CloudUnauthorizedError
from mist.api.exceptions import SSLError

from mist.api.helpers import get_datetime
from mist.api.helpers import amqp_publish
from mist.api.helpers import amqp_publish_user
from mist.api.helpers import amqp_owner_listening

from mist.api.concurrency.models import PeriodicTaskInfo
from mist.api.concurrency.models import PeriodicTaskThresholdExceeded

from mist.api.clouds.controllers.base import BaseController
from mist.api.tag.models import Tag
from mist.api.machines.models import Machine

if config.HAS_CORE:
    from mist.core.vpn.methods import destination_nat as dnat
else:
    from mist.api.dummy.methods import dnat

log = logging.getLogger(__name__)


def _decide_machine_cost(machine, tags=None, cost=(0, 0)):
    """Decide what the monthly and hourly machine cost is

    Params:
    machine:    Machine model instance
    tags:       Optional machine tags dict, if not provided it will be queried.
    cost:       Optional two-tuple of hourly/monthly cost, such as that
                returned by cloud provider.

    Any cost-specific tags take precedence.
    """

    def parse_num(num):
        try:
            return float(num or 0)
        except (ValueError, TypeError):
            log.warning("Can't parse %r as float.", num)
            return 0

    now = datetime.datetime.utcnow()
    month_days = calendar.monthrange(now.year, now.month)[1]

    # Get machine tags from db
    tags = tags or {tag.key: tag.value for tag in Tag.objects(
        owner=machine.cloud.owner, resource=machine,
    )}

    try:
        cph = parse_num(tags.get('cost_per_hour'))
        cpm = parse_num(tags.get('cost_per_month'))
        if not (cph or cpm) or cph > 100 or cpm > 100 * 24 * 31:
            log.debug("Invalid cost tags for machine %s", machine)
            cph, cpm = map(parse_num, cost)
        if not cph:
            cph = float(cpm) / month_days / 24
        elif not cpm:
            cpm = cph * 24 * month_days
    except Exception:
        log.exception("Error while deciding cost for machine %s", machine)

    machine.cost.hourly = cph
    machine.cost.monthly = cpm


class BaseComputeController(BaseController):
    """Abstract base class for every cloud/provider controller

    This base controller factors out all the steps common to all or most
    clouds into a base class, and defines an interface for provider or
    technology specific cloud controllers.

    Subclasses are meant to extend or override methods of this base class to
    account for differences between different cloud types.

    Care should be taken when considering to add new methods to a subclass.
    All controllers should have the same interface, to the degree this is
    feasible. That is to say, don't add a new method to a subclass unless
    there is a very good reason to do so.

    The following convention is followed:

    Any methods and attributes that don't start with an underscore are the
    controller's public API.

    In the `BaseComputeController`, these public methods will in most cases
    contain a basic implementation that works for most clouds, along with the
    proper logging and error handling. In almost all cases, subclasses SHOULD
    NOT override or extend the public methods of `BaseComputeController`. To
    account for cloud/subclass specific behaviour, one is expected to override
    the internal/private methods of `BaseComputeController`.

    Any methods and attributes that start with an underscore are the
    controller's internal/private API.

    To account for cloud/subclass specific behaviour, the public methods of
    `BaseComputeController` call a number of private methods. These methods
    will always start with an underscore, such as `self._connect`. When an
    internal method is only ever used in the process of one public method, it
    is prefixed as such to make identification and purpose more obvious. For
    example, method `self._list_machines__postparse_machine` is called in the
    process of `self.list_machines` to postparse a machine and inject or modify
    its attributes.

    This `BaseComputeController` defines a strict interface to controlling
    clouds.  For each different cloud type, a subclass needs to be defined. The
    subclass must at least define a proper `self._connect` method. For simple
    clouds, this may be enough. To provide cloud specific processing, hook the
    code on the appropriate private method. Each method defined here documents
    its intended purpose and use.

    """

    def check_connection(self):
        """Raise exception if we can't connect to cloud provider

        In case of error, an instance of `CloudUnavailableError` or
        `CloudUnauthorizedError` should be raised.

        For most cloud providers, who use an HTTP API, calling `connect`
        doesn't really establish a connection, so we also have to attempt to
        make an actual call such as `list_machines` to verify that the
        connection actually works.

        If a subclass's `connect` not raising errors is enough to make sure
        that establishing a connection works, then these subclasses should
        override this method and only call `connect`.

        In most cases, subclasses SHOULD NOT override or extend this method.

        """
        super(BaseComputeController, self).check_connection()
        self.list_machines()

    def list_cached_machines(self, timedelta=datetime.timedelta(days=1)):
        """Return list of machines from database

        Only returns machines that existed last time we check and we've seen
        during the last `timedelta`.

        """
        return Machine.objects(
            cloud=self.cloud,
            missing_since=None,
            last_seen__gt=datetime.datetime.utcnow() - timedelta,
        )

    def list_machines(self, persist=True):
        """Return list of machines for cloud

        A list of nodes is fetched from libcloud, the data is processed, stored
        on machine models, and a list of machine models is returned.

        Subclasses SHOULD NOT override or extend this method.

        This method wraps `_list_machines` which contains the core
        implementation.

        """
        task_key = 'cloud:list_machines:%s' % self.cloud.id
        task = PeriodicTaskInfo.get_or_add(task_key)
        try:
            with task.task_runner(persist=persist):
                old_machines = {'%s-%s' % (m.id, m.machine_id): m.as_dict()
                                for m in self.list_cached_machines()}
                machines = self._list_machines()
        except PeriodicTaskThresholdExceeded:
            self.cloud.disable()
            raise

        # Initialize AMQP connection to reuse for multiple messages.
        amqp_conn = Connection(config.AMQP_URI)

        if amqp_owner_listening(self.cloud.owner.id):
            if not config.MACHINE_PATCHES:
                amqp_publish_user(self.cloud.owner.id,
                                  routing_key='list_machines',
                                  connection=amqp_conn,
                                  data={'cloud_id': self.cloud.id,
                                        'machines': [machine.as_dict()
                                                     for machine in machines]})
            else:
                # Publish patches to rabbitmq.
                new_machines = {'%s-%s' % (m.id, m.machine_id): m.as_dict()
                                for m in machines}
                # Exclude last seen and probe fields from patch.
                for md in old_machines, new_machines:
                    for m in md.values():
                        m.pop('last_seen')
                        m.pop('probe')
                patch = jsonpatch.JsonPatch.from_diff(old_machines,
                                                      new_machines).patch
                if patch:
                    amqp_publish_user(self.cloud.owner.id,
                                      routing_key='patch_machines',
                                      connection=amqp_conn,
                                      data={'cloud_id': self.cloud.id,
                                            'patch': patch})

        # Push historic information for inventory and cost reporting.
        for machine in machines:
            data = {'owner_id': self.cloud.owner.id,
                    'machine_id': machine.id,
                    'cost_per_month': machine.cost.monthly}
            amqp_publish(exchange='machines_inventory', routing_key='',
                         auto_delete=False, data=data, connection=amqp_conn)

        return machines

    def _list_machines(self):
        """Core logic of list_machines method
        A list of nodes is fetched from libcloud, the data is processed, stored
        on machine models, and a list of machine models is returned.

        Subclasses SHOULD NOT override or extend this method.

        There are instead a number of methods that are called from this method,
        to allow subclasses to modify the data according to the specific of
        their cloud type. These methods currently are:

            `self._list_machines__fetch_machines`
            `self._list_machines__machine_actions`
            `self._list_machines__postparse_machine`
            `self._list_machines__cost_machine`
            `self._list_machines__fetch_generic_machines`

        Subclasses that require special handling should override these, by
        default, dummy methods.

        """
        # Try to query list of machines from provider API.
        try:
            nodes = self._list_machines__fetch_machines()
            log.info("List nodes returned %d results for %s.",
                     len(nodes), self.cloud)
        except InvalidCredsError as exc:
            log.warning("Invalid creds on running list_nodes on %s: %s",
                        self.cloud, exc)
            raise CloudUnauthorizedError(msg=exc.message)
        except (requests.exceptions.SSLError, ssl.SSLError) as exc:
            log.error("SSLError on running list_nodes on %s: %s",
                      self.cloud, exc)
            raise SSLError(exc=exc)
        except Exception as exc:
            log.exception("Error while running list_nodes on %s", self.cloud)
            raise CloudUnavailableError(exc=exc)

        machines = []
        now = datetime.datetime.utcnow()

        # Process each machine in returned list.
        # Store previously unseen machines separately.
        new_machines = []
        for node in nodes:

            # Fetch machine mongoengine model from db, or initialize one.
            try:
                machine = Machine.objects.get(cloud=self.cloud,
                                              machine_id=node.id)
            except Machine.DoesNotExist:
                machine = Machine(cloud=self.cloud, machine_id=node.id).save()
                new_machines.append(machine)

            # Update machine_model's last_seen fields.
            machine.last_seen = now
            machine.missing_since = None
            # Discover location of machine.
            try:
                loc_id = self._list_machines__get_location(node)
            except Exception as exc:
                log.exception(repr(exc))

            else:
                try:
                    # FIXME: resolve circular import issues
                    from mist.api.clouds.models import CloudLocation
                    _location = CloudLocation.objects.get(cloud=self.cloud,
                                                          external_id=loc_id)
                    machine.location = _location
                except CloudLocation.DoesNotExist:
                    try:
                        _location = CloudLocation.objects.get(
                            cloud=self.cloud,
                            name=loc_id)
                        machine.location = _location
                    except CloudLocation.DoesNotExist:
                        log.error("Couldn't find Location with id %s "
                                  "for cloud %s", loc_id, self.cloud)

            # Get misc libcloud metadata.
<<<<<<< HEAD
            image_id = str(node.image or node.extra.get('imageId') or
                           node.extra.get('image_id') or
                           node.extra.get('image') or '')
            try:
                size = self._list_machines__get_size(node)
            except Exception as exc:
                log.exception(repr(exc))
=======
            image_id = ''
            if isinstance(node.extra.get('image'), dict):
                image_id = node.extra.get('image').get('id')

            if not image_id:
                image_id = str(node.image or node.extra.get('imageId') or
                               node.extra.get('image_id') or
                               node.extra.get('image') or '')

            size = (node.size or node.extra.get('flavorId') or
                    node.extra.get('instancetype'))
>>>>>>> 2001496d

            machine.name = node.name
            machine.image_id = image_id
            machine.size = size
            machine.state = config.STATES[node.state]
            machine.private_ips = list(set(node.private_ips))
            machine.public_ips = list(set(node.public_ips))

            # Set machine extra dict.
            # Make sure we don't meet any surprises when we try to json encode
            # later on in the HTTP response.
            extra = self._list_machines__get_machine_extra(machine, node)

            for key, val in extra.items():
                try:
                    json.dumps(val)
                except TypeError:
                    extra[key] = str(val)
            machine.extra = extra

            # save extra.tags as dict
            if machine.extra.get('tags') and isinstance(
                    machine.extra.get('tags'), list):
                machine.extra['tags'] = dict.fromkeys(machine.extra['tags'],
                                                      '')
            # perform tag validation to prevent ValidationError
            # on machine.save()
            if machine.extra.get('tags') and isinstance(
                    machine.extra.get('tags'), dict):
                validated_tags = {}
                for tag in machine.extra['tags']:
                    if not (('.' in tag) or ('$' in tag)):
                        validated_tags[tag] = machine.extra['tags'][tag]
                machine.extra['tags'] = validated_tags

            # Set machine hostname
            if machine.extra.get('dns_name'):
                machine.hostname = machine.extra['dns_name']
            else:
                ips = machine.public_ips + machine.private_ips
                if not ips:
                    ips = []
                for ip in ips:
                    if ip and ':' not in ip:
                        machine.hostname = ip
                        break

            # Get machine creation date.
            try:
                created = self._list_machines__machine_creation_date(machine,
                                                                     node)
                if created:
                    machine.created = get_datetime(created)
            except Exception as exc:
                log.exception("Error finding creation date for %s in %s.",
                              self.cloud, machine)
            # TODO: Consider if we should fall back to using current date.
            # if not machine_model.created:
            #     machine_model.created = datetime.datetime.utcnow()

            # Update with available machine actions.
            try:
                self._list_machines__machine_actions(machine, node)
            except Exception as exc:
                log.exception("Error while finding machine actions "
                              "for machine %s:%s for %s",
                              machine.id, node.name, self.cloud)

            # Apply any cloud/provider specific post processing.
            try:
                self._list_machines__postparse_machine(machine, node)
            except Exception as exc:
                log.exception("Error while post parsing machine %s:%s for %s",
                              machine.id, node.name, self.cloud)

            # Apply any cloud/provider cost reporting.
            try:
                _decide_machine_cost(
                    machine,
                    cost=self._list_machines__cost_machine(machine, node),
                )
            except Exception as exc:
                log.exception("Error while calculating cost "
                              "for machine %s:%s for %s",
                              machine.id, node.name, self.cloud)
            if node.state.lower() == 'terminated':
                machine.cost.hourly = 0
                machine.cost.monthly = 0

            # Save all changes to machine model on the database.
            try:
                machine.save()
            except me.ValidationError as exc:
                log.error("Error adding %s: %s", machine.name, exc.to_dict())
                raise BadRequestError({"msg": exc.message,
                                       "errors": exc.to_dict()})
            except me.NotUniqueError as exc:
                log.error("Machine %s not unique error: %s", machine.name, exc)
                raise ConflictError("Machine with this name already exists")

            machines.append(machine)

        # Append generic-type machines, which aren't handled by libcloud.
        for machine in self._list_machines__fetch_generic_machines():
            machine.last_seen = now
            self._list_machines__update_generic_machine_state(machine)
            self._list_machines__generic_machine_actions(machine)

            # Set machine hostname
            if not machine.hostname:
                ips = machine.public_ips + machine.private_ips
                if not ips:
                    ips = []
                for ip in ips:
                    if ip and ':' not in ip:
                        machine.hostname = ip
                        break

            # Parse cost from tags
            _decide_machine_cost(machine)

            # Save machine
            machine.save()
            machines.append(machine)

        # Set last_seen on machine models we didn't see for the first time now.
        Machine.objects(cloud=self.cloud,
                        id__nin=[m.id for m in machines],
                        missing_since=None).update(missing_since=now)

        # Update RBAC Mappings given the list of nodes seen for the first time.
        self.cloud.owner.mapper.update(new_machines, async=False)

        # Update machine counts on cloud and org.
        # FIXME: resolve circular import issues
        from mist.api.clouds.models import Cloud
        self.cloud.machine_count = len(machines)
        self.cloud.save()
        self.cloud.owner.total_machine_count = sum(
            cloud.machine_count for cloud in Cloud.objects(
                owner=self.cloud.owner, deleted=None
            )
        )
        self.cloud.owner.save()

        # Close libcloud connection
        try:
            self.disconnect()
        except Exception as exc:
            log.warning("Error while closing connection: %r", exc)
        return machines

    def _list_machines__update_generic_machine_state(self, machine):
        """Helper method to update the machine state

        This is only overriden by the OtherServer Controller.
        It applies only to generic machines.
        """
        machine.state = config.STATES[NodeState.UNKNOWN]

    def _list_machines__generic_machine_actions(self, machine):
        """Helper method to update available generic machine's actions

        This is currently only overriden by the OtherServer Controller
        """
        for action in ('start', 'stop', 'reboot', 'destroy', 'rename',
                       'resume', 'suspend', 'undefine', 'remove'):
            setattr(machine.actions, action, False)
        if machine.key_associations:
            machine.actions.reboot = True
        machine.actions.tag = True

    def _list_machines__fetch_machines(self):
        """Perform the actual libcloud call to get list of nodes"""
        return self.connection.list_nodes()

    def _list_machines__get_machine_extra(self, machine, machine_libcloud):
        """Return extra dict for libcloud node

        Subclasses can override/extend this method if they wish to filter or
        inject extra metadata.
        """
        return copy.copy(machine_libcloud.extra)

    def _list_machines__machine_creation_date(self, machine, machine_libcloud):
        return machine_libcloud.created_at

    def _list_machines__machine_actions(self, machine, machine_libcloud):
        """Add metadata on the machine dict on the allowed actions

        Any subclass that wishes to specially handle its allowed actions, can
        implement this internal method.

        machine: A machine mongoengine model. The model may not have yet
            been saved in the database.
        machine_libcloud: An instance of a libcloud compute node, as
            returned by libcloud's list_nodes.
        This method is expected to edit `machine` in place and not return
        anything.

        Subclasses MAY extend this method.

        """
        # Defaults for running state and common clouds.
        machine.actions.start = False
        machine.actions.stop = True
        machine.actions.reboot = True
        machine.actions.destroy = True
        machine.actions.rename = False  # Most providers do not support this
        machine.actions.tag = True   # Always True now that we store tags in db

        # Actions resume, suspend and undefine are states related to KVM.
        machine.actions.resume = False
        machine.actions.suspend = False
        machine.actions.undefine = False

        # Default actions for other states.
        if machine_libcloud.state in (NodeState.REBOOTING, NodeState.PENDING):
            machine.actions.start = False
            machine.actions.stop = False
            machine.actions.reboot = False
        elif machine_libcloud.state in (NodeState.STOPPED, NodeState.UNKNOWN):
            # We assume unknown state means stopped.
            machine.actions.start = True
            machine.actions.stop = False
            machine.actions.reboot = False
        elif machine_libcloud.state in (NodeState.TERMINATED, ):
            machine.actions.start = False
            machine.actions.stop = False
            machine.actions.reboot = False
            machine.actions.destroy = False
            machine.actions.rename = False

    def _list_machines__postparse_machine(self, machine, machine_libcloud):
        """Post parse a machine before returning it in list_machines

        Any subclass that wishes to specially handle its cloud's tags and
        metadata, can implement this internal method.

        machine: A machine mongoengine model. The model may not have yet
            been saved in the database.
        machine_libcloud: An instance of a libcloud compute node,
            as returned by libcloud's list_nodes.

        This method is expected to edit its arguments in place and not return
        anything.

        Subclasses MAY override this method.

        """
        return

    def _list_machines__cost_machine(self, machine, machine_libcloud):
        """Perform cost calculations for a machine

        Any subclass that wishes to handle its cloud's pricing, can implement
        this internal method.

       machine: A machine mongoengine model. The model may not have yet
            been saved in the database.
       machine_libcloud: An instance of a libcloud compute node, as returned by
            libcloud's list_nodes.

       This method is expected to return a tuple of two values:
            (cost_per_hour, cost_per_month)

        Subclasses MAY override this method.

        """
        return 0, 0

    def _list_machines__fetch_generic_machines(self):
        """Return list of machine models that aren't handled by libcloud"""
        return []

    def check_if_machine_accessible(self, machine):
        """Attempt to port knock and ping the machine"""
        assert machine.cloud.id == self.cloud.id
        hostname = machine.hostname or (
            machine.private_ips[0] if machine.private_ips else '')
        if not hostname:
            return False
        ports_list = [22, 80, 443, 3389]
        for port in (machine.ssh_port, machine.rdp_port):
            if port and port not in ports_list:
                ports_list.insert(0, port)
        socket_timeout = 3
        # add timeout for socket
        for port in ports_list:
            log.info("Attempting to connect to %s:%d", hostname, port)
            try:
                s = socket.create_connection(
                    dnat(self.cloud.owner, hostname, port),
                    socket_timeout
                )
                s.shutdown(2)
            except:
                log.info("Failed to connect to %s:%d", hostname, port)
                continue
            log.info("Connected to %s:%d", hostname, port)
            return True
        try:
            log.info("Pinging %s", hostname)
            from mist.api.methods import ping
            ping_res = ping(owner=self.cloud.owner, host=hostname, pkts=1)
            if int(ping_res.get('packets_rx', 0)) > 0:
                log.info("Successfully pinged %s", hostname)
                return True
        except:
            log.info("Failed to ping %s", hostname)
            pass
        return False

    def list_images(self, search=None):
        """Return list of images for cloud

        This returns the results obtained from libcloud, after some processing,
        formatting and injection of extra information in a sane format.

        Subclasses SHOULD NOT override or extend this method.

        There are instead a number of methods that are called from this method,
        to allow subclasses to modify the data according to the specific of
        their cloud type. These methods currently are:

            `self._list_images__fetch_images`

        Subclasses that require special handling should override these, by
        default, dummy methods.

        """

        # Fetch images list, usually from libcloud connection.
        images = self._list_images__fetch_images(search=search)
        if not isinstance(images, list):
            images = list(images)

        # Filter out duplicate images, if any.
        seen_ids = set()
        for i in reversed(xrange(len(images))):
            image = images[i]
            if image.id in seen_ids:
                images.pop(i)
            else:
                seen_ids.add(image.id)

        # Filter images based on search term.
        if search:
            search = str(search).lower()
            images = [img for img in images
                      if search in img.id.lower() or
                      search in img.name.lower()]

        # Filter out invalid images.
        images = [img for img in images
                  if img.name and img.id[:3] not in ('aki', 'ari')]

        # Turn images to dict to return and star them.
        images = [{'id': img.id,
                   'name': img.name,
                   'extra': img.extra,
                   'star': self.image_is_starred(img.id)}
                  for img in images]

        # Sort images: Starred first, then alphabetically.
        images.sort(key=lambda image: (not image['star'], image['name']))

        return images

    def _list_images__fetch_images(self, search=None):
        """Fetch image listing in a libcloud compatible format

        This is to be called exclusively by `self.list_images`.

        Most subclasses that use a simple libcloud connection, shouldn't need
        to override or extend this method.

        Subclasses MAY override this method.

        """
        return self.connection.list_images()

    def image_is_starred(self, image_id):
        starred = image_id in self.cloud.starred
        unstarred = image_id in self.cloud.unstarred
        default = self.image_is_default(image_id)
        return starred or (default and not unstarred)

    def image_is_default(self, image_id):
        return True

    def list_sizes(self, persist=True):
        """Return list of sizes for cloud

        A list of sizes is fetched from libcloud, data is processed, stored
        on size models, and a list of size models is returned in a sane
        format.

        Subclasses SHOULD NOT override or extend this method.

        There are instead a number of methods that are called from this method,
        to allow subclasses to modify the data according to the specific of
        their cloud type. These methods currently are:

            `self._list_sizes__fetch_sizes`

        Subclasses that require special handling should override these, by
        default, dummy methods.

        """
        task_key = 'cloud:list_sizes:%s' % self.cloud.id
        task = PeriodicTaskInfo.get_or_add(task_key)
        try:
            with task.task_runner(persist=persist):
                cached_sizes = {'%s' % s.id: s.as_dict()
                                for s in self.list_cached_sizes()}
                sizes = self._list_sizes__fetch_sizes()
        except PeriodicTaskThresholdExceeded:
            self.cloud.disable()
            raise

        # Initialize AMQP connection to reuse for multiple messages.
        amqp_conn = Connection(config.AMQP_URI)
        if amqp_owner_listening(self.cloud.owner.id):
            sizes_dict = [s.as_dict() for s in sizes]
            if cached_sizes and sizes_dict:
                # Publish patches to rabbitmq.
                new_sizes = {'%s' % s['id']: s for s in sizes_dict}
                patch = jsonpatch.JsonPatch.from_diff(cached_sizes,
                                                      new_sizes).patch
                if patch:
                    amqp_publish_user(self.cloud.owner.id,
                                      routing_key='patch_sizes',
                                      connection=amqp_conn,
                                      data={'cloud_id': self.cloud.id,
                                            'patch': patch})

            else:
                # TODO: remove this block, once location patches
                # are implemented in the UI
                amqp_publish_user(self.cloud.owner.id,
                                  routing_key='list_sizes',
                                  connection=amqp_conn,
                                  data={'cloud_id': self.cloud.id,
                                        'sizes': sizes_dict})
        return sizes

    def _list_sizes__fetch_sizes(self):
        """Fetch size listing in a libcloud compatible format

        This is to be called exclusively by `self.list_sizes`.

        Subclasses MAY override this method.

        """
        fetched_sizes = self.connection.list_sizes()

        log.info("List sizes returned %d results for %s.",
                 len(fetched_sizes), self.cloud)
        sizes = []

        for size in fetched_sizes:

            # create the object in db if it does not exist
            # FIXME: resolve circular import issues
            from mist.api.clouds.models import CloudSize
            try:
                _size = CloudSize.objects.get(cloud=self.cloud,
                                              external_id=size.id)
            except CloudSize.DoesNotExist:
                _size = CloudSize(cloud=self.cloud,
                                  name=size.name, disk=size.disk,
                                  ram=size.ram, external_id=size.id,
                                  bandwidth=size.bandwidth
                                  )
            try:
                cpus = self._list_sizes_get_cpu(size)
            except Exception as exc:
                log.exception(repr(exc))

            if isinstance(size.price, float):
                _size.price = size.price
            _size.cpus = cpus
            _size.name = self._list_sizes_set_name(size, cpus)
            try:
                _size.save()
                sizes.append(_size)
            except me.ValidationError as exc:
                log.error("Error adding %s: %s", size.name, exc.to_dict())
                raise BadRequestError({"msg": exc.message,
                                       "errors": exc.to_dict()})

        return sizes

    def _list_sizes_get_cpu(self, size):
        return size.extra.get('cpus')

    def _list_sizes_set_name(self, size, cpu):
        """Sets name for size, as it will be
        shown to the end user
        """
        return size.name

    def list_cached_sizes(self):
        """Return list of sizes from database
        for a specific cloud
        """
        # FIXME: resolve circular import issues
        from mist.api.clouds.models import CloudSize
        return CloudSize.objects(cloud=self.cloud,
                                 missing_since=None)

    def _list_machines__get_size(self, node):
        """Return size from database for a
        specific node

        Subclasses MAY override this method.
        """
        # FIXME: resolve circular import issues
        from mist.api.clouds.models import CloudSize
        try:
            size = CloudSize.objects.get(cloud=self.cloud,
                                         name=node.size)
        except CloudSize.DoesNotExist:
            size = None
        return size

    def list_locations(self, persist=True):
        """Return list of locations for cloud

        A list of locations is fetched from libcloud, data is processed, stored
        on location models, and a list of location models is returned.

        Subclasses SHOULD NOT override or extend this method.

        This method wraps `_list_locations` which contains the core
        implementation.

        """
        task_key = 'cloud:list_locations:%s' % self.cloud.id
        task = PeriodicTaskInfo.get_or_add(task_key)
        try:
            with task.task_runner(persist=persist):
                cached_locations = {'%s' % l.id: l.as_dict()
                                    for l in self.list_cached_locations()}

                locations = self._list_locations()
        except PeriodicTaskThresholdExceeded:
            raise

        # Initialize AMQP connection to reuse for multiple messages.
        amqp_conn = Connection(config.AMQP_URI)
        if amqp_owner_listening(self.cloud.owner.id):
            locations_dict = [l.as_dict() for l in locations]
            if cached_locations and locations_dict:
                # Publish patches to rabbitmq.
                new_locations = {'%s' % l['id']: l for l in locations_dict}
                patch = jsonpatch.JsonPatch.from_diff(cached_locations,
                                                      new_locations).patch
                if patch:
                    amqp_publish_user(self.cloud.owner.id,
                                      routing_key='patch_locations',
                                      connection=amqp_conn,
                                      data={'cloud_id': self.cloud.id,
                                            'patch': patch})
            else:
                # TODO: remove this block, once location patches
                # are implemented in the UI
                amqp_publish_user(self.cloud.owner.id,
                                  routing_key='list_locations',
                                  connection=amqp_conn,
                                  data={'cloud_id': self.cloud.id,
                                        'locations': locations_dict})
        return locations

    def _list_locations(self):
        """Return list of available locations for current cloud

        Locations mean different things in each cloud. e.g. EC2 uses it as a
        datacenter in a given availability zone, whereas Linode lists
        availability zones. However all responses share id, name and country
        eventhough in some cases might be empty, e.g. Openstack.

        This returns the results obtained from libcloud, after some processing,
        formatting and injection of extra information in a sane format.

        Subclasses SHOULD NOT override or extend this method.

        There are instead a number of methods that are called from this method,
        to allow subclasses to modify the data according to the specific of
        their cloud type. These methods currently are:

            `self._list_locations__fetch_locations`

        Subclasses that require special handling should override these, by
        default, dummy methods.

        """

        # Fetch locations, usually from libcloud connection.
        fetched_locations = self._list_locations__fetch_locations()

        log.info("List locations returned %d results for %s.",
                 len(fetched_locations), self.cloud)

        locations = []

        for loc in fetched_locations:

            try:
                # FIXME: resolve circular import issues
                from mist.api.clouds.models import CloudLocation
                _location = CloudLocation.objects.get(cloud=self.cloud,
                                                      external_id=loc.id)
            except CloudLocation.DoesNotExist:
                _location = CloudLocation(cloud=self.cloud,
                                          external_id=loc.id)
            _location.country = loc.country
            _location.name = loc.name
            _location.extra = loc.extra

            try:
                _location.save()
            except me.ValidationError as exc:
                log.error("Error adding %s: %s", loc.name, exc.to_dict())
                raise BadRequestError({"msg": exc.message,
                                       "errors": exc.to_dict()})
            locations.append(_location)

        return locations

    def list_cached_locations(self):
        """Return list of locations from database
        for a specific cloud
        """
        # FIXME: resolve circular import issues
        from mist.api.clouds.models import CloudLocation
        return CloudLocation.objects(cloud=self.cloud,
                                     missing_since=None)

    def _list_locations__fetch_locations(self):
        """Fetch location listing in a libcloud compatible format

        This is to be called exclusively by `self.list_locations`.

        Most subclasses that use a simple libcloud connection, shouldn't need
        to override or extend this method.

        Subclasses MAY override this method.

        """
        try:
            return self.connection.list_locations()
        except:
            return [NodeLocation('', name='default', country='',
                                 driver=self.connection)]

    def _list_machines__get_location(self, node):
        """Find location code name/identifier from libcloud data

        This is to be called exclusively by `self._list_machines`.

        Subclasses MAY override this method.

        """
        return ''

    def _get_machine_libcloud(self, machine, no_fail=False):
        """Return an instance of a libcloud node

        This is a private method, used mainly by machine action methods.
        """
        # assert isinstance(machine.cloud, Machine)
        assert self.cloud == machine.cloud
        for node in self.connection.list_nodes():
            if node.id == machine.machine_id:
                return node
        if no_fail:
            return Node(machine.machine_id, name=machine.machine_id,
                        state=0, public_ips=[], private_ips=[],
                        driver=self.connection)
        raise MachineNotFoundError(
            "Machine with machine_id '%s'." % machine.machine_id
        )

    def start_machine(self, machine):
        """Start machine

        The param `machine` must be an instance of a machine model of this
        cloud.

        Not that the usual way to start a machine would be to run

            machine.ctl.start()

        which would in turn call this method, so that its cloud can customize
        it as needed.

        If a subclass of this controller wishes to override the way machines
        are started, it should override `_start_machine` method instead.

        """
        # assert isinstance(machine.cloud, Machine)
        assert self.cloud == machine.cloud
        if not machine.actions.start:
            raise ForbiddenError("Machine doesn't support start.")
        log.debug("Starting machine %s", machine)

        machine_libcloud = self._get_machine_libcloud(machine)
        try:
            self._start_machine(machine, machine_libcloud)
        except MistError as exc:
            log.error("Could not start machine %s", machine)
            raise
        except Exception as exc:
            log.exception(exc)
            raise InternalServerError(exc=exc)

    def _start_machine(self, machine, machine_libcloud):
        """Private method to start a given machine

        Params:
            machine: instance of machine model of this cloud
            machine_libcloud: instance of corresponding libcloud node

        Differnent cloud controllers should override this private method, which
        is called by the public method `start_machine`.
        """
        self.connection.ex_start_node(machine_libcloud)

    def stop_machine(self, machine):
        """Stop machine

        The param `machine` must be an instance of a machine model of this
        cloud.

        Not that the usual way to stop a machine would be to run

            machine.ctl.stop()

        which would in turn call this method, so that its cloud can customize
        it as needed.

        If a subclass of this controller wishes to override the way machines
        are stoped, it should override `_stop_machine` method instead.

        """
        # assert isinstance(machine.cloud, Machine)
        assert self.cloud == machine.cloud
        if not machine.actions.stop:
            raise ForbiddenError("Machine doesn't support stop.")
        log.debug("Stopping machine %s", machine)

        machine_libcloud = self._get_machine_libcloud(machine)
        try:
            self._stop_machine(machine, machine_libcloud)
        except MistError as exc:
            log.error("Could not stop machine %s", machine)
            raise
        except Exception as exc:
            log.exception(exc)
            raise InternalServerError(exc=exc)

    def _stop_machine(self, machine, machine_libcloud):
        """Private method to stop a given machine

        Params:
            machine: instance of machine model of this cloud
            machine_libcloud: instance of corresponding libcloud node

        Differnent cloud controllers should override this private method, which
        is called by the public method `stop_machine`.
        """
        self.connection.ex_stop_node(machine_libcloud)
        return True

    def reboot_machine(self, machine):
        """Reboot machine

        The param `machine` must be an instance of a machine model of this
        cloud.

        Not that the usual way to reboot a machine would be to run

            machine.ctl.reboot()

        which would in turn call this method, so that its cloud can customize
        it as needed.

        If a subclass of this controller wishes to override the way machines
        are rebooted, it should override `_reboot_machine` method instead.

        """
        # assert isinstance(machine.cloud, Machine)
        assert self.cloud == machine.cloud
        if not machine.actions.reboot:
            raise ForbiddenError("Machine doesn't support reboot.")
        log.debug("Rebooting machine %s", machine)

        machine_libcloud = self._get_machine_libcloud(machine)
        try:
            self._reboot_machine(machine, machine_libcloud)
        except MistError as exc:
            log.error("Could not reboot machine %s", machine)
            raise
        except Exception as exc:
            log.exception(exc)
            raise InternalServerError(exc=exc)

    def _reboot_machine(self, machine, machine_libcloud):
        """Private method to reboot a given machine

        Params:
            machine: instance of machine model of this cloud
            machine_libcloud: instance of corresponding libcloud node

        Differnent cloud controllers should override this private method, which
        is called by the public method `reboot_machine`.
        """
        machine_libcloud.reboot()

    def reboot_machine_ssh(self, machine):
        """Reboot machine by running command over SSH"""
        assert self.cloud == machine.cloud
        log.debug("Rebooting (SSH) machine %s", machine)
        try:
            if machine.public_ips:
                hostname = machine.public_ips[0]
            else:
                hostname = machine.private_ips[0]
            command = '$(command -v sudo) shutdown -r now'
            # TODO move it up
            from mist.api.methods import ssh_command
            ssh_command(self.cloud.owner, self.cloud.id,
                        machine.machine_id, hostname, command)
        except MistError as exc:
            log.error("Could not reboot machine %s", machine)
            raise
        except Exception as exc:
            log.exception(exc)
            raise InternalServerError(exc=exc)

    def destroy_machine(self, machine):
        """Destroy machine

        The param `machine` must be an instance of a machine model of this
        cloud.

        Not that the usual way to destroy a machine would be to run

            machine.ctl.destroy()

        which would in turn call this method, so that its cloud can customize
        it as needed.

        If a subclass of this controller wishes to override the way machines
        are destroyed, it should override `_destroy_machine` method instead.

        """
        # assert isinstance(machine.cloud, Machine)
        assert self.cloud == machine.cloud
        if not machine.actions.destroy:
            raise ForbiddenError("Machine doesn't support destroy.")
        log.debug("Destroying machine %s", machine)

        machine_libcloud = self._get_machine_libcloud(machine)
        try:
            self._destroy_machine(machine, machine_libcloud)
        except MistError as exc:
            log.error("Could not destroy machine %s", machine)
            raise
        except Exception as exc:
            log.exception(exc)
            raise InternalServerError(exc=exc)

        while machine.key_associations:
            machine.key_associations.pop()
        machine.state = 'terminated'
        machine.save()

    def _destroy_machine(self, machine, machine_libcloud):
        """Private method to destroy a given machine

        Params:
            machine: instance of machine model of this cloud
            machine_libcloud: instance of corresponding libcloud node

        Differnent cloud controllers should override this private method, which
        is called by the public method `destroy_machine`.
        """
        try:
            machine_libcloud.destroy()
        except BaseHTTPError:
            raise ForbiddenError("Cannot destroy machine. Check the "
                                 "termination protection setting on your "
                                 "cloud provider.")

    def remove_machine(self, machine):
        raise BadRequestError("Machines on public clouds can't be removed."
                              "This is only supported in Bare Metal clouds.")

    def resize_machine(self, machine, plan_id, kwargs):
        """Resize machine

        The param `machine` must be an instance of a machine model of this
        cloud.

        Not that the usual way to resize a machine would be to run

            machine.ctl.resize(plan_id)

        which would in turn call this method, so that its cloud can customize
        it as needed.

        If a subclass of this controller wishes to override the way machines
        are resizeed, it should override `_resize_machine` method instead.

        """
        assert self.cloud == machine.cloud
        if not machine.actions.resize:
            raise ForbiddenError("Machine doesn't support resize.")
        log.debug("Resizing machine %s", machine)

        machine_libcloud = self._get_machine_libcloud(machine)
        try:
            self._resize_machine(machine, machine_libcloud, plan_id, kwargs)
        except Exception as exc:
            raise BadRequestError('Failed to resize node: %s' % exc)
        try:
            # TODO: For better separation of concerns, maybe trigger below
            # using an event?
            from mist.api.notifications.methods import (
                dismiss_scale_notifications)
            # TODO: Make sure user feedback is positive below!
            dismiss_scale_notifications(machine, feedback='POSITIVE')
        except Exception as exc:
            log.exception("Failed to dismiss scale recommendation: %r", exc)

    def _resize_machine(self, machine, machine_libcloud, plan_id, kwargs):
        """Private method to resize a given machine

        Params:
            machine: instance of machine model of this cloud
            machine_libcloud: instance of corresponding libcloud node

        Differnent cloud controllers should override this private method, which
        is called by the public method `resize_machine`.
        """
        self.connection.ex_resize_node(machine_libcloud, plan_id)

    def rename_machine(self, machine, name):
        """Rename machine

        The param `machine` must be an instance of a machine model of this
        cloud.

        Not that the usual way to rename a machine would be to run

            machine.ctl.rename(name)

        which would in turn call this method, so that its cloud can customize
        it as needed.

        If a subclass of this controller wishes to override the way machines
        are renameed, it should override `_rename_machine` method instead.

        """
        # assert isinstance(machine.cloud, Machine)
        assert self.cloud == machine.cloud
        if not machine.actions.rename:
            raise ForbiddenError("Machine doesn't support rename.")
        log.debug("Renaming machine %s", machine)

        machine_libcloud = self._get_machine_libcloud(machine)
        try:
            self._rename_machine(machine, machine_libcloud, name)
        except MistError as exc:
            log.error("Could not rename machine %s", machine)
            raise
        except Exception as exc:
            log.exception(exc)
            raise InternalServerError(exc=exc)

    def _rename_machine(self, machine, machine_libcloud, name):
        """Private method to rename a given machine

        Params:
            machine: instance of machine model of this cloud
            machine_libcloud: instance of corresponding libcloud node

        Differnent cloud controllers should override this private method, which
        is called by the public method `rename_machine`.
        """
        self.connection.ex_rename_node(machine_libcloud, name)

    def resume_machine(self, machine):
        """Resume machine

        The param `machine` must be an instance of a machine model of this
        cloud.

        Not that the usual way to resume a machine would be to run

            machine.ctl.resume()

        which would in turn call this method, so that its cloud can customize
        it as needed.

        If a subclass of this controller wishes to override the way machines
        are resumed, it should override `_resume_machine` method instead.

        """
        # assert isinstance(machine.cloud, Machine)
        assert self.cloud == machine.cloud
        if not machine.actions.resume:
            raise ForbiddenError("Machine doesn't support resume.")
        log.debug("Resuming machine %s", machine)

        machine_libcloud = self._get_machine_libcloud(machine)
        try:
            self._resume_machine(machine, machine_libcloud)
        except MistError as exc:
            log.error("Could not resume machine %s", machine)
            raise
        except Exception as exc:
            log.exception(exc)
            raise InternalServerError(exc=exc)

    def _resume_machine(self, machine, machine_libcloud):
        """Private method to resume a given machine

        Only LibvirtComputeController subclass implements this method.

        Params:
            machine: instance of machine model of this cloud
            machine_libcloud: instance of corresponding libcloud node

        Differnent cloud controllers should override this private method, which
        is called by the public method `resume_machine`.
        """
        raise NotImplementedError()

    def suspend_machine(self, machine):
        """Suspend machine

        The param `machine` must be an instance of a machine model of this
        cloud.

        Not that the usual way to suspend a machine would be to run

            machine.ctl.suspend()

        which would in turn call this method, so that its cloud can customize
        it as needed.

        If a subclass of this controller wishes to override the way machines
        are suspended, it should override `_suspend_machine` method instead.

        """
        # assert isinstance(machine.cloud, Machine)
        assert self.cloud == machine.cloud
        if not machine.actions.suspend:
            raise ForbiddenError("Machine doesn't support suspend.")
        log.debug("Suspending machine %s", machine)

        machine_libcloud = self._get_machine_libcloud(machine)
        try:
            self._suspend_machine(machine, machine_libcloud)
        except MistError as exc:
            log.error("Could not suspend machine %s", machine)
            raise
        except Exception as exc:
            log.exception(exc)
            raise InternalServerError(exc=exc)

    def _suspend_machine(self, machine, machine_libcloud):
        """Private method to suspend a given machine

        Only LibvirtComputeController subclass implements this method.

        Params:
            machine: instance of machine model of this cloud
            machine_libcloud: instance of corresponding libcloud node

        Differnent cloud controllers should override this private method, which
        is called by the public method `suspend_machine`.
        """
        raise NotImplementedError()

    def undefine_machine(self, machine):
        """Undefine machine

        The param `machine` must be an instance of a machine model of this
        cloud.

        Not that the usual way to undefine a machine would be to run

            machine.ctl.undefine()

        which would in turn call this method, so that its cloud can customize
        it as needed.

        If a subclass of this controller wishes to override the way machines
        are undefineed, it should override `_undefine_machine` method instead.

        """
        # assert isinstance(machine.cloud, Machine)
        assert self.cloud == machine.cloud
        if not machine.actions.undefine:
            raise ForbiddenError("Machine doesn't support undefine.")
        log.debug("Undefining machine %s", machine)

        machine_libcloud = self._get_machine_libcloud(machine)
        try:
            self._undefine_machine(machine, machine_libcloud)
        except MistError as exc:
            log.error("Could not undefine machine %s", machine)
            raise
        except Exception as exc:
            log.exception(exc)
            raise InternalServerError(exc=exc)

    def _undefine_machine(self, machine, machine_libcloud):
        """Private method to undefine a given machine

        Only LibvirtComputeController subclass implements this method.

        Params:
            machine: instance of machine model of this cloud
            machine_libcloud: instance of corresponding libcloud node

        Differnent cloud controllers should override this private method, which
        is called by the public method `undefine_machine`.
        """
        raise NotImplementedError()<|MERGE_RESOLUTION|>--- conflicted
+++ resolved
@@ -327,27 +327,20 @@
                                   "for cloud %s", loc_id, self.cloud)
 
             # Get misc libcloud metadata.
-<<<<<<< HEAD
-            image_id = str(node.image or node.extra.get('imageId') or
-                           node.extra.get('image_id') or
-                           node.extra.get('image') or '')
+
+            image_id = ''
+            if isinstance(node.extra.get('image'), dict):
+                image_id = node.extra.get('image').get('id')
+
+            if not image_id:
+                image_id = str(node.image or node.extra.get('imageId') or
+                               node.extra.get('image_id') or
+                               node.extra.get('image') or '')
+
             try:
                 size = self._list_machines__get_size(node)
             except Exception as exc:
                 log.exception(repr(exc))
-=======
-            image_id = ''
-            if isinstance(node.extra.get('image'), dict):
-                image_id = node.extra.get('image').get('id')
-
-            if not image_id:
-                image_id = str(node.image or node.extra.get('imageId') or
-                               node.extra.get('image_id') or
-                               node.extra.get('image') or '')
-
-            size = (node.size or node.extra.get('flavorId') or
-                    node.extra.get('instancetype'))
->>>>>>> 2001496d
 
             machine.name = node.name
             machine.image_id = image_id
