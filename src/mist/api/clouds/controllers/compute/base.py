--- conflicted
+++ resolved
@@ -352,25 +352,15 @@
                 image_id = node.image.id
             elif isinstance(node.extra.get('image'), dict):
                 image_id = str(node.extra.get('image').get('id'))
-              
+
             if not image_id:
                 image_id = str(node.image or node.extra.get('imageId') or
                                node.extra.get('image_id') or
-<<<<<<< HEAD
                                node.extra.get('image'))
-                if not image_id:
-                    if isinstance(node.extra.get('operating_system', {}), dict):
-                        image_id = node.extra.get('operating_system', {}).get(
-                            'name', '')
-                    else:
-                        image_id = node.extra.get('operating_system') or ''
-=======
-                               node.extra.get('image'))   
-            if not image_id:                                              
-                image_id = node.extra.get('operating_system')             
-                if isinstance(os, dict):                                  
+            if not image_id:
+                image_id = node.extra.get('operating_system')
+                if isinstance(image_id, dict):
                     image_id = image_id.get('name')
->>>>>>> 13b513c7
 
             # Attempt to map machine's size to a CloudSize object. If not
             # successful, try to discover custom size.
