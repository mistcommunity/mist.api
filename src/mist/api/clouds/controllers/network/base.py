"""Definition of base network subcontroller classes.

This currently contains only BaseNetworkController.

It contains all functionality concerning the management of networks and related
objects that is common among all cloud providers. Cloud specific subcontrollers
are in `mist.api.clouds.controllers.network.controllers`.

"""

import json
import copy
import logging
import time
import datetime
import mongoengine.errors

import jsonpatch
from requests import ConnectionError

import mist.api.exceptions

from mist.api.clouds.utils import LibcloudExceptionHandler
from mist.api.clouds.controllers.base import BaseController

from mist.api.concurrency.models import PeriodicTaskInfo

from mist.api.helpers import amqp_publish_user
from mist.api.helpers import amqp_owner_listening

log = logging.getLogger(__name__)


class BaseNetworkController(BaseController):
    """Abstract base class for networking-specific subcontrollers.

    This base controller factors out all the steps common to all or most
    clouds into a base class, and defines an interface for provider
    or technology specific cloud controllers.

    Subclasses are meant to extend or override methods of this base class to
    account for differences between different cloud types.

    Care should be taken when considering to add new methods to a subclass.
    All controllers should have the same interface, to the degree this is
    feasible. That is to say, don't add a new method to a subclass unless
    there is a very good reason to do so.

    The following convention is followed:

    Any methods and attributes that don't start with an underscore are the
    controller's public API.

    In the `BaseNetworkController`, these public methods will contain all steps
    for network object management which are common to all cloud types.In almost
    all cases, subclasses SHOULD NOT override or extend the public methods of
    `BaseNetworkController`. To account for cloud/subclass specific behaviour,
    one is expected to override the internal/private methods of the
    `BaseNetworkController`.

    Any methods and attributes that start with an underscore are the
    controller's internal/private API.

    To account for cloud/subclass specific behaviour, the public methods of
    `BaseNetworkController` call a number of private methods. These methods
    will always start with an underscore. When an internal method is only ever
    used in the process of one public method, it is prefixed as such to make
    identification and purpose more obvious.

    For example, method `self._create_network__parse_args` is called in the
    process of `self.create_network` to parse the arguments given into the
    format required by libcloud.

    For each different cloud type, a subclass needs to be defined. To provide
    cloud specific processing, hook the code on the appropriate private method.
    Each method defined here documents its intended purpose and use.
    """

    @LibcloudExceptionHandler(mist.api.exceptions.NetworkCreationError)
    def create_network(self, network, **kwargs):
        """Create a new Network.

        This method receives a Network mongoengine object, parses the arguments
        provided and populates all cloud-specific fields, performs early field
        validation using the constraints specified in the corresponding Network
        subclass, performs the necessary libcloud call, and, finally, saves the
        Network objects to the database.

        Subclasses SHOULD NOT override or extend this method.

        Instead, there is a private method that is called from this method, to
        allow subclasses to modify the data according to the specific of their
        cloud type. This method currently is:

            `self._create_network__prepare_args`

        Subclasses that require special handling should override this, by
        default, dummy method. More private methods may be added in the future.

        :param network: A Network mongoengine model. The model may not have yet
                        been saved in the database.
        :param kwargs:  A dict of parameters required for network creation.
        """
        for key, value in kwargs.items():
            if key not in network._network_specific_fields:
                raise mist.api.exceptions.BadRequestError(key)
            setattr(network, key, value)

        # Perform early validation.
        try:
            network.validate(clean=True)
        except mongoengine.errors.ValidationError as err:
            raise mist.api.exceptions.BadRequestError(err)

        if network.cidr:
            kwargs['cidr'] = network.cidr
        kwargs['name'] = network.name or ''

        # Cloud-specific kwargs pre-processing.
        self._create_network__prepare_args(kwargs)

        # Create the network.
        libcloud_net = self.cloud.ctl.compute.connection.ex_create_network(
            **kwargs)

        # Invoke `self.list_networks` to update the UI and return the Network
        # object at the API. Try 3 times before failing
        for _ in range(3):
            for net in self.list_networks():
                if net.network_id == libcloud_net.id:
                    return net
            time.sleep(1)
        raise mist.api.exceptions.NetworkListingError()

    def _create_network__prepare_args(self, kwargs):
        """Parses keyword arguments on behalf of `self.create_network`.

        Creates the parameter structure required by the libcloud method
        that handles network creation.

        Subclasses MAY override this method.
        """
        return

    @LibcloudExceptionHandler(mist.api.exceptions.SubnetCreationError)
    def create_subnet(self, subnet, **kwargs):
        """Create a new Subnet.

        This method receives a Subnet mongoengine object, parses the arguments
        provided and populates all cloud-specific fields, performs early field
        validation using the constraints specified in the corresponding Subnet
        subclass, performs the necessary libcloud call, and, finally, saves the
        Subnet objects to the database.

        Subclasses SHOULD NOT override or extend this method.

        There are instead a number of methods that are called from this method,
        to allow subclasses to modify the data according to the specific of
        their cloud type. These methods currently are:

            `self._create_subnet`
            `self._create_subnet__prepare_args`

        Subclasses that require special handling should override these, by
        default, dummy methods.

        :param subnet: A Subnet mongoengine model. The model may not have yet
                       been saved in the database.
        :param kwargs: A dict of parameters required for subnet creation.
        """
        for key, value in kwargs.items():
            if key not in subnet._subnet_specific_fields:
                raise mist.api.exceptions.BadRequestError(key)
            setattr(subnet, key, value)

        # Perform early validation.
        try:
            subnet.validate(clean=True)
        except mongoengine.errors.ValidationError as err:
            raise mist.api.exceptions.BadRequestError(err)

        kwargs['cidr'] = subnet.cidr
        kwargs['name'] = subnet.name or ''

        # Cloud-specific kwargs processing.
        self._create_subnet__prepare_args(subnet, kwargs)

        # Increase network polling frequency
        from mist.api.poller.models import ListNetworksPollingSchedule
        ListNetworksPollingSchedule.add(cloud=self.cloud, interval=10, ttl=120)

        # Create the subnet.
        libcloud_subnet = self._create_subnet(kwargs)

        # Invoke `self.list_networks` to update the UI and return the Network
        # object at the API. Try 3 times before failing
        from mist.api.networks.models import Subnet
        for _ in range(3):
            for n in self.list_networks():
                if n.network_id == subnet.network.network_id:
                    for s in Subnet.objects(network=n, missing_since=None):
                        if s.subnet_id == libcloud_subnet.id:
                            return s
            time.sleep(1)
        raise mist.api.exceptions.SubnetListingError()

    def _create_subnet(self, kwargs):
        """Performs the libcloud call that handles subnet creation.

        This method is meant to be called internally by `self.create_subnet`.

        Unless naming conventions change or specialized parsing of the libcloud
        response is needed, subclasses SHOULD NOT need to override this method.

        Subclasses MAY override this method.
        """
        return self.cloud.ctl.compute.connection.ex_create_subnet(**kwargs)

    def _create_subnet__prepare_args(self, subnet, kwargs):
        """Parses keyword arguments on behalf of `self.create_subnet`.

        Creates the parameter structure required by the libcloud method
        that handles network creation.

        Subclasses MAY override this method.
        """
        return

    def list_networks(self, persist=True):
        """Return list of networks for cloud

        A list of networks is fetched from libcloud, data is processed, stored
        on network models, and a list of network models is returned.

        Subclasses SHOULD NOT override or extend this method.

        This method wraps `_list_networks` which contains the core
        implementation.

        """
        task_key = 'cloud:list_networks:%s' % self.cloud.id
        task = PeriodicTaskInfo.get_or_add(task_key)
        first_run = False if task.last_success else True
        with task.task_runner(persist=persist):
            # Get cached networks as dict
            cached_networks = {'%s-%s' % (n.id, n.network_id): n.as_dict()
                               for n in self.list_cached_networks()}
            networks = self._list_networks()
            for network in networks:
                network.ctl.list_subnets()

        # Publish patches to rabbitmq.
        new_networks = {'%s-%s' % (n.id, n.network_id): n.as_dict()
                        for n in networks}
        # Exclude last seen and probe field
<<<<<<< HEAD
        if not first_run and (cached_networks or new_networks):
=======
        if cached_networks or new_networks:
>>>>>>> a9de0737
            # Publish patches to rabbitmq.
            patch = jsonpatch.JsonPatch.from_diff(cached_networks,
                                                  new_networks).patch
            if patch:
<<<<<<< HEAD
                if self.cloud.observation_logs_enabled:
=======
                if not first_run and self.cloud.observation_logs_enabled:
>>>>>>> a9de0737
                    from mist.api.logs.methods import log_observations
                    log_observations(self.cloud.owner.id, self.cloud.id,
                                     'network', patch, cached_networks,
                                     new_networks)
                if amqp_owner_listening(self.cloud.owner.id):
                    amqp_publish_user(self.cloud.owner.id,
                                      routing_key='patch_networks',
                                      data={'cloud_id': self.cloud.id,
                                            'patch': patch})
        return networks

    @LibcloudExceptionHandler(mist.api.exceptions.NetworkListingError)
    def _list_networks(self):
        """Lists all Networks present on the Cloud.

        Fetches all Networks via libcloud, applies cloud-specific processing,
        and syncs the state of the database with the state of the Cloud.

        Subclasses SHOULD NOT override or extend this method.

        There are instead a number of methods that are called from this method,
        to allow subclasses to modify the data according to the specific of
        their cloud type. These methods currently are:

            `self._list_networks__cidr_range`
            `self._list_networks__postparse_network`

        More private methods may be added in the future. Subclasses that
        require special handling should override this, by default, dummy
        method.
        """
        # FIXME: Move these imports to the top of the file when circular
        # import issues are resolved
        from mist.api.networks.models import Network, NETWORKS

        try:
            libcloud_nets = self._list_networks__fetch_networks()
        except ConnectionError as e:
            raise mist.api.exceptions.CloudUnavailableError(e)

        # in case of ARM, we need to attach the network to a resource group
        if self.cloud.ctl.provider in ['azure_arm']:
            connection = self.cloud.ctl.compute.connection
            r_groups = connection.ex_list_resource_groups()
        else:
            r_groups = []
        # List of Network mongoengine objects to be returned to the API.
        networks, new_networks = [], []
        for net in libcloud_nets:
            try:
                network = Network.objects.get(cloud=self.cloud,
                                              network_id=net.id)
            except Network.DoesNotExist:
                network = NETWORKS[self.provider](cloud=self.cloud,
                                                  network_id=net.id)
                new_networks.append(network)

            network.name = net.name
            network.extra = copy.copy(net.extra)
            network.missing_since = None

            # Get the Network's CIDR.
            try:
                network.cidr = self._list_networks__cidr_range(network, net)
            except Exception as exc:
                log.exception('Failed to get CIDR of %s: %s', network, exc)

            # Apply cloud-specific processing.
            try:
                self._list_networks__postparse_network(network, net, r_groups)
            except Exception as exc:
                log.exception('Error post-parsing %s: %s', network, exc)

            # Ensure JSON-encoding.
            for key, value in network.extra.items():
                try:
                    json.dumps(value)
                except TypeError:
                    network.extra[key] = str(value)

            try:
                network.save()
            except mongoengine.errors.ValidationError as exc:
                log.error("Error updating %s: %s", network, exc.to_dict())
                raise mist.api.exceptions.BadRequestError(
                    {"msg": str(exc), "errors": exc.to_dict()}
                )
            except mongoengine.errors.NotUniqueError as exc:
                log.error("Network %s is not unique: %s", network.name, exc)
                raise mist.api.exceptions.NetworkExistsError()
            networks.append(network)

        # Set missing_since for networks not returned by libcloud.
        Network.objects(
            cloud=self.cloud, id__nin=[n.id for n in networks],
            missing_since=None
        ).update(missing_since=datetime.datetime.utcnow())

        # Update RBAC Mappings given the list of new networks.
        self.cloud.owner.mapper.update(new_networks, asynchronous=False)

        return networks

    def list_cached_networks(self):
        """Returns networks stored in database for a specific cloud"""
        # FIXME: Move these imports to the top of the file when circular
        # import issues are resolved
        from mist.api.networks.models import Network
        return Network.objects(cloud=self.cloud, missing_since=None)

    def _list_networks__fetch_networks(self):
        """Return the original list of libcloud Network objects"""
        return self.cloud.ctl.compute.connection.ex_list_networks()

    def _list_networks__cidr_range(self, network, libcloud_network):
        """Returns the network's IP range in CIDR notation.

        This method is meant to be called internally by `self.list_networks`
        in order to return the network's CIDR, if exists.

        Subclasses MAY override this method.

        :param network: A network mongoengine model. The model may not have yet
                        been saved in the database.
        :param libcloud_network: A libcloud network object.
        """
        return

    def _list_networks__postparse_network(self, network, libcloud_network,
                                          r_groups=[]):
        """Parses a libcloud network object on behalf of `self.list_networks`.

        Any subclass that needs to perform custom parsing of a network object
        returned by libcloud SHOULD override this private method.

        This method is expected to edit the network objects in place and not
        return anything.

        Subclasses MAY override this method.

        :param network: A network mongoengine model. The model may not have yet
                        been saved in the database.
        :param libcloud_network: A libcloud network object.
        """
        return

    @LibcloudExceptionHandler(mist.api.exceptions.SubnetListingError)
    def list_subnets(self, network, **kwargs):
        """Lists all Subnets attached to a Network present on the Cloud.

        Currently EC2, Openstack and GCE clouds are supported.
        For other providers this returns an empty list.

        Fetches all Subnets via libcloud, applies cloud-specific processing,
        and syncs the state of the database with the state of the Cloud.

        Subclasses SHOULD NOT override or extend this method.

        There are instead a number of methods that are called from this method,
        to allow subclasses to modify the data according to the specific of
        their cloud type. These methods currently are:

            `self._list_subnets__fetch_subnets`
            `self._list_subnets__cidr_range`
            `self._list_subnets__postparse_subnet`

        More private methods may be added in the future. Subclasses that
        require special handling should override this, by default, dummy
        method.
        """
        # FIXME: Move these imports to the top of the file when circular
        # import issues are resolved
        from mist.api.networks.models import Subnet, SUBNETS

        libcloud_subnets = self._list_subnets__fetch_subnets(network)

        # List of Subnet mongoengine objects to be returned to the API.
        subnets = []
        for libcloud_subnet in libcloud_subnets:
            try:
                subnet = Subnet.objects.get(network=network,
                                            subnet_id=libcloud_subnet.id)
            except Subnet.DoesNotExist:
                subnet = SUBNETS[self.provider](network=network,
                                                subnet_id=libcloud_subnet.id)

            subnet.name = libcloud_subnet.name
            subnet.extra = copy.copy(libcloud_subnet.extra)
            subnet.missing_since = None

            # Get the Subnet's CIDR.
            try:
                subnet.cidr = self._list_subnets__cidr_range(subnet,
                                                             libcloud_subnet)
            except Exception as exc:
                log.exception('Failed to get the CIDR of %s: %s', subnet, exc)

            # Apply cloud-specific processing.
            try:
                self._list_subnets__postparse_subnet(subnet, libcloud_subnet)
            except Exception as exc:
                log.exception('Error while post-parsing %s: %s', subnet, exc)

            # Ensure JSON-encoding.
            for key, value in subnet.extra.items():
                try:
                    json.dumps(value)
                except TypeError:
                    subnet.extra[key] = str(value)

            try:
                subnet.save()
            except mongoengine.errors.ValidationError as exc:
                log.error("Error updating %s: %s", subnet, exc.to_dict())
                raise mist.api.exceptions.BadRequestError(
                    {"msg": str(exc), "errors": exc.to_dict()}
                )
            except mongoengine.errors.NotUniqueError as exc:
                log.error("Subnet %s not unique error: %s", subnet.name, exc)
                raise mist.api.exceptions.SubnetExistsError()

            subnets.append(subnet)

        # Set missing_since for subnets not returned by libcloud.
        Subnet.objects(
            network=network, id__nin=[s.id for s in subnets],
            missing_since=None
        ).update(missing_since=datetime.datetime.utcnow())

        return subnets

    def list_cached_subnets(self, network):
        """Returns subnets stored in database
        for a specific network
        """
        assert self.cloud == network.cloud
        # FIXME: Move these imports to the top of the file when circular
        # import issues are resolved
        from mist.api.networks.models import Subnet
        return Subnet.objects(network=network, missing_since=None)

    def _list_subnets__fetch_subnets(self, network):
        """Fetches a list of subnets.

        Performs the actual libcloud call that returns a subnet listing.

        This method is meant to be called internally by `self.list_subnets`.

        Due to inconsistent naming conventions and cloud-specific filtering,
        this method is not implemented in `BaseNetworkController`.

        Subclasses MUST override this method.
        """
        raise NotImplementedError('The BaseNetworkController CANNOT perform '
                                  'subnet listings due to cloud-specific '
                                  'filtering needs.')

    def _list_subnets__cidr_range(self, subnet, libcloud_subnet):
        """Returns the subnet's IP range in CIDR notation.

        This method is meant to be called internally by `self.list_subnets` in
        order to return the subnet's CIDR.

        Subclasses MAY override this method.

        :param subnet: A subnet mongoengine model. The model may not have yet
                       been saved in the database.
        :param libcloud_subnet: A libcloud subnet object.
        """
        return libcloud_subnet.cidr

    def _list_subnets__postparse_subnet(self, subnet, libcloud_subnet):
        """Parses a libcloud network object on behalf of `self.list_subnets`.

        Any subclass that needs to perform custom parsing of a subnet object
        returned by libcloud SHOULD override this private method.

        This method is expected to edit the subnet objects in place and not
        return anything.

        Subclasses MAY override this method.

        :param subnet: A subnet mongoengine model. The model may not have yet
                       been saved in the database.
        :param libcloud_subnet: A libcloud subnet object.
        """
        return

    @LibcloudExceptionHandler(mist.api.exceptions.NetworkDeletionError)
    def delete_network(self, network):
        """Deletes a network.

        Subclasses SHOULD NOT override or extend this method.

        If a subclass needs to override the way networks are deleted, it
        should override the private method `_delete_network` instead.
        """
        # FIXME: Move these imports to the top of the file when circular
        # import issues are resolved
        from mist.api.networks.models import Subnet

        assert network.cloud == self.cloud

        for subnet in Subnet.objects(network=network, missing_since=None):
            subnet.ctl.delete()

        libcloud_network = self._get_libcloud_network(network)
        self._delete_network(network, libcloud_network)
        self.list_networks()
        from mist.api.poller.models import ListNetworksPollingSchedule
        ListNetworksPollingSchedule.add(cloud=self.cloud, interval=10, ttl=120)

    def _delete_network(self, network, libcloud_network):
        """Performs the libcloud call that handles network deletion.

        This method is meant to be called internally by `self.delete_network`.

        Unless naming conventions change or specialized parsing of the libcloud
        response is needed, subclasses SHOULD NOT need to override this method.

        Subclasses MAY override this method.
        """
        # TODO: Currently, this is supported only by GCE, but it is trivial to
        # implement a similar method for the rest of the providers in order to
        # create a more uniform, high-level interface.
        libcloud_network.destroy()

    @LibcloudExceptionHandler(mist.api.exceptions.SubnetDeletionError)
    def delete_subnet(self, subnet):
        """Deletes a subnet.

        Subclasses SHOULD NOT override or extend this method.

        If a subclass needs to override the way networks are deleted, it
        should override the private method `_delete_network` instead.
        """
        assert subnet.network.cloud == self.cloud

        libcloud_subnet = self._get_libcloud_subnet(subnet)
        self._delete_subnet(subnet, libcloud_subnet)
        from mist.api.poller.models import ListNetworksPollingSchedule
        ListNetworksPollingSchedule.add(cloud=self.cloud, interval=10, ttl=120)

    def _delete_subnet(self, subnet, libcloud_subnet):
        """Performs the libcloud call that handles subnet deletion.

        This method is meant to be called internally by `self.delete_subnet`.

        Unless naming conventions change or specialized parsing of the libcloud
        response is needed, subclasses SHOULD NOT need to override this method.

        Subclasses MAY override this method.
        """
        libcloud_subnet.destroy()

    def _get_libcloud_network(self, network):
        """Returns an instance of a libcloud network.

        This method receives a Network mongoengine object and queries libcloud
        for the corresponding network instance.

        Subclasses MAY override this method.
        """
        networks = self.cloud.ctl.compute.connection.ex_list_networks()
        for net in networks:
            if net.id == network.network_id:
                return net
        raise mist.api.exceptions.NetworkNotFoundError(
            'Network %s with network_id %s' %
            (network.name, network.network_id))

    def _get_libcloud_subnet(self, subnet):
        """Returns an instance of a libcloud subnet.

        This method receives a Subnet mongoengine object and queries libcloud
        for the corresponding subnet instance.

        Subclasses MAY override this method.
        """
        subnets = self.cloud.ctl.compute.connection.ex_list_subnets()
        for sub in subnets:
            if sub.id == subnet.subnet_id:
                return sub
        raise mist.api.exceptions.SubnetNotFoundError(
            'Subnet %s with subnet_id %s' % (subnet.name, subnet.subnet_id))<|MERGE_RESOLUTION|>--- conflicted
+++ resolved
@@ -253,20 +253,12 @@
         new_networks = {'%s-%s' % (n.id, n.network_id): n.as_dict()
                         for n in networks}
         # Exclude last seen and probe field
-<<<<<<< HEAD
-        if not first_run and (cached_networks or new_networks):
-=======
         if cached_networks or new_networks:
->>>>>>> a9de0737
             # Publish patches to rabbitmq.
             patch = jsonpatch.JsonPatch.from_diff(cached_networks,
                                                   new_networks).patch
             if patch:
-<<<<<<< HEAD
-                if self.cloud.observation_logs_enabled:
-=======
                 if not first_run and self.cloud.observation_logs_enabled:
->>>>>>> a9de0737
                     from mist.api.logs.methods import log_observations
                     log_observations(self.cloud.owner.id, self.cloud.id,
                                      'network', patch, cached_networks,
