import re
import subprocess

import pingparsing


from mongoengine import DoesNotExist

from time import time

from libcloud.common.types import InvalidCredsError
from libcloud.utils.networking import is_private_subnet
from libcloud.dns.types import Provider as DnsProvider
from libcloud.dns.types import RecordType
from libcloud.dns.providers import get_driver as get_dns_driver

from mist.api.shell import Shell

from mist.api.exceptions import MistError
from mist.api.exceptions import RequiredParameterMissingError
from mist.api.exceptions import CloudNotFoundError

from mist.api.helpers import amqp_publish_user

from mist.api.helpers import dirty_cow, parse_os_release

from mist.api.clouds.models import Cloud
from mist.api.machines.models import Machine

from mist.api import config

import mist.api.clouds.models as cloud_models

import logging

logging.basicConfig(level=config.PY_LOG_LEVEL,
                    format=config.PY_LOG_FORMAT,
                    datefmt=config.PY_LOG_FORMAT_DATE)
log = logging.getLogger(__name__)


def connect_provider(cloud, **kwargs):
    """Establishes cloud connection using the credentials specified.

    Cloud is expected to be a cloud mongoengine model instance.

    """
    return cloud.ctl.compute.connect(**kwargs)


def ssh_command(owner, cloud_id, machine_id, host, command,
                key_id=None, username=None, password=None, port=22):
    """
    We initialize a Shell instant (for mist.api.shell).

    Autoconfigures shell and returns command's output as string.
    Raises MachineUnauthorizedError if it doesn't manage to connect.

    """
    # check if cloud exists
    Cloud.objects.get(owner=owner, id=cloud_id, deleted=None)

    shell = Shell(host)
    key_id, ssh_user = shell.autoconfigure(owner, cloud_id, machine_id,
                                           key_id, username, password, port)
    retval, output = shell.command(command)
    shell.disconnect()
    return output


def list_locations(owner, cloud_id, cached=False):
    """List the locations of the specified cloud"""
    try:
        cloud = Cloud.objects.get(owner=owner, id=cloud_id)
    except Cloud.DoesNotExist:
        raise CloudNotFoundError()
    if cached:
        locations = cloud.ctl.compute.list_cached_locations()
    else:
        locations = cloud.ctl.compute.list_locations()
    return [location.as_dict() for location in locations]


def filter_list_locations(auth_context, cloud_id, locations=None, perm='read',
                          cached=False):
    """Filter the locations of the specific cloud based on RBAC policy"""
    if locations is None:
        locations = list_locations(auth_context.owner, cloud_id, cached)
    if not auth_context.is_owner():
        allowed_resources = auth_context.get_allowed_resources(perm)
        if cloud_id not in allowed_resources['clouds']:
            return {'cloud_id': cloud_id, 'locations': []}
        for i in range(len(locations) - 1, -1, -1):
            if locations[i]['id'] not in allowed_resources['locations']:
                locations.pop(i)
    return locations


def list_projects(owner, cloud_id):
    """List projects for each account.
    Currently supported for Equinix Metal clouds. For other providers
    this returns an empty list
    """
    cloud = Cloud.objects.get(owner=owner, id=cloud_id, deleted=None)

    if cloud.ctl.provider in ['equinixmetal']:
        conn = connect_provider(cloud)
        projects = conn.ex_list_projects()
        ret = [{'id': project.id,
                'name': project.name,
                'extra': project.extra
                }
               for project in projects]
    else:
        ret = []

    return ret


def list_resource_groups(owner, cloud_id):
    """List resource groups for each account.
    Currently supported for Azure Arm. For other providers
    this returns an empty list
    """
    cloud = Cloud.objects.get(owner=owner, id=cloud_id, deleted=None)

    if cloud.ctl.provider in ['azure_arm']:
        conn = connect_provider(cloud)
        groups = conn.ex_list_resource_groups()
    else:
        groups = []

    ret = [{'id': group.id,
            'name': group.name,
            'extra': group.extra
            }
           for group in groups]
    return ret


def list_storage_pools(owner, cloud_id):
    """
    List storage pools for LXD containers.
    """

    cloud = Cloud.objects.get(owner=owner, id=cloud_id, deleted=None)

    if cloud.ctl.provider in ['lxd']:
        conn = connect_provider(cloud)
        storage_pools = conn.ex_list_storage_pools(detailed=False)
    else:
        storage_pools = []

    ret = [{'title': pool.name,
            'val': pool.name}
           for pool in storage_pools]
    return ret


def list_storage_accounts(owner, cloud_id):
    """List storage accounts for each account.
    Currently supported for Azure Arm. For other providers
    this returns an empty list
    """
    cloud = Cloud.objects.get(owner=owner, id=cloud_id, deleted=None)
    if cloud.ctl.provider in ['azure_arm']:
        conn = connect_provider(cloud)
        accounts = conn.ex_list_storage_accounts()
    else:
        return []

    storage_accounts = []
    resource_groups = conn.ex_list_resource_groups()
    for account in accounts:
        location_id = account.location
        location = None
        # FIXME: circular import
        from mist.api.clouds.models import CloudLocation
        try:
            location = CloudLocation.objects.get(external_id=location_id,
                                                 cloud=cloud)
        except CloudLocation.DoesNotExist:
            pass
        r_group_name = account.id.split('resourceGroups/')[1].split('/')[0]
        r_group_id = ''
        for resource_group in resource_groups:
            if resource_group.name == r_group_name:
                r_group_id = resource_group.id
                break
        storage_account = {'id': account.id,
                           'name': account.name,
                           'location': location.id if location else None,
                           'extra': account.extra,
                           'resource_group': r_group_id}
        storage_accounts.append(storage_account)

    return storage_accounts


# TODO deprecate this!
# We should decouple probe_ssh_only from ping.
# Use them as two separate functions instead & through celery
def probe(owner, cloud_id, machine_id, host, key_id='', ssh_user=''):
    """Ping and SSH to machine and collect various metrics."""

    if not host:
        raise RequiredParameterMissingError('host')

    ping_res = ping(owner=owner, host=host)
    try:
        ret = probe_ssh_only(owner, cloud_id, machine_id, host,
                             key_id=key_id, ssh_user=ssh_user)
    except Exception as exc:
        log.error(exc)
        log.warning("SSH failed when probing, let's see what ping has to say.")
        ret = {}

    ret.update(ping_res)
    return ret


def probe_ssh_only(owner, cloud_id, machine_id, host, key_id='', ssh_user='',
                   shell=None):
    """Ping and SSH to machine and collect various metrics."""

    # run SSH commands
    command = (
        "echo \""
        "LC_NUMERIC=en_US.UTF-8 sudo -n uptime 2>&1|"
        "grep load|"
        "wc -l && "
        "echo -------- && "
        "LC_NUMERIC=en_US.UTF-8 uptime && "
        "echo -------- && "
        "if [ -f /proc/uptime ]; then cat /proc/uptime | cut -d' ' -f1; "
        "else expr `date '+%s'` - `sysctl kern.boottime | sed -En 's/[^0-9]*([0-9]+).*/\\1/p'`;"  # noqa
        "fi; "
        "echo -------- && "
        "if [ -f /proc/cpuinfo ]; then grep -c processor /proc/cpuinfo;"
        "else sysctl hw.ncpu | awk '{print $2}';"
        "fi;"
        "echo -------- && "
        "/sbin/ifconfig;"
        "echo -------- &&"
        "/bin/df -Pah;"
        "echo -------- &&"
        "uname -r ;"
        "echo -------- &&"
        "cat /etc/*release;"
        "echo --------"
        "\"|sh"  # In case there is a default shell other than bash/sh (ex csh)
    )

    if key_id:
        log.warn('probing with key %s' % key_id)

    if not shell:
        cmd_output = ssh_command(owner, cloud_id, machine_id,
                                 host, command, key_id=key_id)
    else:
        _, cmd_output = shell.command(command)
    cmd_output = [str(part).strip()
                  for part in cmd_output.replace('\r', '').split('--------')]
    log.warn(cmd_output)
    uptime_output = cmd_output[1]
    loadavg = re.split('load averages?: ', uptime_output)[1].split(', ')
    users = re.split(' users?', uptime_output)[0].split(', ')[-1].strip()
    uptime = cmd_output[2]
    cores = cmd_output[3]
    ips = re.findall(r'inet addr:(\S+)', cmd_output[4]) or \
        re.findall(r'inet (\S+)', cmd_output[4])
    m = re.findall(r'((?:[0-9a-fA-F]{1,2}:){5}[0-9a-fA-F]{1,2})',
                   cmd_output[4])
    if '127.0.0.1' in ips:
        ips.remove('127.0.0.1')
    macs = {}
    for i in range(0, len(ips)):
        try:
            macs[ips[i]] = m[i]
        except IndexError:
            # in case of interfaces, such as VPN tunnels, with a dummy MAC addr
            continue
    pub_ips = find_public_ips(ips)
    priv_ips = [ip for ip in ips if ip not in pub_ips]

    kernel_version = cmd_output[6].replace("\n", "")
    os_release = cmd_output[7]
    os, os_version, distro = parse_os_release(os_release)

    return {
        'uptime': uptime,
        'loadavg': loadavg,
        'cores': cores,
        'users': users,
        'pub_ips': pub_ips,
        'priv_ips': priv_ips,
        'macs': macs,
        'df': cmd_output[5],
        'timestamp': time(),
        'kernel': kernel_version,
        'os': os,
        'os_version': os_version,
        'distro': distro,
        'dirty_cow': dirty_cow(os, os_version, kernel_version)
    }


def _ping_host(host, pkts=10):
    ping = subprocess.Popen(['ping', '-c', str(pkts), '-i', '0.4', '-W',
                             '1', '-q', host], stdout=subprocess.PIPE)
    ping_parser = pingparsing.PingParsing()
    output = ping.stdout.read()
    result = ping_parser.parse(output.decode().replace('pipe 8\n', ''))
    return result.as_dict()


def ping(owner, host, pkts=10):
    if config.HAS_VPN:
        from mist.vpn.methods import super_ping
        result = super_ping(owner=owner, host=host, pkts=pkts)
    else:
        result = _ping_host(host, pkts=pkts)

    # In both cases, the returned dict is formatted by pingparsing.

    # Rename keys.
    final = {}
    for key, newkey in (('packet_transmit', 'packets_tx'),
                        ('packet_receive', 'packets_rx'),
                        ('packet_duplicate_rate', 'packets_duplicate'),
                        ('packet_loss_rate', 'packets_loss'),
                        ('rtt_min', 'rtt_min'),
                        ('rtt_max', 'rtt_max'),
                        ('rtt_avg', 'rtt_avg'),
                        ('rtt_mdev', 'rtt_std')):
        if key in result:
            final[newkey] = result[key]
    return final


def find_public_ips(ips):
    public_ips = []
    for ip in ips:
        # is_private_subnet does not check for ipv6
        try:
            if not is_private_subnet(ip):
                public_ips.append(ip)
        except:
            pass
    return public_ips


def notify_admin(title, message="", team="all"):
    """ This will only work on a multi-user setup configured to send emails """
    from mist.api.helpers import send_email
    send_email(title, message,
               config.NOTIFICATION_EMAIL.get(team, config.NOTIFICATION_EMAIL))


def notify_user(owner, title, message="", email_notify=True, **kwargs):
    # Notify connected owner via amqp
    payload = {'title': title, 'message': message}
    payload.update(kwargs)
    if 'command' in kwargs:
        output = '%s\n' % kwargs['command']
        if 'output' in kwargs:
<<<<<<< HEAD
            if isinstance(kwargs['output'], str):
                output += '%s\n' % kwargs['output']
            else:
                output += '%s\n' % kwargs['output'].decode('utf-8', 'ignore')
=======
            if not isinstance(kwargs['output'], str):
                kwargs['output'] = kwargs['output'].decode('utf-8', 'ignore')
            output += '%s\n' % kwargs['output']
>>>>>>> 26d31cd2
        if 'retval' in kwargs:
            output += 'returned with exit code %s.\n' % kwargs['retval']
        payload['output'] = output
    amqp_publish_user(owner, routing_key='notify', data=payload)

    body = message + '\n' if message else ''
    if 'cloud_id' in kwargs:
        cloud_id = kwargs['cloud_id']
        body += "Cloud:\n"
        try:
            cloud = Cloud.objects.get(owner=owner, id=cloud_id, deleted=None)
            cloud_title = cloud.title
        except DoesNotExist:
            cloud_title = ''
            cloud = ''
        if cloud_title:
            body += "  Name: %s\n" % cloud_title
        body += "  Id: %s\n" % cloud_id
        if 'machine_id' in kwargs:
            machine_id = kwargs['machine_id']
            body += "Machine:\n"
            if kwargs.get('machine_name'):
                name = kwargs['machine_name']
            else:
                try:
                    name = Machine.objects.get(cloud=cloud,
                                               machine_id=machine_id).name
                except DoesNotExist:
                    name = ''
            if name:
                body += "  Name: %s\n" % name
            title += " for machine %s" % (name or machine_id)
            body += "  Id: %s\n" % machine_id
    if 'error' in kwargs:
        error = kwargs['error']
        body += "Result: %s\n" % ('Success' if not error else 'Error')
        if error and error is not True:
            body += "Error: %s" % error
    if 'command' in kwargs:
        body += "Command: %s\n" % kwargs['command']
    if 'retval' in kwargs:
        body += "Return value: %s\n" % kwargs['retval']
    if 'duration' in kwargs:
        body += "Duration: %.2f secs\n" % kwargs['duration']
    if 'output' in kwargs:
        body += "Output: %s\n" % kwargs['output']

    if email_notify:
        from mist.api.helpers import send_email
        email = owner.email if hasattr(owner, 'email') else owner.get_email()
        send_email("[%s] %s" % (config.PORTAL_NAME, title), body, email)


def create_dns_a_record(owner, domain_name, ip_addr):
    """Will try to create DNS A record for specified domain name and IP addr.

    All clouds for which there is DNS support will be tried to see if the
    relevant zone exists.

    """

    # split domain_name in dot separated parts
    parts = [part for part in domain_name.split('.') if part]
    # find all possible domains for this domain name, longest first
    all_domains = {}
    for i in range(1, len(parts) - 1):
        host = '.'.join(parts[:i])
        domain = '.'.join(parts[i:]) + '.'
        all_domains[domain] = host
    if not all_domains:
        raise MistError("Couldn't extract a valid domain from '%s'."
                        % domain_name)

    # iterate over all clouds that can also be used as DNS providers
    providers = {}
    clouds = Cloud.objects(owner=owner)
    for cloud in clouds:
        if isinstance(cloud, cloud_models.AmazonCloud):
            provider = DnsProvider.ROUTE53
            creds = cloud.apikey, cloud.apisecret
        # TODO: add support for more providers
        # elif cloud.provider == Provider.LINODE:
        #    pass
        # elif cloud.provider == Provider.RACKSPACE:
        #    pass
        else:
            # no DNS support for this provider, skip
            continue
        if (provider, creds) in providers:
            # we have already checked this provider with these creds, skip
            continue

        try:
            conn = get_dns_driver(provider)(*creds)
            zones = conn.list_zones()
        except InvalidCredsError:
            log.error("Invalid creds for DNS provider %s.", provider)
            continue
        except Exception as exc:
            log.error("Error listing zones for DNS provider %s: %r",
                      provider, exc)
            continue

        # for each possible domain, starting with the longest match
        best_zone = None
        for domain in all_domains:
            for zone in zones:
                if zone.domain == domain:
                    log.info("Found zone '%s' in provider '%s'.",
                             domain, provider)
                    best_zone = zone
                    break
            if best_zone:
                break

        # add provider/creds combination to checked list, in case multiple
        # clouds for same provider with same creds exist
        providers[(provider, creds)] = best_zone

    best = None
    for provider, creds in providers:
        zone = providers[(provider, creds)]
        if zone is None:
            continue
        if best is None or len(zone.domain) > len(best[2].domain):
            best = provider, creds, zone

    if not best:
        raise MistError("No DNS zone matches specified domain name.")

    provider, creds, zone = best
    name = all_domains[zone.domain]
    log.info("Will use name %s and zone %s in provider %s.",
             name, zone.domain, provider)

    msg = ("Creating A record with name %s for %s in zone %s in %s"
           % (name, ip_addr, zone.domain, provider))
    try:
        record = zone.create_record(name, RecordType.A, ip_addr)
    except Exception as exc:
        raise MistError(msg + " failed: %r" % repr(exc))
    log.info(msg + " succeeded.")
    return record


def list_resources(auth_context, resource_type, search='', cloud='',
                   only='', sort='', start=0, limit=100, deref=None):
    """
    List resources of any type.

    Supports filtering, sorting, pagination. Enforces RBAC.
    """
    from mist.api.helpers import get_resource_model
    from mist.api.clouds.models import CLOUDS
    resource_model = get_resource_model(resource_type)

    # Init query dict
    if resource_type == 'rule':
        query = {"owner_id": auth_context.org.id}
    elif hasattr(resource_model, 'owner'):
        query = {"owner": auth_context.org}
    else:
        query = {}

    if resource_type in ['cloud', 'key', 'script', 'template']:
        query['deleted'] = False
    elif resource_type in ['machine', 'network', 'volume', 'image']:
        query['missing_since'] = None

    if cloud:
        clouds, _ = list_resources(auth_context, 'cloud', search=cloud, only='id')
        query['cloud__in'] = clouds

    search = search or ''
    sort = sort or ''
    only = only or ''
    # search filter is either an id or a space separated key/value terms
    if search and ':' not in search and '=' not in search:
        query['id'] = search
    elif search:
        for term in search.split(' '):
            if ':' in term:
                k, v = term.split(':')
            elif '=' in term:
                k, v = term.split('=')
            elif 'and' in term.lower() or not term:
                continue
            else:
                log.error('Invalid query term', term)
                continue
            if k == 'provider' and 'cloud' in resource_type:
                k = '_cls'
                v = CLOUDS[v]()._cls
            # TODO: only allow terms on indexed fields
            # TODO: support OR keyword
            query[k] = v

    result = resource_model.objects(**query)

    if only:
        only_list = only.split(',')
        result = result.only(*only_list)

    if not result.count() and query.get('id'):
        # Try searching for name or title field
        field_name = 'name' if getattr(resource_model, 'name', None) else 'title'
        query[field_name] = query.pop('id')
        result = resource_model.objects(**query)

    if result.count():
        if not auth_context.is_owner():
            allowed_resources = auth_context.get_allowed_resources(
                rtype=resource_type)
            result = result.filter(id__in=allowed_resources)
        result = result.order_by(sort)

    return result[start:start + limit], result.count()<|MERGE_RESOLUTION|>--- conflicted
+++ resolved
@@ -364,16 +364,9 @@
     if 'command' in kwargs:
         output = '%s\n' % kwargs['command']
         if 'output' in kwargs:
-<<<<<<< HEAD
-            if isinstance(kwargs['output'], str):
-                output += '%s\n' % kwargs['output']
-            else:
-                output += '%s\n' % kwargs['output'].decode('utf-8', 'ignore')
-=======
             if not isinstance(kwargs['output'], str):
                 kwargs['output'] = kwargs['output'].decode('utf-8', 'ignore')
             output += '%s\n' % kwargs['output']
->>>>>>> 26d31cd2
         if 'retval' in kwargs:
             output += 'returned with exit code %s.\n' % kwargs['retval']
         payload['output'] = output
