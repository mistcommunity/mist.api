--- conflicted
+++ resolved
@@ -4,12 +4,9 @@
 from mist.api.clouds.models import Cloud
 from mist.api.machines.models import Machine
 from mist.api.networks.models import Network, Subnet
-<<<<<<< HEAD
-=======
 from mist.api.networks.models import NETWORKS, SUBNETS
 from mist.api.networks.methods import associate_ip as associate_ip_method
 from mist.api.networks.methods import filter_list_networks
->>>>>>> 5eb06823
 
 from mist.api.tag.methods import add_tags_to_resource
 from mist.api.auth.methods import auth_context_from_request
@@ -18,11 +15,6 @@
 from mist.api.exceptions import SubnetNotFoundError
 from mist.api.exceptions import NetworkNotFoundError
 from mist.api.exceptions import RequiredParameterMissingError
-<<<<<<< HEAD
-from mist.api.exceptions import PolicyUnauthorizedError
-from mist.api.exceptions import NetworkNotFoundError, SubnetNotFoundError
-=======
->>>>>>> 5eb06823
 
 from mist.api.helpers import params_from_request, view_config
 from mist.api.helpers import trigger_session_update
@@ -427,9 +419,11 @@
 
     auth_context = auth_context_from_request(request)
 
-    # TODO
-    if not auth_context.is_owner():
-        raise PolicyUnauthorizedError()
+    # SEC
+    auth_context.check_perm('cloud', 'read', cloud_id)
+    auth_context.check_perm('cloud', 'create_resources', cloud_id)
+    auth_context.check_perm('network', 'read', network_id)
+    auth_context.check_perm('network', 'edit_subnets', network_id)
 
     try:
         cloud = Cloud.objects.get(id=cloud_id, owner=auth_context.owner)
@@ -472,9 +466,10 @@
 
     auth_context = auth_context_from_request(request)
 
-    # TODO
-    if not auth_context.is_owner():
-        raise PolicyUnauthorizedError()
+    # SEC
+    auth_context.check_perm('cloud', 'read', cloud_id)
+    auth_context.check_perm('network', 'read', network_id)
+    auth_context.check_perm('network', 'edit_subnets', network_id)
 
     try:
         cloud = Cloud.objects.get(id=cloud_id, owner=auth_context.owner)
