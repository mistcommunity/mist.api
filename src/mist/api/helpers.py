"""Helper functions used in views and WSGI initialization

This file is imported in many places. Importing other mist modules into this
file causes circular import errors.

Try to not put anything in here that depends on other mist code, with the
exception of mist.api.config.

In general, this file should only contain generic helper functions that one
could easily use in some other unrelated project.

"""

import os
import re
import sys
import json
import shutil
import string
import random
import socket
import smtplib
import logging
import codecs

# Python 2 and 3 support
from future.utils import string_types
from future.standard_library import install_aliases
install_aliases()
import urllib.parse

import datetime
import tempfile
import traceback
import jsonpickle
import subprocess

from time import time, strftime, sleep
from datetime import timedelta

from base64 import urlsafe_b64encode

from email.mime.multipart import MIMEMultipart
from email.mime.text import MIMEText

from contextlib import contextmanager
from email.utils import formatdate, make_msgid
from mongoengine import DoesNotExist

from pyramid.view import view_config as pyramid_view_config
from pyramid.httpexceptions import HTTPError

import iso8601
import netaddr
import requests

from Crypto.Cipher import AES
from Crypto.Hash import SHA256
from Crypto.Hash.SHA256 import SHA256Hash
from Crypto.Hash.HMAC import HMAC
from Crypto.Random import get_random_bytes

import kombu
import kombu.pools
from amqp.exceptions import NotFound as AmqpNotFound

from distutils.version import LooseVersion

from elasticsearch import Elasticsearch
from elasticsearch_tornado import EsClient

from libcloud.container.base import ContainerImage
from libcloud.container.providers import get_driver as get_container_driver
from libcloud.container.types import Provider as Container_Provider

import mist.api.users.models
from mist.api.auth.models import ApiToken, datetime_to_str

from mist.api.exceptions import MistError, NotFoundError
from mist.api.exceptions import RequiredParameterMissingError
from mist.api.exceptions import PolicyUnauthorizedError, ForbiddenError
from mist.api.exceptions import WorkflowExecutionError

from mist.api import config

from functools import reduce

if config.HAS_RBAC:
    from mist.rbac.tokens import SuperToken


logging.basicConfig(level=config.PY_LOG_LEVEL,
                    format=config.PY_LOG_FORMAT,
                    datefmt=config.PY_LOG_FORMAT_DATE)
log = logging.getLogger(__name__)


@contextmanager
def get_cloned_git_path(repo, branch="master"):
    """Create a temp dir to clone a git repo into.

    The HEAD of the specified branch is cloned into a temp dir.

    This method yields the path to the temporary directory. Once the `with`
    block has been exited, the entire tree under `tmpdir` is removed.

    """
    tmpdir = tempfile.mkdtemp()
    cmd = ["git", "clone", "--depth", "1", "--branch", branch, repo, tmpdir]
    try:
        subprocess.check_call(cmd)
    except subprocess.CalledProcessError as err:
        raise Exception("Error cloning %s in %s: %r" % (repo, tmpdir, err))
    try:
        yield tmpdir
    finally:
        try:
            shutil.rmtree(tmpdir)
        except:
            pass


@contextmanager
def get_temp_file(content, dir=None):
    """Creates a temporary file on disk and saves 'content' in it.

    It is meant to be used like this:
    with get_temp_file(my_string) as file_path:
        do_stuff(file_path)

    Once the with block is exited, the file is always deleted, even if an
    exception has been raised.

    """
    (tmp_fd, tmp_path) = tempfile.mkstemp(dir=dir)
    f = os.fdopen(tmp_fd, 'w+b')
    f.write(bytes(content, 'utf-8'))
    f.close()
    try:
        yield tmp_path
    finally:
        try:
            os.remove(tmp_path)
        except:
            pass


def atomic_write_file(path, content):
    # Store first into a tmp file, and then move it (atomically) to target
    # position, to avoid target file getting corrupted in case of concurrent
    # writers. Tmp file is stored in target dir, to make sure it's in same
    # mount as target file, cause otherwise move won't work, a copy would be
    # required instead (which would beat the purpose of all this).
    with get_temp_file(content, dir=os.path.dirname(path)) as tmp_path:
        os.rename(tmp_path, path)


def is_email_valid(email):
    """E-mail address validator.

    Ensure the e-mail is a valid expression and the provider is not banned.

    """
    match = re.match(r'^[\w\.-]+@([a-zA-Z0-9-]+)(\.[a-zA-Z0-9-]+)+$', email)
    return (match and
            ''.join(match.groups()) not in config.BANNED_EMAIL_PROVIDERS)


def params_from_request(request):
    """Get the parameters dict from request.

    Searches if there is a json payload or http parameters and returns
    the dict.

    """
    try:
        params = request.json_body
    except:
        params = request.params
    return params or {}


def get_auth_header(user):
    """The value created here is added as an "Authorization" header in HTTP
    requests towards the hosted mist core service.
    """
    return user.mist_api_token


def parse_os_release(os_release):
    """
    Extract os name and version from the output of `cat /etc/*release`
    """
    os = ''
    os_version = ''
    os_release = os_release.replace('"', '')
    distro = ''
    lines = os_release.split("\n")

    # ClearOS specific
    # Needs a general update. We should find the whole distro string and
    # extract more specific information like os = linux, os_family = red_hat
    # etc.
    for line in lines:
        if 'clearos' in line.lower():
            distro = line
            os = 'clearos'
            os_version = line.partition(" ")[-1]
            return os, os_version, distro

    # Find ID which corresponds to the OS's name
    re_id = r'^ID=(.*)'
    # Find VERSION_ID which is the specific version (e.g. 7 in Debian 7)
    re_version = r'^VERSION_ID=(.*)'

    for line in lines:
        match_id = re.match(re_id, line)
        if match_id:
            os = match_id.group(1)

        match_version = re.match(re_version, line)
        if match_version:
            os_version = match_version.group(1)

    return os, os_version, distro


def dirty_cow(os, os_version, kernel_version):
    """
    Compares the current version to the vulnerable ones and returns
    True if vulnerable, False if safe, None if not matched with
    anything.
    """
    min_patched_version = "3.2.0"

    vulnerables = {
        "ubuntu":
        {
            "16.10": "4.8.0-26.28",
            "16.04": "4.4.0-45.66",
            "14.04": "3.13.0-100.147",
            "12.04": "3.2.0-113.155"
        },
        "debian":
        {
            "7": "3.2.82-1",
            "8": "3.16.36-1+deb8u2"
        },
        "centos":
        {
            "6": "3.10.58-rt62.60.el6rt",
            "7": "3.10.0-327.36.1.rt56.237.el7"
        },
        "rhel":
        {
            "6": "3.10.58-rt62.60.el6rt",
            "6.8": "3.10.58-rt62.60.el6rt",
            "7": "3.10.0-327.36.1.rt56.237.el7",
            "7.2": "3.10.0-327.36.1.rt56.237.el7"
        },
    }

    # If version is lower that min_patched_version it is most probably
    # vulnerable
    if LooseVersion(kernel_version) < LooseVersion(min_patched_version):
        return True

    # If version is greater/equal to 4.9 it is patched
    if LooseVersion(kernel_version) >= LooseVersion('4.9.0'):
        return False

    os = os.lower()

    # In case of CoreOS, where we have no discrete VERSION_ID
    if os == 'coreos':
        if LooseVersion(kernel_version) <= LooseVersion('4.7.0'):
            return True
        else:
            return False

    if os not in list(vulnerables.keys()):
        return None

    if os_version not in list(vulnerables[os].keys()):
        return None

    vuln_version = vulnerables[os][os_version]
    if LooseVersion(kernel_version) <= LooseVersion(vuln_version):
        return True
    else:
        return False


def amqp_publish(exchange, routing_key, data,
                 ex_type='fanout', ex_declare=False,
                 durable=False, auto_delete=True):
    exchange = kombu.Exchange(exchange, type=ex_type, auto_delete=auto_delete,
                              durable=False)
    with kombu.pools.producers[kombu.Connection(config.BROKER_URL)].acquire(
            block=True, timeout=10) as producer:
        producer.publish(data, exchange=exchange, routing_key=routing_key,
                         declare=[exchange] if ex_declare else [],
                         serializer='json', retry=True)


def amqp_subscribe(exchange, callback, queue='',
                   ex_type='fanout', routing_keys=None, durable=False,
                   auto_delete=True):
    with kombu.pools.connections[kombu.Connection(config.BROKER_URL)].acquire(
            block=True, timeout=10) as connection:
        exchange = kombu.Exchange(exchange, type=ex_type, durable=durable,
                                  auto_delete=auto_delete)
        if not routing_keys:
            queue = kombu.Queue(queue, exchange, exclusive=True)
        else:
            queue = kombu.Queue(queue,
                                [kombu.binding(exchange, routing_key=key)
                                 for key in routing_keys],
                                exclusive=True)
        with connection.Consumer([queue], callbacks=[callback], no_ack=True):
            while True:
                connection.drain_events()


def _amqp_owner_exchange(owner):
    # The exchange/queue name consists of a non-empty sequence of these
    # characters: letters, digits, hyphen, underscore, period, or colon.
    if not isinstance(owner, mist.api.users.models.Owner):
        try:
            owner = mist.api.users.models.Owner.objects.get(id=owner)
        except Exception as exc:
            raise Exception('%r %r' % (exc, owner))
    return "owner_%s" % owner.id


def amqp_publish_user(owner, routing_key, data):
    with kombu.Connection(config.BROKER_URL) as connection:
        channel = connection.channel()
        try:
            kombu.Producer(channel).publish(
                data, exchange=kombu.Exchange(_amqp_owner_exchange(owner)),
                routing_key=routing_key, serializer='json', retry=True
            )
            started_at = time()
            while True:
                try:
                    connection.drain_events(timeout=0.5)
                except AmqpNotFound:
                    raise
                except:
                    pass
                if time() - started_at >= 0.5:
                    break
        except AmqpNotFound:
            return False
        else:
            return True
        finally:
            channel.close()


def amqp_subscribe_user(owner, queue, callback):
    amqp_subscribe(_amqp_owner_exchange(owner), callback, queue)


def amqp_owner_listening(owner, retries=3):
    exchange = kombu.Exchange(_amqp_owner_exchange(owner), type='fanout')
    with kombu.pools.connections[kombu.Connection(config.BROKER_URL)].acquire(
            block=True, timeout=10) as connection:
        try:
            exchange(connection).declare(passive=True)
        except AmqpNotFound:
            return False
        except TimeoutError:
            if retries:
                return amqp_owner_listening(owner,
                                            retries - 1)
            else:
                log.error(
                    'Timed out multiple times when connecting to RabbitMQ')
                return False
        else:
            return True


def trigger_session_update(owner, sections=['clouds', 'keys', 'monitoring',
                                            'scripts', 'templates', 'stacks',
                                            'schedules', 'user', 'org',
                                            'zones']):
    amqp_publish_user(owner, routing_key='update', data=sections)


def amqp_log(msg):
    return
    msg = "[%s] %s" % (strftime("%Y-%m-%d %H:%M:%S %Z"), msg)
    try:
        amqp_publish('mist_debug', '', msg)
    except:
        pass


def amqp_log_listen():
    def echo(body, msg):
        print(body)
        print(msg)

    amqp_subscribe('mist_debug', echo)


class StdStreamCapture(object):
    def __init__(self, stdout=True, stderr=True, func=None, pass_through=True):
        """Starts to capture sys.stdout/sys.stderr"""
        self.func = func
        self.pass_through = pass_through
        self.buff = []
        self.streams = {}
        if stdout:
            self.streams['stdout'] = sys.stdout
        if stderr:
            self.streams['stderr'] = sys.stderr

        class Stream(object):
            def __init__(self, name):
                self.name = name

            def write(_self, text):
                self._write(_self.name, text)

        for name in self.streams:
            setattr(sys, name, Stream(name))

    def _write(self, name, text):
        self.buff.append((name, text))
        if self.pass_through:
            self.streams[name].write(text)
        if self.func is not None:
            self.func(name, text)

    def _get_capture(self, names=('stdout', 'stderr')):
        buff = ""
        for name, text in self.buff:
            if name in names:
                buff += text
        return buff

    def get_stdout(self):
        return self._get_capture(['stdout'])

    def get_stderr(self):
        return self._get_capture(['stderr'])

    def get_mux(self):
        return self._get_capture()

    def close(self):
        for name in self.streams:
            setattr(sys, name, self.streams[name])
        return self.get_mux()


def sanitize_host(host):
    """Return the hostname or ip address out of a URL"""

    for prefix in ['https://', 'http://']:
        host = host.replace(prefix, '')

    host = host.split('/')[0]
    host = host.split(':')[0]

    return host


def extract_port(url):
    """Returns the port number out of a url"""
    for prefix in ['http://', 'https://']:
        if prefix in url:
            url = url.replace(prefix, '')
            break
    else:
        prefix = ''
    url = url.split('/')[0]
    url = url.split(':')
    if len(url) > 1:
        return int(url[1])
    elif prefix == 'https://':
        return 443
    else:
        return 80


def extract_params(url):
    """Extracts the trailing params beyond the port number out of a url"""
    for prefix in ['http://', 'https://']:
        url = url.replace(prefix, '')
    params = url.split('/')[1:]
    params = '/'.join(params)
    return params


def extract_prefix(url, prefixes=['http://', 'https://']):
    """Extracts the (http, https) prefix out of a given url"""
    try:
        return [prefix for prefix in prefixes if prefix in url][0]
    except IndexError:
        return ''


def check_host(host, allow_localhost=config.ALLOW_CONNECT_LOCALHOST,
               allow_inaddr_any=False):
    """Check if a given host is a valid DNS name or IPv4 address"""

    try:
        ipaddr = socket.gethostbyname(host)
    except UnicodeEncodeError:
        raise MistError('Please provide a valid DNS name')
    except socket.gaierror:
        raise MistError("Not a valid IP address or resolvable DNS name: '%s'."
                        % host)

    if host != ipaddr:
        msg = "Host '%s' resolves to '%s' which" % (host, ipaddr)
    else:
        msg = "Host '%s'" % host

    if not netaddr.valid_ipv4(ipaddr):
        raise MistError(msg + " is not a valid IPv4 address.")

    forbidden_subnets = {
        '100.64.0.0/10': ("used for communications between a service provider "
                          "and its subscribers when using a "
                          "Carrier-grade NAT"),
        '169.254.0.0/16': ("used for link-local addresses between two hosts "
                           "on a single link when no IP address is otherwise "
                           "specified"),
        '192.0.0.0/24': ("used for the IANA IPv4 Special Purpose Address "
                         "Registry"),
        '192.0.2.0/24': ("assigned as 'TEST-NET' for use solely in "
                         "documentation and example source code"),
        '192.88.99.0/24': "used by 6to4 anycast relays",
        '198.18.0.0/15': ("used for testing of inter-network communications "
                          "between two separate subnets"),
        '198.51.100.0/24': ("assigned as 'TEST-NET-2' for use solely in "
                            "documentation and example source code"),
        '203.0.113.0/24': ("assigned as 'TEST-NET-3' for use solely in "
                           "documentation and example source code"),
        '224.0.0.0/4': "reserved for multicast assignments",
        '240.0.0.0/4': "reserved for future use",
        '255.255.255.255/32': ("reserved for the 'limited broadcast' "
                               "destination address"),
    }

    if not allow_inaddr_any:
        forbidden_subnets['0.0.0.0/8'] = ("used for broadcast messages "
                                          "to the current network")

    if not allow_localhost:
        forbidden_subnets['127.0.0.0/8'] = ("used for loopback addresses "
                                            "to the local host")

    cidr = netaddr.smallest_matching_cidr(ipaddr,
                                          list(forbidden_subnets.keys()))
    if cidr:
        raise MistError("%s is not allowed. It belongs to '%s' "
                        "which is %s." % (msg, cidr,
                                          forbidden_subnets[str(cidr)]))


def transform_key_machine_associations(associations):
    try:
        transformed = [
            [association.machine.cloud.id,
             association.machine.machine_id,
             association.last_used,
             association.ssh_user,
             association.sudo,
             association.port]
            for association in associations
        ]
    except DoesNotExist:
        # If there are broken references get rid of them
        transformed = []
        for association in associations:
            try:
                transformed.append([
                    association.machine.cloud.id,
                    association.machine.machine_id,
                    association.last_used,
                    association.ssh_user,
                    association.sudo,
                    association.port])
            except DoesNotExist:
                association.delete()
    return transformed


def get_datetime(timestamp):
    """Parse several representations of time into a datetime object"""
    if isinstance(timestamp, datetime.datetime):
        # Timestamp is already a datetime object.
        return timestamp
    elif isinstance(timestamp, (int, float)):
        try:
            # Handle Unix timestamps.
            return datetime.datetime.fromtimestamp(timestamp)
        except ValueError:
            pass
        try:
            # Handle Unix timestamps in milliseconds.
            return datetime.datetime.fromtimestamp(timestamp / 1000)
        except ValueError:
            pass
    elif isinstance(timestamp, string_types):
        try:
            timestamp = float(timestamp)
        except (ValueError, TypeError):
            pass
        else:
            # Timestamp is probably Unix timestamp given as string.
            return get_datetime(timestamp)
        try:
            # Try to parse as string date in common formats.
            return iso8601.parse_date(timestamp)
        except:
            pass
    # Fuck this shit.
    raise ValueError("Couldn't extract date object from %r" % timestamp)


def random_string(length=5, punc=False):
    """
    Generate a random string. Default length is set to 5 characters.
    When punc=True, the string will also contain punctuation apart
    from letters and digits
    """
    _chars = string.letters + string.digits
    _chars += string.punctuation if punc else ''
    return ''.join(random.choice(_chars) for _ in range(length))


def rename_kwargs(kwargs, old_key, new_key):
    """Given a `kwargs` dict rename `old_key` to `new_key`"""
    if old_key in kwargs:
        if new_key not in kwargs:
            log.warning("Got param '%s' when expecting '%s', transforming.",
                        old_key, new_key)
            kwargs[new_key] = kwargs.pop(old_key)
        else:
            log.warning("Got both param '%s' and '%s', will not transform.",
                        old_key, new_key)


def snake_to_camel(s):
    return reduce(lambda y, z: y + z.capitalize(), s.split('_'))


def ip_from_request(request):
    """Extract IP address from HTTP Request headers."""
    return (request.environ.get('HTTP_X_REAL_IP') or
            request.environ.get('HTTP_X_FORWARDED_FOR') or
            request.environ.get('REMOTE_ADDR') or
            '0.0.0.0').split(',')[0].strip()


def send_email(subject, body, recipients, sender=None, bcc=None, attempts=3,
               html_body=None):
    """Send email.

    subject: email's subject
    body: email's body
    recipients: an email address as a string or an iterable of email addresses
    sender: the email address of the sender. default value taken from config

    """

    if not sender:
        sender = config.EMAIL_FROM
    if isinstance(recipients, string_types):
        recipients = [recipients]

    if html_body:
        msg = MIMEMultipart('alternative')
    else:
        msg = MIMEText(body, 'plain')

    msg["Subject"] = subject
    msg["From"] = sender
    msg["Date"] = formatdate()
    msg["To"] = ", ".join(recipients)
    msg["Message-ID"] = make_msgid()

    if bcc:
        msg["Bcc"] = bcc
        recipients.append(bcc)

    if html_body:
        part1 = MIMEText(body, "plain", "utf-8")
        part2 = MIMEText(html_body, "html", "utf-8")
        msg.attach(part1)
        msg.attach(part2)

    mail_settings = config.MAILER_SETTINGS
    host = mail_settings.get('mail.host')
    port = mail_settings.get('mail.port', '5555')
    username = mail_settings.get('mail.username')
    password = mail_settings.get('mail.password')
    tls = mail_settings.get('mail.tls')
    starttls = mail_settings.get('mail.starttls')

    # try 3 times to circumvent network issues
    for attempt in range(attempts):
        try:
            if tls and not starttls:
                server = smtplib.SMTP_SSL(host, port)
            else:
                server = smtplib.SMTP(host, port)
            if tls and starttls:
                server.starttls()
            if username:
                server.login(username, password)

            server.sendmail(sender, recipients, msg.as_string())
            server.quit()
            return True
        except smtplib.SMTPException as exc:
            if attempt == attempts - 1:
                log.error(
                    "Could not send email to %s after %d retries! Error: %r",
                    recipients, attempts, exc)
                return False
            else:
                log.warn("Could not send email! Error: %r", exc)
                log.warn("Retrying in 5 seconds...")
                sleep(5)


rtype_to_classpath = {
    'cloud': 'mist.api.clouds.models.Cloud',
    'clouds': 'mist.api.clouds.models.Cloud',
    'bucket': 'mist.api.objectstorage.models.Bucket',
    'buckets': 'mist.api.objectstorage.models.Bucket',
    'machine': 'mist.api.machines.models.Machine',
    'machines': 'mist.api.machines.models.Machine',
    'zone': 'mist.api.dns.models.Zone',
    'record': 'mist.api.dns.models.Record',
    'script': 'mist.api.scripts.models.Script',
    'key': 'mist.api.keys.models.Key',
    'schedule': 'mist.api.schedules.models.Schedule',
    'network': 'mist.api.networks.models.Network',
    'subnet': 'mist.api.networks.models.Subnet',
    'volume': 'mist.api.volumes.models.Volume',
    'location': 'mist.api.clouds.models.CloudLocation',
    'image': 'mist.api.images.models.CloudImage',
    'rule': 'mist.api.rules.models.Rule',
    'size': 'mist.api.clouds.models.CloudSize',
    'team': 'mist.api.users.models.Team'
}

if config.HAS_VPN:
    rtype_to_classpath.update(
        {'tunnel': 'mist.vpn.models.Tunnel'}
    )

if config.HAS_ORCHESTRATION:
    rtype_to_classpath.update(
        {'template': 'mist.orchestration.models.Template',
         'stack': 'mist.orchestration.models.Stack'}
    )


def get_resource_model(rtype):
    model_path = rtype_to_classpath[rtype]
    mod, member = model_path.rsplit('.', 1)
    __import__(mod)
    return getattr(sys.modules[mod], member)


def get_object_with_id(owner, rid, rtype, *args, **kwargs):
    query = {}
    if rtype in ['machine', 'network', 'image', 'location']:
        if 'cloud_id' not in kwargs:
            raise RequiredParameterMissingError('No cloud id provided')
        else:
            query.update({'cloud': kwargs['cloud_id']})
    if rtype == 'machine':
        query.update({'machine_id': rid})
    else:
        query.update({'id': rid, 'deleted': None})

    if rtype not in ['machine', 'image']:
        query.update({'owner': owner})

    try:
        resource_obj = get_resource_model(rtype).objects.get(**query)
    except DoesNotExist:
        raise NotFoundError('Resource with this id could not be located')

    return resource_obj


def ts_to_str(timestamp):
    """Return a timestamp as a nicely formated datetime string."""
    try:
        date = datetime.datetime.fromtimestamp(timestamp)
        date_string = date.strftime("%d/%m/%Y %H:%M %Z")
        return date_string
    except:
        return None


def iso_to_seconds(iso):
    """Attempt to transform a time representation into seconds."""
    return get_datetime(iso).strftime('%s')


def encrypt(plaintext, key=config.SECRET, key_salt='', no_iv=False):
    """Encrypt shit the right way"""

    # sanitize inputs
    key = SHA256.new((key + key_salt).encode()).digest()
    if len(key) not in AES.key_size:
        raise Exception()
    if isinstance(plaintext, string_types):
        plaintext = plaintext.encode('utf-8')

    # pad plaintext using PKCS7 padding scheme
    padlen = AES.block_size - len(plaintext) % AES.block_size
    plaintext += (chr(padlen) * padlen).encode('utf-8')

    # generate random initialization vector using CSPRNG
    if no_iv:
        iv = ('\0' * AES.block_size).encode()
    else:
        iv = get_random_bytes(AES.block_size)

    # encrypt using AES in CFB mode
    ciphertext = AES.new(key, AES.MODE_CFB, iv).encrypt(plaintext)

    # prepend iv to ciphertext
    if not no_iv:
        ciphertext = iv + ciphertext

    # return ciphertext in hex encoding
    return ciphertext.hex()


def decrypt(ciphertext, key=config.SECRET, key_salt='', no_iv=False):
    """Decrypt shit the right way"""

    # sanitize inputs
    key = SHA256.new((key + key_salt).encode()).digest()
    if len(key) not in AES.key_size:
        raise Exception()
    if len(ciphertext) % AES.block_size:
        raise Exception()
    try:
        ciphertext = codecs.decode(ciphertext, 'hex')
    except TypeError:
        log.warning("Ciphertext wasn't given as a hexadecimal string.")

    # split initialization vector and ciphertext
    if no_iv:
        iv = '\0' * AES.block_size
    else:
        iv = ciphertext[:AES.block_size]
        ciphertext = ciphertext[AES.block_size:]

    # decrypt ciphertext using AES in CFB mode
    plaintext = AES.new(key, AES.MODE_CFB, iv).decrypt(ciphertext).decode()

    # validate padding using PKCS7 padding scheme
    padlen = ord(plaintext[-1])
    if padlen < 1 or padlen > AES.block_size:
        raise Exception()
    if plaintext[-padlen:] != chr(padlen) * padlen:
        raise Exception()
    plaintext = plaintext[:-padlen]

    return plaintext


def logging_view_decorator(func):
    """Decorator that logs a view function's request and response."""
    def logging_view(context, request):
        """Call view function and log API request and its response.

        If an exception is raised inside a view, then the exception handler
        view will be activated and the request along with its error response
        will be handled there.

        """
        # hack to preserve view function's name if an exception is raised
        # and handled by exception handler (otherwise we got exception_handler
        # as view_name)
        if not hasattr(request, 'real_view_name'):
            request.real_view_name = func.__name__

        # check if exception occurred
        try:
            response = func(context, request)
        except HTTPError as e:
            if request.path_info.startswith('/social_auth/complete'):
                log.info("There was a bad error during SSO connection: %s, "
                         "and request was %s" % (repr(e), request.__dict__))
            raise
        # check if exception occured
        exc_flag = (config.LOG_EXCEPTIONS and
                    isinstance(context, Exception) and
                    not isinstance(context, MistError))

        if request.method in ('GET', 'HEAD') and not exc_flag:
            # only continue to log non GET/HEAD requests
            # that didn't raise exceptions)
            return response
        elif request.real_view_name in ('rule_triggered', 'not_found',
                                        'enable_insights', 'register'):
            # don't log these views no matter what
            return response
        # log request #
        log_dict = {
            'event_type': 'request',
            'action': request.real_view_name,
            'request_path': request.path_info,
            'request_method': request.method,
            'request_ip': ip_from_request(request),
            'user_agent': request.user_agent,
            'response_code': response.status_code,
            'error': response.status_code >= 400,
        }

        # log original exception
        if isinstance(context, MistError):
            if context.orig_exc:
                log_dict['_exc'] = repr(context.orig_exc)
                log_dict['_exc_type'] = type(context.orig_exc)
                if context.orig_traceback:
                    log_dict['_traceback'] = context.orig_traceback
        elif isinstance(context, Exception):
            log_dict['_exc'] = repr(context)
            log_dict['_exc_type'] = type(context)
            log_dict['_traceback'] = traceback.format_exc()

        # log session
        session = request.environ['session']
        if session:
            log_dict['session_id'] = str(session.id)
            try:
                if session.fingerprint:
                    log_dict['fingerprint'] = session.fingerprint
                if session.experiment:
                    log_dict['experiment'] = session.experiment
                if session.choice:
                    log_dict['choice'] = session.choice
            except AttributeError:  # in case of ApiToken
                pass

        # log user
        user = session.get_user(effective=False)
        if user is not None:
            log_dict['user_id'] = user.id
            sudoer = session.get_user()
            if sudoer != user:
                log_dict['sudoer_id'] = sudoer.id
            auth_context = mist.api.auth.methods.auth_context_from_request(
                request)
            log_dict['owner_id'] = auth_context.owner.id
        else:
            log_dict['user_id'] = None
            log_dict['owner_id'] = None

        if isinstance(session, ApiToken):
            if 'dummy' not in session.name:
                log_dict['api_token_id'] = str(session.id)
                log_dict['api_token_name'] = session.name
                log_dict['api_token'] = session.token[:4] + '***CENSORED***'
                log_dict['token_expires'] = datetime_to_str(session.expires())

        # Log special Token.
        if config.HAS_RBAC and isinstance(session, SuperToken):
            log_dict['setuid'] = True
            log_dict['api_token_id'] = str(session.id)
            log_dict['api_token_name'] = session.name

        # log matchdict and params
        params = dict(params_from_request(request))
        for key in ['email', 'cloud', 'machine', 'rule', 'script_id',
                    'tunnel_id', 'story_id', 'stack_id', 'template_id',
                    'zone', 'record', 'network', 'subnet', 'volume', 'key',
                    'buckets']:
            if key != 'email' and key in request.matchdict:
                if not key.endswith('_id'):
                    log_dict[key + '_id'] = request.matchdict[key]
                else:
                    log_dict[key] = request.matchdict[key]
                continue
            if key != 'email':
                key += '_id'
            if key in params:
                log_dict[key] = params.pop(key)
            if snake_to_camel(key) in params:
                log_dict[key] = params.pop(snake_to_camel(key))

        cloud_id = request.environ.get('cloud_id')
        if cloud_id and not log_dict.get('cloud_id'):
            log_dict['cloud_id'] = cloud_id

        machine_id = request.environ.get('machine_id')
        if machine_id and not log_dict.get('machine_id'):
            log_dict['external_id'] = request.environ.get('machine_id')

        machine_uuid = (request.matchdict.get('machine_uuid') or
                        params.get('machine_uuid') or
                        request.environ.get('machine_uuid'))
        if machine_uuid and not log_dict.get('machine_uuid'):
            log_dict['machine_id'] = machine_uuid

        # Attempt to hide passwords, API keys, certificates, etc.
        for key in ('priv', 'password', 'new_password', 'apikey', 'apisecret',
                    'cert_file', 'key_file', 'token'):  # FIXME
            if params.get(key):
                params[key] = '***CENSORED***'

        # Hide sensitive cloud credentials.
        if log_dict['action'] == 'add_cloud':
            provider = params.get('provider')
            censor = {'vcloud': 'password',
                      'ec2': 'api_secret',
                      'rackspace': 'api_key',
                      'softlayer': 'api_key',
                      'onapp': 'api_key',
                      'digitalocean': 'token',
                      'gce': 'private_key',
                      'azure': 'certificate',
                      'linode': 'api_key',
                      'docker': 'auth_password',
                      'maxihost': 'token',
                      'openstack': 'password'}.get(provider)
            if censor and censor in params:
                params[censor] = '***CENSORED***'

        # Hide password from Git URL, if exists.
        if log_dict.get('action', '') == 'add_template':
            if params.get('location_type') == 'github':
                git_url = params.get('template_github', '')
                git_password = urllib.parse.urlparse(git_url).password
                if git_password:
                    params['template_github'] = git_url.replace(git_password,
                                                                '*password*')

        log_dict['request_params'] = params

        # log response body
        try:
            bdict = json.loads(response.body)
            for key in ('job_id', 'job',):
                if key in bdict and key not in log_dict:
                    log_dict[key] = bdict[key]
            if 'cloud' in bdict and 'cloud_id' not in log_dict:
                log_dict['cloud_id'] = bdict['cloud']
            if 'machine' in bdict and 'machine_id' not in log_dict:
                log_dict['machine_id'] = bdict['machine']
            if 'machine_uuid' in bdict and 'machine_id' not in log_dict:
                log_dict['machine_id'] = bdict['machine']
            # Match resource type based on the action performed.
            for rtype in ['cloud', 'machine', 'key', 'script', 'tunnel',
                          'stack', 'template', 'schedule', 'volume',
                          'buckets']:
                if rtype in log_dict['action']:
                    if 'id' in bdict and '%s_id' % rtype not in log_dict:
                        log_dict['%s_id' % rtype] = bdict['id']
                        break
            if log_dict['action'] == 'update_rule':
                if 'id' in bdict and 'rule_id' not in log_dict:
                    log_dict['rule_id'] = bdict['id']
            for key in ('priv', ):
                if key in bdict:
                    bdict[key] = '***CENSORED***'
            if 'token' in bdict:
                bdict['token'] = bdict['token'][:4] + '***CENSORED***'
            log_dict['response_body'] = json.dumps(bdict)
        except:
            log_dict['response_body'] = response.body

        # override logged action for specific views
        if log_dict['action'] == 'machine_actions':
            action = log_dict['request_params'].pop('action', None)
            if action:
                log_dict['action'] = '%s_machine' % action
        elif log_dict['action'] == 'toggle_cloud':
            state = log_dict['request_params'].pop('new_state', None)
            if state == '1':
                log_dict['action'] = 'enable_cloud'
            elif state == '0':
                log_dict['action'] = 'disable_cloud'
        elif log_dict['action'] == 'update_monitoring':
            if log_dict['request_params'].pop('action', None) == 'enable':
                log_dict['action'] = 'enable_monitoring'
            else:
                log_dict['action'] = 'disable_monitoring'
        elif log_dict['action'] == 'volume_action':
            if log_dict['request_params'].pop('action', None) == 'attach':
                log_dict['action'] = 'attach_volume'
            else:
                log_dict['action'] = 'detach_volume'

        # we save log_dict in mongo logging collection
        from mist.api.logs.methods import log_event as log_event_to_es
        log_event_to_es(**log_dict)

        # if a bad exception didn't occur then return, else log it to file
        if not exc_flag:
            return response

        # Publish traceback in rabbitmq, for heka to parse and forward to
        # elastic
        log.info("Bad exception occured, logging to rabbitmq")
        es_dict = log_dict.copy()
        es_dict.pop('_exc_type')
        es_dict['time'] = time()
        es_dict['traceback'] = es_dict.pop('_traceback')
        es_dict['exception'] = es_dict.pop('_exc')
        es_dict['type'] = 'exception'
        routing_key = "%s.%s" % (es_dict['owner_id'], es_dict['action'])
        pickler = jsonpickle.pickler.Pickler()
        amqp_publish('exceptions', routing_key, pickler.flatten(es_dict),
                     ex_type='topic', ex_declare=True,
                     auto_delete=False)

        # log bad exception to file
        log.info("Bad exception occured, logging to file")
        lines = []
        lines.append("Exception: %s" % log_dict.pop('_exc'))
        lines.append("Exception type: %s" % log_dict.pop('_exc_type'))
        lines.append("Time: %s" % strftime("%Y-%m-%d %H:%M %Z"))
        lines += (
            ["%s: %s" % (key, value) for key, value in list(log_dict.items())
             if value and key != '_traceback']
        )
        for key in ('owner', 'user', 'sudoer'):
            _id = log_dict.get('%s_id' % key)
            if _id:
                try:
                    value = mist.api.users.models.Owner.objects.get(id=_id)
                    lines.append("%s: %s" % (key, value))
                except mist.api.users.models.Owner.DoesNotExist:
                    pass
                except Exception as exc:
                    log.error("Error finding user in logged exc: %r", exc)
        lines.append("-" * 10)
        lines.append(log_dict['_traceback'])
        lines.append("=" * 10)
        msg = "\n".join(lines) + "\n"
        directory = "var/log/exceptions"
        if not os.path.exists(directory):
            os.makedirs(directory)
        filename = "%s/%s" % (directory, int(time()))
        with open(filename, 'w+') as f:
            f.write(msg)
            # traceback.print_exc(file=f)

        return response

    return logging_view


def view_config(*args, **kwargs):
    """Override pyramid's view_config to log API requests and responses."""

    return pyramid_view_config(*args, decorator=logging_view_decorator,
                               **kwargs)


class AsyncElasticsearch(EsClient):
    """Tornado-compatible Elasticsearch client."""

    def mk_req(self, url, **kwargs):
        """Update kwargs with authentication credentials."""
        kwargs.update({
            'auth_username': config.ELASTICSEARCH['elastic_username'],
            'auth_password': config.ELASTICSEARCH['elastic_password'],
            'validate_cert': config.ELASTICSEARCH['elastic_verify_certs'],
            'ca_certs': None,

        })
        for param in ('connect_timeout', 'request_timeout'):
            if param not in kwargs:
                kwargs[param] = 30.0  # Increase default timeout by 10 sec.
        return super(AsyncElasticsearch, self).mk_req(url, **kwargs)


def es_client(asynchronous=False):
    """Returns an initialized Elasticsearch client."""
    if not asynchronous:
        return Elasticsearch(
            config.ELASTICSEARCH['elastic_host'],
            port=config.ELASTICSEARCH['elastic_port'],
            http_auth=(config.ELASTICSEARCH['elastic_username'],
                       config.ELASTICSEARCH['elastic_password']),
            use_ssl=config.ELASTICSEARCH['elastic_use_ssl'],
            verify_certs=config.ELASTICSEARCH['elastic_verify_certs'],
        )
    else:
        method = 'https' if config.ELASTICSEARCH['elastic_use_ssl'] else 'http'
        return AsyncElasticsearch(
            config.ELASTICSEARCH['elastic_host'],
            port=config.ELASTICSEARCH['elastic_port'], method=method,
        )


def get_file(url, filename, update=True):
    """Get file from url and store it to directory relative to src/mist/api

    If update is True, then a download will be attempted even if the file
    already exists.

    This function only raises an exception if the file doesn't exist and cannot
    be fetched.
    """

    path = os.path.join(config.MIST_API_DIR, 'src', 'mist', 'api',
                        filename)
    exists = os.path.exists(path)
    if not exists or update:
        try:
            resp = requests.get(url)
        except Exception as exc:
            err = "Error fetching file '%s' from '%s': %r" % (
                filename, url, exc
            )
            if not exists:
                log.critical(err)
                raise
            log.error(err)
        else:
            data = resp.text.replace('<!--! do not remove -->', '')
            if resp.status_code != 200:
                err = "Bad response fetching file '%s' from '%s': %r" % (
                    filename, url, data
                )
                if not exists:
                    log.critical(err)
                    raise Exception(err)
                log.error(err)
            else:
                atomic_write_file(path, data)
    return path


def mac_sign(kwargs=None, expires=None, key='', mac_len=0, mac_format='hex'):
    key = key or config.SIGN_KEY
    if not key:
        raise Exception('No key configured for signing the HMAC')
    if not kwargs:
        raise Exception('No message provided to be signed')
    if expires:
        kwargs['_expires'] = int(time() + expires)
    parts = ["%s=%s" % (k, kwargs[k]) for k in sorted(kwargs.keys())]
    msg = "&".join(parts)
    hmac = HMAC(key.encode(), msg=msg.encode(), digestmod=SHA256Hash())
    if mac_format == 'b64':
        tag = urlsafe_b64encode(hmac.digest()).rstrip('=')
    elif mac_format == 'bin':
        tag = hmac.digest()
    else:
        tag = hmac.hexdigest()
    if mac_len:
        tag = tag[:mac_len]
    kwargs['_mac'] = tag


def mac_verify(kwargs=None, key='', mac_len=0, mac_format='hex'):
    key = key or config.SIGN_KEY
    if not key:
        raise Exception('No key configured for HMAC verification')
    if not kwargs:
        raise Exception('No message provided to be verified')
    expiration = kwargs.get('_expires', 0)
    mac = kwargs.pop('_mac', '')
    mac_sign(kwargs=kwargs, key=key, mac_len=mac_len, mac_format=mac_format)
    fresh_mac = kwargs.get('_mac', '')
    if not fresh_mac or fresh_mac != mac:
        raise Exception('Bad HMAC')
    if expiration and expiration < time():
        raise Exception('HMAC expired')
    for kw in ('_expires', '_mac'):
        if kw in kwargs:
            del kwargs[kw]


def maybe_submit_cloud_task(cloud, task_name):
    """Decide whether a task should be submitted to celery

    This method helps us prevent submitting new celery tasks, which are
    guaranteed to return/exit immediately without performing any actual
    actions.

    For instance, such cases include async tasks for listing DNS zones
    for clouds that have no DNS support or DNS is temporarily disabled.

    Note that this is just a helper method used to make an initial decision.

    The `cloud` argument must be a `mist.api.clouds.models.Cloud` mongoengine
    objects and `task_name` must be the name/identifier of the corresponding
    celery task.

    """
    if task_name == 'list_projects':
        if cloud.ctl.provider != 'equinixmetal':
            return False
    return True


def is_resource_missing(obj):
    """Return True if either resource or its parent is missing or has been
    deleted. Note that `obj` is meant to be a subclass of me.Document."""
    try:
        if getattr(obj, 'deleted', None):
            return True
        if getattr(obj, 'missing_since', None):
            return True
        if getattr(obj, 'cloud', None) and obj.cloud.deleted:
            return True
        if getattr(obj, 'zone', None) and obj.zone.missing_since:
            return True
        if getattr(obj, 'network', None) and obj.network.missing_since:
            return True
    except Exception as exc:
        try:
            log.error('Error trying to decide if %s is missing: %r', obj, exc)
        except Exception as exc:
            # This extra try/except statement could help catch DBRef errors,
            # which most likely mean that the resource is indeed missing, as
            # its related object has already been deleted.
            log.error('Error trying to display the canonical repr: %r', exc)
    return False


def subscribe_log_events_raw(callback=None, routing_keys=('#')):
    raise NotImplementedError()  # change email to owner.id etc

    def preparse_event_dec(func):
        def wrapped(msg):
            try:
                # bring extra key-value pairs to top level
                for k, v in list(json.loads(msg.body.pop('extra')).items()):
                    msg.body[k] = v
            except:
                pass
            return func(msg)
        return wrapped

    def echo(msg):
        event = msg.body
        # print msg.delivery_info.get('routing_key'),
        try:
            if 'email' in event and 'type' in event and 'action' in event:
                print(event.pop('email'), event.pop('type'),
                      event.pop('action'))
            err = event.pop('error', False)
            if err:
                print('  error:', err)
            time = event.pop('time')
            if time:
                print('  date:', datetime.datetime.fromtimestamp(time))
            for key, val in list(event.items()):
                print('  %s: %s' % (key, val))
        except:
            print(event)

    if callback is None:
        callback = echo
    callback = preparse_event_dec(callback)
    log.info('Subscribing to log events with routing keys %s', routing_keys)
    mist.api.helpers.amqp_subscribe('events', callback, ex_type='topic',
                                    routing_keys=routing_keys)


def subscribe_log_events(callback=None, email='*', event_type='*', action='*',
                         error='*'):
    raise NotImplementedError()  # change email to owner.id etc
    keys = [str(var).lower().replace('.', '^')
            for var in (email, event_type, action, error)]
    routing_key = '.'.join(keys)
    subscribe_log_events_raw(callback, [routing_key])


# SEC
def filter_resource_ids(auth_context, cloud_id, resource_type, resource_ids):

    if not isinstance(resource_ids, set):
        resource_ids = set(resource_ids)

    if auth_context.is_owner():
        return resource_ids

    # NOTE: We can trust the RBAC Mappings in order to fetch the latest list of
    # machines for the current user, since mongo has been updated by either the
    # Poller or the above `list_machines`.

    try:
        auth_context.check_perm('cloud', 'read', cloud_id)
    except PolicyUnauthorizedError:
        return set()

    allowed_ids = set(auth_context.get_allowed_resources(rtype=resource_type))
    return resource_ids & allowed_ids


def convert_to_timedelta(time_val):
    """
    Receives a time_val param. time_val should be either an integer,
    or a relative delta in the following format:
    '_s', '_m', '_h', '_d', '_mo', for seconds, minutes, hours, days
    months respectively. Returns a timedelta object if right param is
    given, else None
    """
    try:
        seconds = int(time_val)
        return timedelta(seconds=seconds)
    except ValueError:
        try:
            num = int(time_val[:-1])
            if time_val.endswith('s'):
                return timedelta(seconds=num)
            elif time_val.endswith('m'):
                return timedelta(minutes=num)
            elif time_val.endswith('h'):
                return timedelta(hours=num)
            elif time_val.endswith('d'):
                return timedelta(days=num)
            elif time_val.endswith('mo'):
                num = int(time_val[:-2])
                return timedelta(months=num)
        except ValueError:
            if time_val.endswith('mo'):
                num = int(time_val[:-2])
                return timedelta(days=30 * num)
    return None


def node_to_dict(node):
    if isinstance(node, str):
        return node
    elif isinstance(node, datetime.datetime):
        return node.isoformat()
    elif not getattr(node, "__dict__"):
        return str(node)
    ret = node.__dict__
    if ret.get('driver'):
        ret.pop('driver')
    if ret.get('size'):
        ret['size'] = node_to_dict(ret['size'])
    if ret.get('image'):
        ret['image'] = node_to_dict(ret['image'])
    if ret.get('state'):
        ret['state'] = str(ret['state'])
    if 'extra' in ret:
        ret['extra'] = json.loads(json.dumps(
            ret['extra'], default=node_to_dict))
    return ret


def prepare_dereferenced_dict(standard_fields, deref_map, obj, deref, only):
    only_fields = [f for f in only.split(',') if f]
    deref = deref.replace(' ', '')
    if not deref or deref == 'none':
        deref_map = {k: 'id' for k in deref_map.keys()}
    elif deref != 'auto':
        deref_split = [f for f in deref.split(',') if f]
        for f in deref_split:
            if ':' in f:
                k, v = f.split(':')
                deref_map[k] = v
            else:
                deref_map[k] = 'name' if k != 'cloud' else 'title'

    if only_fields:
        deref_map = {
            k: v for k, v in deref_map.items() if k in only_fields}

    ret = {}

    for field in standard_fields:
        if field in only_fields or not only_fields:
            ret[field] = getattr(obj, field)

    for k, v in deref_map.items():
        # If we have a list, derefence its contents
        if isinstance(getattr(obj, k), list):
            ret[k] = [getattr(item, v, '') for item in getattr(obj, k)]
        else:
            ref = getattr(obj, k)
            ret[k] = getattr(ref, v, '')
    return ret


def compute_tags(auth_context, tags=None, request_tags=None):
    security_tags = auth_context.get_security_tags()
    for mt in request_tags:
        if mt in security_tags:
            raise ForbiddenError(
                'You may not assign tags included in a Team access policy:'
                ' `%s`' % mt)
    tags.update(request_tags)
    return tags


def check_expiration_constraint(auth_context, expiration, constraints=None):
    constraints = constraints or {}
    exp_constraint = constraints.get('expiration', {})
    if exp_constraint:
        try:
            from mist.rbac.methods import check_expiration
            check_expiration(expiration, exp_constraint)
        except ImportError:
            pass


def check_cost_constraint(auth_context, constraints=None):
    constraints = constraints or {}
    cost_constraint = constraints.get('cost', {})
    if cost_constraint:
        try:
            from mist.rbac.methods import check_cost
            check_cost(auth_context.org, cost_constraint)
        except ImportError:
            pass


def check_size_constraint(auth_context, sizes, constraints=None):
    try:
        from mist.rbac.methods import check_size
    except ImportError:
        return sizes

    constraints = constraints or {}
    size_constraint = constraints.get('size', {})

    if not size_constraint:
        return sizes

    permitted_sizes = []
    for size in sizes:
        # constraints do not apply on custom sizes
        if not isinstance(size, dict):
            try:
                check_size(auth_context.org, size_constraint, size.id)
            except PolicyUnauthorizedError:
                continue
            else:
                permitted_sizes.append(size)

    return permitted_sizes


<<<<<<< HEAD
def docker_connect():
=======
def bucket_to_dict(node):
    if isinstance(node, str):
        return node
    elif isinstance(node, datetime.datetime):
        return node.isoformat()
    elif not getattr(node, "__dict__"):
        return str(node)
    ret = node.__dict__
    if ret.get('driver'):
        ret.pop('driver')
    if ret.get('container'):
        ret['container'] = bucket_to_dict(ret['container'])
    if ret.get('state'):
        ret['state'] = str(ret['state'])
    if 'extra' in ret:
        ret['extra'] = json.loads(json.dumps(
            ret['extra'], default=bucket_to_dict))
    return ret


def docker_run(name, image_id, env=None, command=None):
>>>>>>> a45e87e2
    try:
        if config.DOCKER_TLS_KEY and config.DOCKER_TLS_CERT:
            # tls auth, needs to pass the key and cert as files
            key_temp_file = tempfile.NamedTemporaryFile(delete=False)
            key_temp_file.write(config.DOCKER_TLS_KEY.encode())
            key_temp_file.close()
            cert_temp_file = tempfile.NamedTemporaryFile(delete=False)
            cert_temp_file.write(config.DOCKER_TLS_CERT.encode())
            cert_temp_file.close()
            if config.DOCKER_TLS_CA:
                # docker started with tlsverify
                ca_cert_temp_file = tempfile.NamedTemporaryFile(delete=False)
                ca_cert_temp_file.write(config.DOCKER_TLS_CA.encode())
                ca_cert_temp_file.close()
            driver = get_container_driver(Container_Provider.DOCKER)
            conn = driver(host=config.DOCKER_IP,
                          port=config.DOCKER_PORT,
                          key_file=key_temp_file.name,
                          cert_file=cert_temp_file.name,
                          ca_cert=ca_cert_temp_file.name)
        else:
            driver = get_container_driver(Container_Provider.DOCKER)
            conn = driver(host=config.DOCKER_IP, port=config.DOCKER_PORT)
    except Exception as err:
        raise WorkflowExecutionError(str(err))

    return conn


def docker_run(name, image_id, env=None, command=None):
    conn = docker_connect()
    image = ContainerImage(id=image_id, name=image_id,
                           extra={}, driver=conn, path=None,
                           version=None)
    container = conn.deploy_container(name, image, environment=env,
                                      command=command, tty=True)
    return container


def search_parser(search):
    """
    Parse search string passed to `list_resources` into a list of strings.

    Supports key:value, key=value, key:(value with spaces), key:"exact value",
    AND/OR operators and a single 'stray' string that will be set to
    id or name.

    A value containing spaces should be enclosed in
    parentheses or double quotes for exact match.

    Note: implicit id or name cannot be the last value
    unless it's the only value in search.
    """

    pattern = (r'([a-zA-Z0-9_]+)(:|=|<=|>=|!=|<|>)'  # capture key and mathematical operator  # noqa
               r'(\(.+?\)|".+?"|\S+)'  # capture value or value with spaces enclosed in "", ()  # noqa
               r'|(OR|AND|[^:=<>!]+?'  # capture OR/AND/'stray' string  # noqa
               r'(?= [a-zA-Z0-9_]+?[:=<>!]| AND | OR |$)'  # until one of key+mathematical operator, OR , AND is encountered  # noqa
               r'|^[^:=<>!]+$)')  # capture simple 'stray' string

    matched = re.findall(pattern, search)

    items = [''.join(val.strip(' ()') for val in tup if val)
             for tup in matched]
    return items


def startsandendswith(main_str, char):
    return main_str.startswith(char) and main_str.endswith(char)<|MERGE_RESOLUTION|>--- conflicted
+++ resolved
@@ -1552,9 +1552,6 @@
     return permitted_sizes
 
 
-<<<<<<< HEAD
-def docker_connect():
-=======
 def bucket_to_dict(node):
     if isinstance(node, str):
         return node
@@ -1575,8 +1572,7 @@
     return ret
 
 
-def docker_run(name, image_id, env=None, command=None):
->>>>>>> a45e87e2
+def docker_connect():
     try:
         if config.DOCKER_TLS_KEY and config.DOCKER_TLS_CERT:
             # tls auth, needs to pass the key and cert as files
