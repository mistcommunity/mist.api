--- conflicted
+++ resolved
@@ -318,15 +318,6 @@
 
 
 def amqp_publish_user(owner, routing_key, data):
-<<<<<<< HEAD
-    try:
-        amqp_publish(_amqp_owner_exchange(owner), routing_key, data)
-    except AmqpNotFound:
-        return False
-    except Exception:
-        return False
-    return True
-=======
     with kombu.Connection(config.BROKER_URL) as connection:
         channel = connection.channel()
         try:
@@ -350,7 +341,6 @@
             return True
         finally:
             channel.close()
->>>>>>> f7d4e82a
 
 
 def amqp_subscribe_user(owner, queue, callback):
