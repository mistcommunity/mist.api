--- conflicted
+++ resolved
@@ -1552,7 +1552,6 @@
     return permitted_sizes
 
 
-<<<<<<< HEAD
 def bucket_to_dict(node):
     if isinstance(node, str):
         return node
@@ -1571,7 +1570,8 @@
         ret['extra'] = json.loads(json.dumps(
             ret['extra'], default=bucket_to_dict))
     return ret
-=======
+
+
 def docker_run(name, image_id, env=None, command=None):
     try:
         if config.DOCKER_TLS_KEY and config.DOCKER_TLS_CERT:
@@ -1636,5 +1636,4 @@
 
 
 def startsandendswith(main_str, char):
-    return main_str.startswith(char) and main_str.endswith(char)
->>>>>>> 472a56bc
+    return main_str.startswith(char) and main_str.endswith(char)