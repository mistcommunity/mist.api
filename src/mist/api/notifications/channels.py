
from mist.api import config
from mist.api.helpers import send_email, amqp_publish_user

<<<<<<< HEAD
import logging
=======
from models import Notification
>>>>>>> 85016749


class BaseChannel():
    '''
    Represents a notification channel
    '''

    def send(self, notification):
        '''
        Accepts a notification and sends it using the
        current channel instance.
        '''
        pass


class EmailReportsChannel(BaseChannel):
    '''
    Email channel for reports.
    Tries to send using Sendgrid, if credentials are available
    in config, otherwise sends email using SMTP.
    '''

    def send(self, notification):
        '''
        Accepts a notification and sends an email using included data.
        If SENDGRID_REPORTING_KEY and EMAIL_REPORT_SENDER are available
        in config, it uses Sendgrid to deliver the email. Otherwise, it
        uses plain SMTP through send_email()
        '''
        user = notification.user

        to = notification.email or user.email
        full_name = user.get_nice_name()
        first_name = user.first_name or user.get_nice_name()

        if (hasattr(config, "SENDGRID_REPORTING_KEY") and
                hasattr(config, "EMAIL_REPORT_SENDER")):
            from sendgrid.helpers.mail import (Email,
                                               Mail,
                                               Personalization,
                                               Content,
                                               Substitution)
            import sendgrid

            self.sg_instance = sendgrid.SendGridAPIClient(
                apikey=config.SENDGRID_REPORTING_KEY)

            mail = Mail()
            mail.from_email = Email(
                config.EMAIL_REPORT_SENDER,
                "Mist.io Reports")
            personalization = Personalization()
            personalization.add_to(Email(to, full_name))
            personalization.subject = notification.subject
            sub1 = Substitution("%name%", first_name)
            personalization.add_substitution(sub1)
            if "unsub_link" in notification:
                sub2 = Substitution("%nsub%", notification.unsub_link)
                personalization.add_substitution(sub2)
            mail.add_personalization(personalization)

            mail.add_content(Content("text/plain", notification.body))
            if "html_body" in notification:
                mail.add_content(
                    Content(
                        "text/html",
                        notification.html_body))

            mdict = mail.get()
            try:
                return self.sg_instance.client.mail.send.post(
                    request_body=mdict)
            except Exception as exc:
                logging.error(str(exc.status_code) + ' - ' + exc.reason)
                logging.error(exc.to_dict)
                exit()
        else:
            send_email(notification.subject, notification.body,
                       [to], sender="config.EMAIL_REPORT_SENDER")


class InAppChannel(BaseChannel):
    '''
    In-app Notifications channel
    Saves notification and triggers a session update
    '''

    def send(self, notification):
        if not Notification.objects(
                id=notification.id) and not notification.dismissed:
            notification.save()
            amqp_publish_user(notification.organization,
                              routing_key='notification',
                              data=notification.to_json())


class StdoutChannel(BaseChannel):
    '''
    Stdout channel, mainly for testing/debugging
    '''

    def send(self, notification):
        print notification.subject
        if "summary" in notification:
            print notification.summary
        print notification.body


def channel_instance_with_name(name):
    '''
    Accepts a string and returns a channel instance with
    matching name or None
    '''
    if name == 'stdout':
        return StdoutChannel()
    elif name == 'email_reports':
        return EmailReportsChannel()
    elif name == 'in_app':
        return InAppChannel()
    return None<|MERGE_RESOLUTION|>--- conflicted
+++ resolved
@@ -2,11 +2,9 @@
 from mist.api import config
 from mist.api.helpers import send_email, amqp_publish_user
 
-<<<<<<< HEAD
+from models import Notification
+
 import logging
-=======
-from models import Notification
->>>>>>> 85016749
 
 
 class BaseChannel():
