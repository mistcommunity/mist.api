import re
import time
import datetime
import requests
import logging

from mist.api import config

from mist.api.helpers import rename_kwargs

from mist.api.exceptions import BadRequestError
from mist.api.exceptions import ServiceUnavailableError

from mist.api.users.models import Metric
from mist.api.rules.models import Rule
from mist.api.rules.models import NoDataRule
from mist.api.rules.models import MachineMetricRule
from mist.api.rules.models import ArbitraryLogsRule
from mist.api.rules.models import ResourceLogsRule

from mist.api.logs.methods import log_event

from mist.api.clouds.models import Cloud
from mist.api.machines.models import Machine

log = logging.getLogger(__name__)


def _get_alert_details(resource, rule, incident_id,
                       value, triggered, timestamp, action='', level='',
                       description=''):
    """Return a dict with the alert/incident details. For resource-bound
    rules, this method must return a dict that is resource-agnostic, yet
    contains all the necessary information in terms of the corresponding
    resource, such as its type and UUID, as well as any other resource-
    specific information."""
    assert isinstance(rule, Rule)
    assert resource or rule.is_arbitrary()

    # Use the old way for monitoring data for now..
    if isinstance(rule, MachineMetricRule):
        return _alert_pretty_machine_details(
            rule.owner, rule.title, value, triggered, timestamp,
            resource.cloud.id, resource.machine_id, action, level, description
        )

    # A human-readable string of the query conditions.
    cond = ' & '.join([str(q) for q in rule.queries])
    cond += ' within %d %s' % (rule.window.start - rule.window.stop,
                               rule.window.period)
    # A quick description of the metric.
    label = '%s of matching %s' % (rule.queries[-1].aggregation,
                                   rule._data_type_str)

    state = level.upper() if triggered else 'OK'
    # The basic dict of details for describing every alert. All common
    # alert details among rules should be added here.
    d = {
        'description': description,
        'rule_id': rule.id,
        'rule_title': rule.title,
        'rule_data_type': rule._data_type_str,
        'rule_arbitrary': rule.is_arbitrary(),
        'metric_name': label,
        'curr_value': value,
        'condition': cond,
        'action': 'alert',
        'state': state,
        'since': _get_time_diff_to_now(timestamp),
        'time': _get_current_local_time(),
        'uri': config.CORE_URI,
        'portal_name': config.PORTAL_NAME,
        'email_logo': config.EMAIL_LOGO
    }
    # FIXME For backwards compatibility. Note that `name` cannot be
    # defined for arbitrary rules. The `host` and `machine_link` entries
    # are machine-specific.
    d.update({'name': '', 'machine_link': ''})

    if isinstance(rule, ArbitraryLogsRule):
        resource = rule.owner
        resource_type = 'organization'
        resource_link = config.CORE_URI
    elif isinstance(rule, ResourceLogsRule):
        resource_type = resource._get_collection_name().rstrip('s')
        resource_link = '%s/%ss/%s' % (config.CORE_URI,
                                       resource_type, resource.id)
    host = _get_nice_machine_host_label(resource) if resource_type in \
        ['machine'] else ''
    d.update({
        'host': host,
        'resource_id': resource.id,
        'resource_type': resource_type,
        'resource_name': _get_resource_name(resource),
        'resource_repr': _get_resource_repr(resource),
        'resource_link': resource_link
    })
    return d


# TODO Deprecate.
def _alert_pretty_machine_details(owner, rule_id, value, triggered, timestamp,
                                  cloud_id='', machine_id='', action='',
                                  level='', description=''):
    # Always pass (cloud_id, machine_id) explicitly instead of getting them
    # from  the `Rule` instance, as before, since instances of `NoDataRule`
    # will most likely return multiple resources, which is not supported by
    # the current implementation.
    from mist.api.monitoring.methods import find_metrics
    assert cloud_id and machine_id
    rule = Rule.objects.get(owner_id=owner.id, title=rule_id)

    cloud = Cloud.objects.get(owner=owner, id=cloud_id, deleted=None)
    machine = Machine.objects.get(cloud=cloud, machine_id=machine_id)

<<<<<<< HEAD
    if machine.monitoring.method.endswith('graphite'):
        metrics = config.GRAPHITE_BUILTIN_METRICS
    if machine.monitoring.method.endswith('influxdb'):
        metrics = config.INFLUXDB_BUILTIN_METRICS
    if machine.monitoring.method.endswith('tsfdb'):

        try:
            data = requests.get(
                "%s/v1/resources/%s"
                % (config.TSFDB_URI, machine_id),
                timeout=5
            )
        except Exception as exc:
            log.error(
                'Got %r on _alert_pretty_machine_details for resource %s'
                % (exc, machine_id))
            raise ServiceUnavailableError()

        if not data.ok:
            log.error('Got %d on _alert_pretty_machine_details: %s',
                      data.status_code, data.content)
            raise ServiceUnavailableError()

        metrics = data.json()
=======
    metrics = find_metrics(machine)
>>>>>>> 35680885

    if isinstance(rule, NoDataRule):
        # no data alert
        condition = "Monitoring data unavailable"
        label = "Monitoring data"
        fval = "unavailable"
    else:
        # regular alert
        if not action:
            action = rule.action
        if rule.metric in metrics:
            mdict = metrics[rule.metric]
            metric = Metric(metric_id=rule.metric, name=mdict['name'],
                            unit=mdict['unit'])
        else:
            try:
                metric = Metric.objects.get(owner=owner, metric_id=rule.metric)
            except Metric.DoesNotExist:
                raise BadRequestError(
                    "Metric '%s' is not a builtin rule metric, "
                    "nor defined in .metrics." % rule.metric
                )
        label = metric.name or rule.metric.replace(".", " ")
        if rule.operator == 'lt':
            operator = '<'
        elif rule.operator == 'gt':
            operator = '>'
        else:
            operator = rule.operator
        fthresh = metric.format_value(rule.value)
        condition = '%s %s %s' % (label, operator, fthresh)
        if rule.aggregate in ('any', 'avg'):
            condition += ' for %s value' % rule.aggregate
        if rule.reminder_offset:
            period = int(1 + rule.reminder_offset / 60)
            condition += ' within %s mins' % period
        fval = metric.format_value(value)

    state = level.upper() if triggered else 'OK'

    return {
        'description': description,
        'rule_id': rule.id,
        'rule_title': rule.title,
        'cloud_id': cloud_id,
        'machine_id': machine_id,
        'name': machine.name,
        'resource_name': machine.name,
        'resource_repr': _get_resource_repr(machine),
        'host': _get_nice_machine_host_label(machine),  # dns name or ip
        'condition': condition,  # all of load greater than 5 for 2 mins
        'state': state,  # WARNING or OK
        'action': action,  # reboot
        'time': _get_current_local_time(),  # time
        'metric_name': label,  # cpu or my_metric or Mon Data
        'curr_value': fval,  # current metric value
        'since': _get_time_diff_to_now(timestamp),  # relative time of trigger
        'machine_link': '%s/machines/%s' % (config.CORE_URI, machine.id),
        'resource_link': '%s/machines/%s' % (config.CORE_URI, machine.id),
        'uri': config.CORE_URI,
        'resource_type': 'machine',
        'rule_data_type': 'metrics',
        'rule_arbitrary': False,
        'portal_name': config.PORTAL_NAME,
        'email_logo': config.EMAIL_LOGO
    }


def _log_alert(resource, rule, value, triggered, timestamp, incident_id,
               action='', **kwargs):
    """Create a log entry for the triggered rule. Any special pre-processing
    of the log entry, such as renaming dict keys, should be taken care of at
    this point."""
    # Get dict with alert details.
    info = _get_alert_details(resource, rule, incident_id, value,
                              triggered, timestamp, action)

    # Get the resource's type. This will be set to None for arbitrary rules.
    resource_type = info.pop('resource_type', None)

    # Set of keys to remove.
    for key in ('uri', 'name', 'time', 'since', 'action',
                'incident_id', 'resource_repr', 'machine_link', ):
        if key in info:
            info.pop(key)

    # Rename resource-agnostic keys, if applicable.
    if resource_type is not None:
        for key in list(info.keys()):
            if key.startswith('resource_'):
                rename_kwargs(info,
                              key, key.replace('resource', resource_type))

    # Rename arbitrary keys.
    rename_kwargs(info, 'curr_value', 'value')
    rename_kwargs(info, 'action', 'rule_action')

    # FIXME For backwards compability.
    if isinstance(resource, Machine):
        info['cloud_id'] = resource.cloud.id
        info['machine_id'] = resource.id
        info['external_id'] = resource.machine_id

    # Update info with additional kwargs.
    info.update(kwargs)
    info.pop('owner_id', None)
    # Log the alert.
    log_event(
        owner_id=rule.owner_id, event_type='incident', incident_id=incident_id,
        action='rule_triggered' if triggered else 'rule_untriggered', **info
    )


def _get_current_local_time():
    """Calculate current time in human readable format"""
    now = datetime.datetime.now()
    return '%s PDT (UTC-7)' % now.strftime('%a, %d %b %Y %H:%M:%S')


def _get_time_diff_to_now(ts):
    """Calculate time difference from `ts` to now in human readable format"""
    secs = abs(int(time.time() - ts))
    mins, secs = divmod(secs, 60)
    hours, mins = divmod(mins, 60)
    time_ago = ""
    if hours:
        time_ago += "%dh" % hours
    if mins:
        time_ago += "%dm" % mins
    if secs:
        time_ago += "%ds" % secs
    if time_ago:
        time_ago += " ago"
    else:
        time_ago = "just now"
    return time_ago


def _get_resource_name(resource):
    """Return the name identifier of the `resource` as stored in the db"""
    return (getattr(resource, 'name', '') or
            getattr(resource, 'title', '') or
            getattr(resource, 'domain', '') or '')


def _get_resource_repr(resource):
    """Return a nice name for the `resource` based on its str representation"""
    name = str(resource)
    name = re.sub(r'<class.*?> ', '', name).strip()  # Remove type()
    name = re.sub(r'of Org.*\)$', '', name).strip()  # Remove Org
    name = re.sub(r'\s\([a-z0-9]{32}?\)', '', name)  # Remove UUID
    return name.capitalize()


def _get_nice_machine_host_label(machine):
    """Calculate nice host label for `machine`"""
    ips = (', '.join(machine.public_ips) if machine.public_ips else
           ', '.join(machine.private_ips))
    hostname = machine.hostname if (machine.hostname and
                                    machine.hostname != 'n/a') else ''
    return '%s (%s)' % (hostname, ips) if hostname else ips<|MERGE_RESOLUTION|>--- conflicted
+++ resolved
@@ -113,34 +113,7 @@
     cloud = Cloud.objects.get(owner=owner, id=cloud_id, deleted=None)
     machine = Machine.objects.get(cloud=cloud, machine_id=machine_id)
 
-<<<<<<< HEAD
-    if machine.monitoring.method.endswith('graphite'):
-        metrics = config.GRAPHITE_BUILTIN_METRICS
-    if machine.monitoring.method.endswith('influxdb'):
-        metrics = config.INFLUXDB_BUILTIN_METRICS
-    if machine.monitoring.method.endswith('tsfdb'):
-
-        try:
-            data = requests.get(
-                "%s/v1/resources/%s"
-                % (config.TSFDB_URI, machine_id),
-                timeout=5
-            )
-        except Exception as exc:
-            log.error(
-                'Got %r on _alert_pretty_machine_details for resource %s'
-                % (exc, machine_id))
-            raise ServiceUnavailableError()
-
-        if not data.ok:
-            log.error('Got %d on _alert_pretty_machine_details: %s',
-                      data.status_code, data.content)
-            raise ServiceUnavailableError()
-
-        metrics = data.json()
-=======
     metrics = find_metrics(machine)
->>>>>>> 35680885
 
     if isinstance(rule, NoDataRule):
         # no data alert
