--- conflicted
+++ resolved
@@ -776,12 +776,9 @@
     associate_floating_ip_subnet=None, project_id=None,
     tags=None, schedule={}, bare_metal=False, hourly=True,
     softlayer_backend_vlan_id=None, machine_username='',
-<<<<<<< HEAD
     volumes=[], ip_addresses=[], expiration={},
-    ephemeral=False, lxd_image_source=None
-=======
-    volumes=[], ip_addresses=[], expiration={}, sec_group=''
->>>>>>> a2c07128
+    ephemeral=False, lxd_image_source=None,
+    sec_group=''
 ):
     from multiprocessing.dummy import Pool as ThreadPool
     from mist.api.machines.methods import create_machine
@@ -837,12 +834,9 @@
              'volumes': volumes,
              'ip_addresses': ip_addresses,
              'expiration': expiration,
-<<<<<<< HEAD
              'ephemeral': ephemeral,
-             'lxd_image_source': lxd_image_source}
-=======
+             'lxd_image_source': lxd_image_source,
              'sec_group': sec_group}
->>>>>>> a2c07128
         ))
 
     def create_machine_wrapper(args_kwargs):
