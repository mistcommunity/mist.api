import os
import re
import uuid
import json
import logging
import datetime
import mongoengine as me

from time import time

import paramiko

from libcloud.compute.types import NodeState
from libcloud.container.base import Container

from base64 import b64encode

from memcache import Client as MemcacheClient

from celery import Task
from celery.exceptions import SoftTimeLimitExceeded

from paramiko.ssh_exception import SSHException

from mist.api.exceptions import MistError
from mist.api.exceptions import ServiceUnavailableError
from mist.api.shell import Shell

from mist.api.users.models import User, Owner, Organization
from mist.api.clouds.models import Cloud, DockerCloud, CloudLocation, CloudSize
from mist.api.networks.models import Network
from mist.api.dns.models import Zone
from mist.api.volumes.models import Volume
from mist.api.machines.models import Machine
from mist.api.scripts.models import Script
from mist.api.schedules.models import Schedule
from mist.api.dns.models import RECORDS

from mist.api.rules.models import NoDataRule

from mist.api.poller.models import PollingSchedule
from mist.api.poller.models import ListMachinesPollingSchedule
from mist.api.poller.models import ListNetworksPollingSchedule
from mist.api.poller.models import ListZonesPollingSchedule
from mist.api.poller.models import ListVolumesPollingSchedule
from mist.api.poller.models import FindCoresMachinePollingSchedule
from mist.api.poller.models import PingProbeMachinePollingSchedule
from mist.api.poller.models import SSHProbeMachinePollingSchedule

from mist.api.helpers import send_email as helper_send_email
from mist.api.helpers import amqp_publish_user
from mist.api.helpers import amqp_owner_listening
from mist.api.helpers import amqp_log
from mist.api.helpers import trigger_session_update

from mist.api.auth.methods import AuthContext

from mist.api.logs.methods import log_event

from mist.api import config

from mist.api.celery_app import app


logging.basicConfig(level=config.PY_LOG_LEVEL,
                    format=config.PY_LOG_FORMAT,
                    datefmt=config.PY_LOG_FORMAT_DATE)
log = logging.getLogger(__name__)


@app.task
def ssh_command(owner_id, cloud_id, machine_id, host, command,
                key_id=None, username=None, password=None, port=22):

    owner = Owner.objects.get(id=owner_id)
    shell = Shell(host)
    key_id, ssh_user = shell.autoconfigure(owner, cloud_id, machine_id,
                                           key_id, username, password, port)
    retval, output = shell.command(command)
    shell.disconnect()
    if retval:
        from mist.api.methods import notify_user
        notify_user(owner, "Async command failed for machine %s (%s)" %
                    (machine_id, host), output)


@app.task(bind=True, default_retry_delay=3 * 60)
def post_deploy_steps(self, owner_id, cloud_id, machine_id, monitoring,
                      key_id=None, username=None, password=None, port=22,
                      script_id='', script_params='', job_id=None, job=None,
                      hostname='', plugins=None, script='',
                      post_script_id='', post_script_params='', schedule={}):
    # TODO: break into subtasks
    from mist.api.methods import connect_provider, probe_ssh_only
    from mist.api.methods import notify_user, notify_admin
    from mist.api.keys.models import Key
    from mist.api.monitoring.methods import enable_monitoring

    job_id = job_id or uuid.uuid4().hex
    owner = Owner.objects.get(id=owner_id)

    def tmp_log(msg, *args):
        log.error('Post deploy: %s' % msg, *args)
    tmp_log('Entering post deploy steps for %s %s %s',
            owner.id, cloud_id, machine_id)
    try:
        # find the node we're looking for and get its hostname
        node = None
        try:
            cloud = Cloud.objects.get(owner=owner, id=cloud_id, deleted=None)
            conn = connect_provider(cloud)

            if isinstance(cloud, DockerCloud):
                nodes = conn.list_containers()
            else:
                nodes = conn.list_nodes()  # TODO: use cache
            for n in nodes:
                if n.id == machine_id:
                    node = n
                    break
            msg = "Cloud:\n  Name: %s\n  Id: %s\n" % (cloud.title, cloud_id)
            msg += "Machine:\n  Name: %s\n  Id: %s\n" % (node.name, node.id)
            tmp_log('Machine found, proceeding to post deploy steps\n%s' % msg)
        except:
            raise self.retry(exc=Exception(), countdown=10, max_retries=10)

        if node and isinstance(node, Container):
            node = cloud.ctl.compute.inspect_node(node)

        if node:
            # filter out IPv6 addresses
            ips = [ip for ip in node.public_ips + node.private_ips
                   if ':' not in ip]
            if not ips:
                raise self.retry(exc=Exception(), countdown=60, max_retries=20)
            host = ips[0]
        else:
            tmp_log('ip not found, retrying')
            raise self.retry(exc=Exception(), countdown=60, max_retries=20)

        if node.state != NodeState.RUNNING:
            tmp_log('not running state')
            raise self.retry(exc=Exception(), countdown=120, max_retries=30)

        machine = Machine.objects.get(cloud=cloud, machine_id=machine_id,
                                      state__ne='terminated')

        log_dict = {
            'owner_id': owner.id,
            'event_type': 'job',
            'cloud_id': cloud_id,
            'machine_id': machine.id,
            'external_id': machine_id,
            'job_id': job_id,
            'job': job,
            'host': host,
            'key_id': key_id,
        }
        if schedule and schedule.get('name'):  # ugly hack to prevent dupes
            try:
                name = (schedule.get('action') + '-' + schedule.pop('name') +
                        '-' + machine_id[:4])

                auth_context = AuthContext.deserialize(
                    schedule.pop('auth_context'))
                tmp_log('Add scheduler entry %s', name)
                schedule['conditions'] = [{
                    'type': 'machines',
                    'ids': [machine.id]
                }]
                schedule_info = Schedule.add(auth_context, name, **schedule)
                tmp_log("A new scheduler was added")
                log_event(action='Add scheduler entry',
                          scheduler=schedule_info.as_dict(), **log_dict)
            except Exception as e:
                print(repr(e))
                error = repr(e)
                notify_user(owner, "add scheduler entry failed for "
                                   "machine %s" % machine_id, repr(e),
                            error=error)
                log_event(action='Add scheduler entry failed',
                          error=error, **log_dict)

        try:
            if hostname:
                try:
                    kwargs = {}
                    kwargs['name'] = hostname
                    kwargs['type'] = 'A'
                    kwargs['data'] = host
                    kwargs['ttl'] = 3600

                    dns_cls = RECORDS[kwargs['type']]
                    dns_cls.add(owner=owner, **kwargs)
                    log_event(action='Create_A_record', hostname=hostname,
                              **log_dict)
                except Exception as exc:
                    log_event(action='Create_A_record', hostname=hostname,
                              error=str(exc), **log_dict)

            from mist.api.shell import Shell
            shell = Shell(host)
            try:
                cloud_post_deploy_steps = config.CLOUD_POST_DEPLOY.get(
                    cloud_id, [])
            except AttributeError:
                cloud_post_deploy_steps = []
            for post_deploy_step in cloud_post_deploy_steps:
                predeployed_key_id = post_deploy_step.get('key')
                if predeployed_key_id and key_id:
                    # Use predeployed key to deploy the user selected key
                    shell.autoconfigure(
                        owner, cloud_id, node.id, predeployed_key_id, username,
                        password, port
                    )
                    retval, output = shell.command(
                        'echo %s >> ~/.ssh/authorized_keys' % Key.objects.get(
                            id=key_id).public)
                    if retval > 0:
                        notify_admin('Deploy user key failed for machine %s'
                                     % node.name)
                command = post_deploy_step.get('script', '').replace(
                    '${node.name}', node.name)
                if command and key_id:
                    tmp_log('Executing cloud post deploy cmd: %s' % command)
                    shell.autoconfigure(
                        owner, cloud_id, node.id, key_id, username, password,
                        port
                    )
                    retval, output = shell.command(command)
                    if retval > 0:
                        notify_admin('Cloud post deploy command `%s` failed '
                                     'for machine %s' % (command, node.name))

            if key_id:
                # connect with ssh even if no command, to create association
                # to be able to enable monitoring
                tmp_log('attempting to connect to shell')
                key_id, ssh_user = shell.autoconfigure(
                    owner, cloud_id, machine.id, key_id, username, password,
                    port
                )
                tmp_log('connected to shell')
                result = probe_ssh_only(owner, cloud_id, machine.id, host=None,
                                        key_id=key_id, ssh_user=ssh_user,
                                        shell=shell)
                log_dict = {
                    'owner_id': owner.id,
                    'event_type': 'job',
                    'cloud_id': cloud_id,
                    'machine_id': machine.id,
                    'external_id': machine_id,
                    'job_id': job_id,
                    'job': job,
                    'host': host,
                    'key_id': key_id,
                    'ssh_user': ssh_user,
                }
                log_event(action='probe', result=result, **log_dict)

            error = False
            if script_id:
                tmp_log('will run script_id %s', script_id)
                ret = run_script.run(
                    owner, script_id, machine.id,
                    params=script_params, host=host, job_id=job_id
                )
                error = ret['error']
                tmp_log('executed script_id %s', script_id)
            elif script:
                tmp_log('will run script')
                log_event(action='deployment_script_started', command=script,
                          **log_dict)
                start_time = time()
                retval, output = shell.command(script)
                tmp_log('executed script %s', script)
                execution_time = time() - start_time
                output = output.decode('utf-8', 'ignore')
                title = "Deployment script %s" % ('failed' if retval
                                                  else 'succeeded')
                error = retval > 0
                notify_user(owner, title,
                            cloud_id=cloud_id,
                            machine_id=machine_id,
                            machine_name=node.name,
                            command=script,
                            output=output,
                            duration=execution_time,
                            retval=retval,
                            error=retval > 0)
                log_event(action='deployment_script_finished',
                          error=retval > 0,
                          return_value=retval,
                          command=script,
                          stdout=output,
                          **log_dict)

            shell.disconnect()

            if monitoring:
                try:
                    enable_monitoring(
                        owner, cloud_id, node.id,
                        no_ssh=False, dry=False, job_id=job_id,
                        plugins=plugins, deploy_async=False,
                    )
                except Exception as e:
                    print(repr(e))
                    error = True
                    notify_user(
                        owner,
                        "Enable monitoring failed for machine %s" % machine_id,
                        repr(e)
                    )
                    notify_admin('Enable monitoring on creation failed for '
                                 'user %s machine %s: %r'
                                 % (str(owner), machine_id, e))
                    log_event(action='enable_monitoring_failed', error=repr(e),
                              **log_dict)

            if post_script_id:
                tmp_log('will run post_script_id %s', post_script_id)
                ret = run_script.run(
                    owner, post_script_id, machine.id,
                    params=post_script_params, host=host, job_id=job_id,
                    action_prefix='post_',
                )
                error = ret['error']
                tmp_log('executed post_script_id %s', post_script_id)

            log_event(action='post_deploy_finished', error=error, **log_dict)

        except (ServiceUnavailableError, SSHException) as exc:
            tmp_log(repr(exc))
            raise self.retry(exc=exc, countdown=60, max_retries=15)
    except Exception as exc:
        tmp_log(repr(exc))
        if str(exc).startswith('Retry'):
            raise
        notify_admin("Deployment script failed for machine %s in cloud %s by "
                     "user %s" % (machine_id, cloud_id, str(owner)), repr(exc))
        log_event(
            owner.id,
            event_type='job',
            action='post_deploy_finished',
            cloud_id=cloud_id,
            machine_id=machine_id,
            enable_monitoring=bool(monitoring),
            command=script,
            error="Couldn't connect to run post deploy steps.",
            job_id=job_id,
            job=job
        )


@app.task(bind=True, default_retry_delay=2 * 60)
def openstack_post_create_steps(self, owner_id, cloud_id, machine_id,
                                monitoring, key_id, username, password,
                                public_key, script='',
                                script_id='', script_params='', job_id=None,
                                job=None, hostname='', plugins=None,
                                post_script_id='', post_script_params='',
                                networks=[], schedule={}):
    from mist.api.methods import connect_provider
    owner = Owner.objects.get(id=owner_id)

    try:
        cloud = Cloud.objects.get(owner=owner, id=cloud_id, deleted=None)
        conn = connect_provider(cloud)
        nodes = conn.list_nodes()
        node = None

        for n in nodes:
            if n.id == machine_id:
                node = n
                break

        if node and node.state == 0 and len(node.public_ips):
            post_deploy_steps.delay(
                owner.id, cloud_id, machine_id, monitoring, key_id,
                script=script, script_id=script_id,
                script_params=script_params, job_id=job_id, job=job,
                hostname=hostname, plugins=plugins,
                post_script_id=post_script_id,
                post_script_params=post_script_params, schedule=schedule,
            )
        else:
            try:
                conn = connect_provider(cloud)
                floating_ips = conn.ex_list_floating_ips()

                # From the already created floating ips try to find one
                # that is not associated to a node
                unassociated_floating_ip = None
                for ip in floating_ips:
                    if ip.status == "DOWN":
                        unassociated_floating_ip = ip
                        break

                # Find the ports which are associated to the machine
                # (e.g. the ports of the private ips)
                # and use one to associate a floating ip
                ports = conn.ex_list_ports()
                machine_port_id = None
                for port in ports:
                    if port.extra.get('device_id') == node.id:
                        machine_port_id = port.id
                        break

                if unassociated_floating_ip:
                    log.info("Associating floating "
                             "ip with machine: %s" % node.id)
                    conn.ex_associate_floating_ip_to_node(
                        unassociated_floating_ip.id, machine_port_id)
                else:
                    # Find the external network
                    log.info("Create and associating floating ip with "
                             "machine: %s" % node.id)
                    ext_net_id = networks['public'][0]['network_id']
                    conn.ex_create_floating_ip(ext_net_id, machine_port_id)

                post_deploy_steps.delay(
                    owner.id, cloud_id, machine_id, monitoring, key_id,
                    script=script,
                    script_id=script_id, script_params=script_params,
                    job_id=job_id, job=job, hostname=hostname, plugins=plugins,
                    post_script_id=post_script_id,
                    post_script_params=post_script_params,
                )

            except:
                raise self.retry(exc=Exception(), max_retries=20)
    except Exception as exc:
        if str(exc).startswith('Retry'):
            raise


@app.task(bind=True, default_retry_delay=2 * 60)
def azure_post_create_steps(self, owner_id, cloud_id, machine_id, monitoring,
                            key_id, username, password, public_key, script='',
                            script_id='', script_params='', job_id=None,
                            job=None, hostname='', plugins=None,
                            post_script_id='', post_script_params='',
                            schedule={}):
    from mist.api.methods import connect_provider

    owner = Owner.objects.get(id=owner_id)
    try:
        # find the node we're looking for and get its hostname
        cloud = Cloud.objects.get(owner=owner, id=cloud_id, deleted=None)
        conn = connect_provider(cloud)
        nodes = conn.list_nodes()
        node = None
        for n in nodes:
            if n.id == machine_id:
                node = n
                break
        if node and node.state == NodeState.RUNNING and len(node.public_ips):
            # filter out IPv6 addresses
            ips = [ip for ip in node.public_ips if ':' not in ip]
            host = ips[0]
        else:
            raise self.retry(exc=Exception(), max_retries=20)

        try:
            # login with user, password. Deploy the public key, enable sudo
            # access for username, disable password authentication
            # and reload ssh.
            # After this is done, call post_deploy_steps if deploy script
            # or monitoring is provided
            ssh = paramiko.SSHClient()
            ssh.load_system_host_keys()
            ssh.set_missing_host_key_policy(paramiko.AutoAddPolicy())
            ssh.connect(host, username=username, password=password,
                        timeout=None, allow_agent=False, look_for_keys=False)

            ssh.exec_command('mkdir -p ~/.ssh && '
                             'echo "%s" >> ~/.ssh/authorized_keys && '
                             'chmod -R 700 ~/.ssh/' % public_key)

            chan = ssh.get_transport().open_session()
            chan.get_pty()
            chan.exec_command(
                'sudo su -c \'echo "%s ALL=(ALL) NOPASSWD:ALL" >> /etc/sudoers\' ' %  # noqa
                username)
            chan.send('%s\n' % password)

            check_sudo_command = 'sudo su -c \'whoami\''

            chan = ssh.get_transport().open_session()
            chan.get_pty()
            chan.exec_command(check_sudo_command)
            output = chan.recv(1024)

            if not output.startswith('root'):
                raise
            cmd = 'sudo su -c \'sed -i "s|[#]*PasswordAuthentication yes|PasswordAuthentication no|g" /etc/ssh/sshd_config &&  /etc/init.d/ssh reload; service ssh reload\' '  # noqa
            ssh.exec_command(cmd)

            ssh.close()

            post_deploy_steps.delay(
                owner.id, cloud_id, machine_id, monitoring, key_id,
                script=script,
                script_id=script_id, script_params=script_params,
                job_id=job_id, job=job, hostname=hostname, plugins=plugins,
                post_script_id=post_script_id,
                post_script_params=post_script_params, schedule=schedule,
            )

        except Exception as exc:
            raise self.retry(exc=exc, countdown=10, max_retries=15)
    except Exception as exc:
        if str(exc).startswith('Retry'):
            raise


@app.task(bind=True, default_retry_delay=2 * 60)
def rackspace_first_gen_post_create_steps(
        self, owner_id, cloud_id, machine_id, monitoring, key_id, password,
        public_key, username='root', script='', script_id='', script_params='',
        job_id=None, job=None, hostname='', plugins=None, post_script_id='',
        post_script_params='', schedule={}):
    from mist.api.methods import connect_provider

    owner = Owner.objects.get(id=owner_id)
    try:
        # find the node we're looking for and get its hostname
        cloud = Cloud.objects.get(owner=owner, id=cloud_id, deleted=None)
        conn = connect_provider(cloud)
        nodes = conn.list_nodes()
        node = None
        for n in nodes:
            if n.id == machine_id:
                node = n
                break

        if node and node.state == 0 and len(node.public_ips):
            # filter out IPv6 addresses
            ips = [ip for ip in node.public_ips if ':' not in ip]
            host = ips[0]
        else:
            raise self.retry(exc=Exception(), max_retries=20)

        try:
            # login with user, password and deploy the ssh public key.
            # Disable password authentication and reload ssh.
            # After this is done, call post_deploy_steps
            # if deploy script or monitoring
            # is provided
            ssh = paramiko.SSHClient()
            ssh.load_system_host_keys()
            ssh.set_missing_host_key_policy(paramiko.AutoAddPolicy())
            ssh.connect(host, username=username, password=password,
                        timeout=None, allow_agent=False, look_for_keys=False)

            ssh.exec_command('mkdir -p ~/.ssh && '
                             'echo "%s" >> ~/.ssh/authorized_keys && '
                             'chmod -R 700 ~/.ssh/' % public_key)

            cmd = 'sudo su -c \'sed -i "s|[#]*PasswordAuthentication yes|PasswordAuthentication no|g" /etc/ssh/sshd_config &&  /etc/init.d/ssh reload; service ssh reload\' '  # noqa
            ssh.exec_command(cmd)

            ssh.close()

            post_deploy_steps.delay(
                owner.id, cloud_id, machine_id, monitoring, key_id,
                script=script,
                script_id=script_id, script_params=script_params,
                job_id=job_id, job=job, hostname=hostname, plugins=plugins,
                post_script_id=post_script_id,
                post_script_params=post_script_params, schedule=schedule,
            )

        except Exception as exc:
            raise self.retry(exc=exc, countdown=10, max_retries=15)
    except Exception as exc:
        if str(exc).startswith('Retry'):
            raise


class UserTask(Task):
    task_key = ''
    result_expires = 0
    result_fresh = 0
    polling = False
    _ut_cache = None

    @property
    def memcache(self):
        if self._ut_cache is None:
            self._ut_cache = MemcacheClient(config.MEMCACHED_HOST)
        return self._ut_cache

    def smart_delay(self, *args, **kwargs):
        """Return cached result if it exists, send job to celery if needed"""
        # check cache
        id_str = json.dumps([self.task_key, args, kwargs])
        cache_key = b64encode(id_str.encode()).decode()
        cached = self.memcache.get(cache_key)
        if cached:
            age = time() - cached['timestamp']
            if age > self.result_fresh:
                amqp_log("%s: scheduling task" % id_str)
                if kwargs.pop('blocking', None):
                    return self.execute(*args, **kwargs)
                else:
                    self.delay(*args, **kwargs)
            if age < self.result_expires:
                amqp_log("%s: smart delay cache hit" % id_str)
                return cached['payload']
        else:
            if kwargs.pop('blocking', None):
                return self.execute(*args, **kwargs)
            else:
                self.delay(*args, **kwargs)

    def clear_cache(self, *args, **kwargs):
        id_str = json.dumps([self.task_key, args, kwargs])
        cache_key = b64encode(id_str.encode()).decode()
        log.info("Clearing cache for '%s'", id_str)
        return self.memcache.delete(cache_key)

    def run(self, *args, **kwargs):
        owner_id = args[0]
        if '@' in owner_id:
            owner_id = User.objects.get(email=owner_id).id
            args[0] = owner_id
        log.error('Running %s for %s', self.__class__.__name__, owner_id)
        # seq_id is an id for the sequence of periodic tasks, to avoid
        # running multiple concurrent sequences of the same task with the
        # same arguments. it is empty on first run, constant afterwards
        seq_id = kwargs.pop('seq_id', '')
        id_str = json.dumps([self.task_key, args, kwargs])
        cache_key = b64encode(id_str.encode()).decode()
        cached_err = self.memcache.get(cache_key + 'error')
        if cached_err:
            # task has been failing recently
            if seq_id != cached_err['seq_id']:
                if seq_id:
                    # other sequence of tasks has taken over
                    return
                else:
                    # taking over from other sequence
                    cached_err = None
                    # cached err will be deleted or overwritten in a while
                    # self.memcache.delete(cache_key + 'error')
        if not amqp_owner_listening(owner_id):
            # noone is waiting for result, stop trying, but flush cached erros
            self.memcache.delete(cache_key + 'error')
            return
        # check cache to stop iteration if other sequence has started
        cached = self.memcache.get(cache_key)
        if cached:
            if seq_id and seq_id != cached['seq_id']:
                amqp_log("%s: found new cached seq_id [%s], "
                         "stopping iteration of [%s]" % (id_str,
                                                         cached['seq_id'],
                                                         seq_id))
                return
            elif not seq_id and \
                    time() - cached['timestamp'] < self.result_fresh:
                amqp_log("%s: fresh task submitted with fresh cached result "
                         ", dropping" % id_str)
                return
        if not seq_id:
            # this task is called externally, not a rerun, create a seq_id
            amqp_log("%s: fresh task submitted [%s]" % (id_str, seq_id))
            seq_id = uuid.uuid4().hex
        # actually run the task
        try:
            data = self.execute(*args, **kwargs)
        except Exception as exc:
            # error handling
            if isinstance(exc, SoftTimeLimitExceeded):
                log.error("SoftTimeLimitExceeded: %s", id_str)
            now = time()
            if not cached_err:
                cached_err = {'seq_id': seq_id, 'timestamps': []}
            cached_err['timestamps'].append(now)
            x0 = cached_err['timestamps'][0]
            rel_points = [x - x0 for x in cached_err['timestamps']]
            rerun = self.error_rerun_handler(exc, rel_points, *args, **kwargs)
            if rerun is not None:
                self.memcache.set(cache_key + 'error', cached_err)
                kwargs['seq_id'] = seq_id
                self.apply_async(args, kwargs, countdown=rerun)
            else:
                self.memcache.delete(cache_key + 'error')
            amqp_log("%s: error %r, rerun %s" % (id_str, exc, rerun))
            return
        else:
            self.memcache.delete(cache_key + 'error')
        cached = {'timestamp': time(), 'payload': data, 'seq_id': seq_id}
        ok = amqp_publish_user(owner_id, routing_key=self.task_key, data=data)
        if not ok:
            # echange closed, no one gives a shit, stop repeating, why try?
            amqp_log("%s: exchange closed" % id_str)
            return
        kwargs['seq_id'] = seq_id
        self.memcache.set(cache_key, cached)
        if self.polling:
            amqp_log("%s: will rerun in %d secs [%s]" % (id_str,
                                                         self.result_fresh,
                                                         seq_id))
            self.apply_async(args, kwargs, countdown=self.result_fresh)

    def execute(self, *args, **kwargs):
        raise NotImplementedError()

    def error_rerun_handler(self, exc, errors, *args, **kwargs):
        """Accepts a list of relative time points of consecutive errors,
        returns number of seconds to retry in or None to stop retrying."""
        if len(errors) == 1:
            return 30  # Retry in 30sec after the first error
        if len(errors) == 2:
            return 120  # Retry in 120sec after the second error
        if len(errors) == 3:
            return 60 * 10  # Retry in 10mins after the third error


class ListImages(UserTask):
    task_key = 'list_images'
    result_expires = 60 * 60 * 24 * 7
    result_fresh = 60 * 60
    polling = False
    soft_time_limit = 60 * 2

    def execute(self, owner_id, cloud_id):
        from mist.api import methods
        owner = Owner.objects.get(id=owner_id)
        log.warn('Running list images for user %s cloud %s',
                 owner.id, cloud_id)
        images = methods.list_images(owner, cloud_id)
        log.warn('Returning list images for user %s cloud %s',
                 owner.id, cloud_id)
        return {'cloud_id': cloud_id, 'images': images}


class ListProjects(UserTask):
    task_key = 'list_projects'
    result_expires = 60 * 60 * 24 * 7
    result_fresh = 60 * 60
    polling = False
    soft_time_limit = 30

    def execute(self, owner_id, cloud_id):
        owner = Owner.objects.get(id=owner_id)
        log.warn('Running list projects for user %s cloud %s',
                 owner.id, cloud_id)
        from mist.api import methods
        projects = methods.list_projects(owner, cloud_id)
        log.warn('Returning list projects for user %s cloud %s',
                 owner.id, cloud_id)
        return {'cloud_id': cloud_id, 'projects': projects}


list_images = app.register_task(ListImages())
list_projects = app.register_task(ListProjects())


@app.task
def create_machine_async(
    auth_context_serialized, cloud_id, key_id, machine_name, location_id,
    image_id, size, image_extra, disk,
    image_name, size_name, location_name, ips, monitoring,
    storage_account, machine_password, resource_group, storage_account_type,
    networks, subnetwork, docker_env, docker_command, script='',
    script_id='', script_params='',
    post_script_id='', post_script_params='',
    quantity=1, persist=False, job_id=None, job=None,
    docker_port_bindings={}, docker_exposed_ports={},
    azure_port_bindings='', hostname='', plugins=None,
    disk_size=None, disk_path=None, cloud_init='', subnet_id='',
    associate_floating_ip=False,
    associate_floating_ip_subnet=None, project_id=None,
    tags=None, schedule={}, bare_metal=False, hourly=True,
    softlayer_backend_vlan_id=None, machine_username='',
<<<<<<< HEAD
    volumes=[], ip_addresses=[], expiration={},
    ephemeral=False, lxd_image_source=None,
    sec_group=''
=======
    volumes=[], ip_addresses=[], expiration={}, sec_group='', vnfs=[]
>>>>>>> ec5f5b0d
):
    from multiprocessing.dummy import Pool as ThreadPool
    from mist.api.machines.methods import create_machine
    from mist.api.exceptions import MachineCreationError
    log.warn('MULTICREATE ASYNC %d' % quantity)

    # Re-construct AuthContext.
    auth_context = AuthContext.deserialize(auth_context_serialized)

    job_id = job_id or uuid.uuid4().hex

    names = []
    if quantity == 1:
        names = [machine_name]
    else:
        names = []
        for i in range(1, quantity + 1):
            names.append('%s-%d' % (machine_name, i))

    log_event(auth_context.owner.id, 'job', 'async_machine_creation_started',
              user_id=auth_context.user.id, job_id=job_id, job=job,
              cloud_id=cloud_id, script=script, script_id=script_id,
              script_params=script_params, monitoring=monitoring,
              persist=persist, quantity=quantity, key_id=key_id,
              machine_names=names, volumes=volumes)

    THREAD_COUNT = 5
    pool = ThreadPool(THREAD_COUNT)
    specs = []
    for name in names:
        specs.append((
            (auth_context, cloud_id, key_id, name, location_id, image_id,
             size, image_extra, disk, image_name, size_name,
             location_name, ips, monitoring, storage_account,
             machine_password, resource_group, storage_account_type, networks,
             subnetwork, docker_env, docker_command, 22, script, script_id,
             script_params, job_id, job),
            {'hostname': hostname, 'plugins': plugins,
             'post_script_id': post_script_id,
             'post_script_params': post_script_params,
             'azure_port_bindings': azure_port_bindings,
             'associate_floating_ip': associate_floating_ip,
             'cloud_init': cloud_init,
             'disk_size': disk_size,
             'disk_path': disk_path,
             'project_id': project_id,
             'tags': tags,
             'schedule': schedule,
             'softlayer_backend_vlan_id': softlayer_backend_vlan_id,
             'bare_metal': bare_metal,
             'hourly': hourly,
             'machine_username': machine_username,
             'volumes': volumes,
             'ip_addresses': ip_addresses,
             'expiration': expiration,
<<<<<<< HEAD
             'ephemeral': ephemeral,
             'lxd_image_source': lxd_image_source,
             'sec_group': sec_group}
=======
             'sec_group': sec_group,
             'vnfs': vnfs}
>>>>>>> ec5f5b0d
        ))

    def create_machine_wrapper(args_kwargs):
        args, kwargs = args_kwargs
        error = False
        node = {}
        try:
            node = create_machine(*args, **kwargs)
        except MachineCreationError as exc:
            error = str(exc)
        except Exception as exc:
            error = repr(exc)
        finally:
            name = args[3]
            log_event(
                auth_context.owner.id, 'job', 'machine_creation_finished',
                job=job, job_id=job_id, cloud_id=cloud_id, machine_name=name,
                error=error, external_id=node.get('id', ''),
                user_id=auth_context.user.id
            )

    pool.map(create_machine_wrapper, specs)
    pool.close()
    pool.join()


@app.task(bind=True, default_retry_delay=5, max_retries=3)
def send_email(self, subject, body, recipients, sender=None, bcc=None,
               html_body=None):
    if not helper_send_email(subject, body, recipients,
                             sender=sender, bcc=bcc, attempts=1,
                             html_body=html_body):
        raise self.retry()
    return True


@app.task
def group_machines_actions(owner_id, action, name, machines_uuids):
    """
    Accepts a list of lists in form  cloud_id,machine_id and pass them
    to run_machine_action like a group

    :param owner_id:
    :param action:
    :param name:
    :param machines_uuids:
    :return: log_dict
    """

    schedule = Schedule.objects.get(owner=owner_id, name=name, deleted=None)

    log_dict = {
        'schedule_id': schedule.id,
        'schedule_name': schedule.name,
        'description': schedule.description or '',
        'schedule_type': str(schedule.schedule_type or ''),
        'owner_id': owner_id,
        'machines_match': schedule.get_ids(),
        'machine_action': action,
        'expires': str(schedule.expires or ''),
        'task_enabled': schedule.task_enabled,
        'run_immediately': schedule.run_immediately,
        'event_type': 'job',
        'error': False,
    }
    log_event(action='schedule_started', **log_dict)
    log.info('Schedule action started: %s', log_dict)

    for machine_uuid in machines_uuids:
        found = False
        _action = action
        try:
            machine = Machine.objects.get(id=machine_uuid)
            found = True
        except me.DoesNotExist:
            log_dict['error'] = "Machine with id %s does not \
                exist." % machine_uuid

        if found:
            if _action in ['destroy'] and config.SAFE_EXPIRATION and \
               machine.expiration == schedule and machine.state != 'stopped':
                from mist.api.machines.methods import machine_safe_expire
                machine_safe_expire(owner_id, machine)
                # change action to be executed now
                _action = 'stop'

            try:
                run_machine_action.s(owner_id, _action, name,
                                     machine_uuid)()
            except Exception as exc:
                log_dict['error'] = log_dict.get('error', '') + str(exc) + '\n'

    log_dict.update({'last_run_at': str(schedule.last_run_at or ''),
                    'total_run_count': schedule.total_run_count or 0,
                     'error': log_dict['error']}
                    )
    log_event(action='schedule_finished', **log_dict)
    if log_dict['error']:
        log.info('Schedule action failed: %s', log_dict)
    else:
        log.info('Schedule action succeeded: %s', log_dict)
    owner = Owner.objects.get(id=owner_id)
    trigger_session_update(owner, ['schedules'])
    return log_dict


@app.task(soft_time_limit=3600, time_limit=3630)
def run_machine_action(owner_id, action, name, machine_uuid):
    """
    Calls specific action for a machine and log the info
    :param owner_id:
    :param action:
    :param name:
    :param cloud_id:
    :param machine_id:
    :return:
    """

    schedule = Schedule.objects.get(owner=owner_id, name=name, deleted=None)

    log_dict = {
        'owner_id': owner_id,
        'event_type': 'job',
        'machine_uuid': machine_uuid,
        'schedule_id': schedule.id,
    }

    external_id = ''
    cloud_id = ''
    owner = Owner.objects.get(id=owner_id)
    started_at = time()
    try:
        machine = Machine.objects.get(id=machine_uuid, state__ne='terminated')
        cloud_id = machine.cloud.id
        external_id = machine.machine_id
        log_dict.update({'cloud_id': cloud_id,
                         'machine_id': machine_uuid,
                         'external_id': external_id})
    except me.DoesNotExist:
        log_dict['error'] = "Resource with that id does not exist."
        msg = action + ' failed'
        log_event(action=msg, **log_dict)
    except Exception as exc:
        log_dict['error'] = str(exc)
        msg = action + ' failed'
        log_event(action=msg, **log_dict)

    if not log_dict.get('error'):
        if action in ('start', 'stop', 'reboot', 'destroy', 'notify'):
            # call list machines here cause we don't have another way
            # to update machine state if user isn't logged in
            from mist.api.machines.methods import list_machines
            from mist.api.machines.methods import destroy_machine
            # TODO change this to compute.ctl.list_machines
            list_machines(owner, cloud_id)

            if action == 'start':
                log_event(action='Start', **log_dict)
                try:
                    machine.ctl.start()
                except Exception as exc:
                    log_dict['error'] = '%s Machine in %s state' % (
                        exc, machine.state)
                    log_event(action='Start failed', **log_dict)
                else:
                    log_event(action='Start succeeded', **log_dict)
            elif action == 'stop':
                log_event(action='Stop', **log_dict)
                try:
                    machine.ctl.stop()
                except Exception as exc:
                    log_dict['error'] = '%s Machine in %s state' % (
                        exc, machine.state)
                    log_event(action='Stop failed', **log_dict)
                else:
                    log_event(action='Stop succeeded', **log_dict)
            elif action == 'reboot':
                log_event(action='Reboot', **log_dict)
                try:
                    machine.ctl.reboot()
                except Exception as exc:
                    log_dict['error'] = '%s Machine in %s state' % (
                        exc, machine.state)
                    log_event(action='Reboot failed', **log_dict)
                else:
                    log_event(action='Reboot succeeded', **log_dict)
            elif action == 'destroy':
                log_event(action='Destroy', **log_dict)
                try:
                    destroy_machine(owner, cloud_id, external_id)
                except Exception as exc:
                    log_dict['error'] = '%s Machine in %s state' % (
                        exc, machine.state)
                    log_event(action='Destroy failed', **log_dict)
                else:
                    log_event(action='Destroy succeeded', **log_dict)
            elif action == 'notify':
                mails = []
                for _user in [machine.owned_by, machine.created_by]:
                    if _user:
                        mails.append(_user.email)
                for mail in list(set(mails)):
                    if mail == machine.owned_by.email:
                        user = machine.owned_by
                    else:
                        user = machine.created_by
                    subject = config.MACHINE_EXPIRE_NOTIFY_EMAIL_SUBJECT
                    if schedule.schedule_type.type == 'reminder' and \
                       schedule.schedule_type.message:
                        custom_msg = '\n%s\n' % schedule.schedule_type.message
                    else:
                        custom_msg = ''
                    machine_uri = config.CORE_URI + \
                        '/machines/%s' % machine.id
                    main_body = config.MACHINE_EXPIRE_NOTIFY_EMAIL_BODY
                    sch_entry = machine.expiration.schedule_type.entry
                    body = main_body % ((user.first_name + " " +
                                        user.last_name).strip(),
                                        machine.name,
                                        sch_entry,
                                        machine_uri + '/expiration',
                                        custom_msg, config.CORE_URI)
                    log.info('About to send email...')
                    if not helper_send_email(subject, body, user.email):
                        raise ServiceUnavailableError("Could not send "
                                                      "notification email "
                                                      "about machine that "
                                                      "is about to expire.")

    if action != 'notify' and log_dict.get('error'):
        # TODO markos asked this
        log_dict['started_at'] = started_at
        log_dict['finished_at'] = time()
        title = "Execution of '%s' action " % action
        title += "failed" if log_dict.get('error') else "succeeded"
        from mist.api.methods import notify_user
        notify_user(
            owner, title,
            cloud_id=cloud_id,
            machine_id=external_id,
            duration=log_dict['finished_at'] - log_dict['started_at'],
            error=log_dict.get('error'),
        )


@app.task
def group_run_script(owner_id, script_id, name, machines_uuids, params=''):
    """
    Accepts a list of lists in form  cloud_id,machine_id and pass them
    to run_machine_action like a group

    :param owner_id:
    :param script_id:
    :param name
    :param cloud_machines_pairs:
    :return:
    """
    job_id = uuid.uuid4().hex
    schedule = Schedule.objects.get(owner=owner_id, name=name, deleted=None)

    log_dict = {
        'schedule_id': schedule.id,
        'schedule_name': schedule.name,
        'description': schedule.description or '',
        'schedule_type': str(schedule.schedule_type or ''),
        'owner_id': owner_id,
        'machines_match': schedule.get_ids(),
        'script_id': script_id,
        'expires': str(schedule.expires or ''),
        'task_enabled': schedule.task_enabled,
        'run_immediately': schedule.run_immediately,
        'event_type': 'job',
        'error': False,
        'job': 'schedule',
        'job_id': job_id,
    }

    log_event(action='schedule_started', **log_dict)
    log.info('Schedule started: %s', log_dict)

    for machine_uuid in machines_uuids:
        try:
            run_script.s(owner_id, script_id, machine_uuid,
                         params=params,
                         job_id=job_id, job='schedule')()
        except Exception as exc:
            log_dict['error'] = log_dict.get('error', '') + str(exc) + '\n'

    log_dict.update({'last_run_at': str(schedule.last_run_at or ''),
                     'total_run_count': schedule.total_run_count or 0,
                     'error': log_dict['error']}
                    )
    log_event(action='schedule_finished', **log_dict)
    if log_dict['error']:
        log.info('Schedule run_script failed: %s', log_dict)
    else:
        log.info('Schedule run_script succeeded: %s', log_dict)
    owner = Owner.objects.get(id=owner_id)
    trigger_session_update(owner, ['schedules'])
    return log_dict


@app.task(soft_time_limit=3600, time_limit=3630)
def run_script(owner, script_id, machine_uuid, params='', host='',
               key_id='', username='', password='', port=22, job_id='', job='',
               action_prefix='', su=False, env=""):
    import mist.api.shell
    from mist.api.methods import notify_admin, notify_user
    from mist.api.machines.methods import list_machines

    if not isinstance(owner, Owner):
        owner = Owner.objects.get(id=owner)

    ret = {
        'owner_id': owner.id,
        'job_id': job_id or uuid.uuid4().hex,
        'job': job,
        'script_id': script_id,
        # 'cloud_id': cloud_id,
        'machine_id': machine_uuid,
        'params': params,
        'env': env,
        'su': su,
        'host': host,
        'key_id': key_id,
        'ssh_user': username,
        'port': port,
        'command': '',
        'stdout': '',
        'exit_code': '',
        'wrapper_stdout': '',
        'extra_output': '',
        'error': False,
    }
    started_at = time()
    machine_name = ''
    cloud_id = ''

    try:
        machine = Machine.objects.get(id=machine_uuid, state__ne='terminated')
        cloud_id = machine.cloud.id
        external_id = machine.machine_id
        ret.update({'cloud_id': cloud_id, 'external_id': external_id})
        # cloud = Cloud.objects.get(owner=owner, id=cloud_id, deleted=None)
        script = Script.objects.get(owner=owner, id=script_id, deleted=None)

        if not host:
            # FIXME machine.cloud.ctl.compute.list_machines()
            for machine in list_machines(owner, cloud_id):
                if machine['machine_id'] == external_id:
                    ips = [ip for ip in machine['public_ips'] if ':' not in ip]
                    # get private IPs if no public IP is available
                    if not ips:
                        ips = [ip for ip in machine['private_ips']
                               if ':' not in ip]
                    if ips:
                        host = ips[0]
                        ret['host'] = host
                    machine_name = machine['name']
                    break
        if not host:
            raise MistError("No host provided and none could be discovered.")
        shell = mist.api.shell.Shell(host)
        ret['key_id'], ret['ssh_user'] = shell.autoconfigure(
            owner, cloud_id, machine['id'], username, password, port
        )
        # FIXME wrap here script.run_script
        path, params, wparams = script.ctl.run_script(shell,
                                                      params=params,
                                                      job_id=ret.get('job_id'))

        with open(os.path.join(
            os.path.dirname(os.path.dirname(os.path.dirname(os.path.dirname(
                os.path.abspath(__file__)
            )))),
            'run_script', 'run.py'
        )) as fobj:
            wscript = fobj.read()

        # check whether python exists

        exit_code, wstdout = shell.command("command -v python")

        if exit_code > 0:
            command = "chmod +x %s && %s %s" % (path, path, params)
        else:
            command = "python - %s << EOF\n%s\nEOF\n" % (wparams, wscript)
        if su:
            command = 'sudo ' + command
        ret['command'] = command
    except Exception as exc:
        ret['error'] = str(exc)
    log_event(event_type='job', action=action_prefix + 'script_started', **ret)
    log.info('Script started: %s', ret)
    if not ret['error']:
        try:
            exit_code, wstdout = shell.command(command)
            shell.disconnect()
            wstdout = wstdout.replace('\r\n', '\n').replace('\r', '\n')
            ret['wrapper_stdout'] = wstdout
            ret['exit_code'] = exit_code
            ret['stdout'] = wstdout
            try:
                parts = re.findall(
                    r'-----part-([^-]*)-([^-]*)-----\n(.*?)-----part-end-\2-----\n',  # noqa
                    wstdout, re.DOTALL)
                if parts:
                    randid = parts[0][1]
                    for part in parts:
                        if part[1] != randid:
                            raise Exception('Different rand ids')
                    for part in parts:
                        if part[0] == 'script':
                            ret['stdout'] = part[2]
                        elif part[0] == 'outfile':
                            ret['extra_output'] = part[2]
            except Exception as exc:
                pass
            if exit_code > 0:
                ret['error'] = 'Script exited with return code %s' % exit_code
        except SoftTimeLimitExceeded:
            ret['error'] = 'Script execution time limit exceeded'
        except Exception as exc:
            ret['error'] = str(exc)
    log_event(event_type='job', action=action_prefix + 'script_finished',
              **ret)
    if ret['error']:
        log.info('Script failed: %s', ret)
    else:
        log.info('Script succeeded: %s', ret)
    ret['started_at'] = started_at
    ret['finished_at'] = time()
    title = "Execution of '%s' script " % script.name
    title += "failed" if ret['error'] else "succeeded"
    if ret['error']:
        notify_user(
            owner, title,
            cloud_id=cloud_id,
            machine_id=external_id,
            machine_name=machine_name,
            output=ret['stdout'],
            duration=ret['finished_at'] - ret['started_at'],
            retval=ret['exit_code'],
            error=ret['error'],
        )
    if ret['error']:
        title += " for user %s" % str(owner)
        notify_admin(
            title, "%s\n\n%s" % (ret['stdout'], ret['error']), team='dev'
        )
    return ret


@app.task
def update_poller(org_id):
    org = Organization.objects.get(id=org_id)
    update_threshold = datetime.datetime.now() - datetime.timedelta(
        seconds=90)
    if org.poller_updated and org.poller_updated > update_threshold:
        return  # Poller was recently updated
    log.info("Updating poller for %s", org)
    for cloud in Cloud.objects(owner=org, deleted=None, enabled=True):
        log.info("Updating poller for cloud %s", cloud)
        ListMachinesPollingSchedule.add(cloud=cloud, interval=10, ttl=120)
        if hasattr(cloud.ctl, 'network'):
            ListNetworksPollingSchedule.add(cloud=cloud, interval=60, ttl=120)
        if hasattr(cloud.ctl, 'dns') and cloud.dns_enabled:
            ListZonesPollingSchedule.add(cloud=cloud, interval=60, ttl=120)
        if hasattr(cloud.ctl, 'storage'):
            ListVolumesPollingSchedule.add(cloud=cloud, interval=60, ttl=120)
        if config.ACCELERATE_MACHINE_POLLING:
            for machine in cloud.ctl.compute.list_cached_machines():
                if machine.machine_type != 'container':
                    log.info("Updating poller for machine %s", machine)
                    FindCoresMachinePollingSchedule.add(machine=machine,
                                                        interval=600, ttl=360,
                                                        run_immediately=False)
                    PingProbeMachinePollingSchedule.add(machine=machine,
                                                        interval=300, ttl=120)
                    SSHProbeMachinePollingSchedule.add(machine=machine,
                                                       interval=300, ttl=120)
    org.poller_updated = datetime.datetime.now()
    org.save()


@app.task
def gc_schedulers():
    """Delete disabled celerybeat schedules.

    This takes care of:

    1. Removing disabled list_machines polling schedules.
    2. Removing ssh/ping probe schedules, whose machines are missing or
       corresponding clouds have been deleted.
    3. Removing inactive no-data rules. They are added idempotently the
       first time get_stats receives data for a newly monitored machine.

    Note that this task does not run GC on user-defined schedules. The
    UserScheduler has its own mechanism for choosing which documents to
    load.

    """
    for collection in (PollingSchedule, NoDataRule, ):
        for entry in collection.objects():
            try:
                if not entry.enabled:
                    log.warning('Removing %s', entry)
                    entry.delete()
            except me.DoesNotExist:
                entry.delete()
            except Exception as exc:
                log.error(exc)


@app.task
def set_missing_since(cloud_id):
    for Model in (Machine, CloudLocation, CloudSize, Network, Volume, Zone):
        Model.objects(cloud=cloud_id, missing_since=None).update(
            missing_since=datetime.datetime.utcnow()
        )


@app.task
def delete_periodic_tasks(cloud_id):
    from mist.api.concurrency.models import PeriodicTaskInfo
    for section in ['machines', 'volumes', 'networks', 'zones']:
        try:
            key = 'cloud:list_%s:%s' % (section, cloud_id)
            PeriodicTaskInfo.objects.get(key=key).delete()
            log.info('Deleted periodic task: %s' % key)
        except PeriodicTaskInfo.DoesNotExist:
            pass


@app.task
def create_backup():
    """Create mongo backup if s3 creds are set.
    """
    # If MONGO_URI consists of multiple hosts get the last one
    mongo_backup_host = config.MONGO_URI.split('//')[-1].split('/')[0].split(
        ',')[-1]
    # Strip protocol prefix from influx backup uri
    influx_backup_host = config.INFLUX.get('backup', '').replace(
        'http://', '').replace('https://', '')
    if all(value == '' for value in config.BACKUP.get('gpg', {}).values()):
        os.system("mongodump --host %s --gzip --archive | s3cmd --access_key=%s \
        --secret_key=%s put - s3://%s/mongo/%s-%s" % (mongo_backup_host,
                  config.BACKUP['key'], config.BACKUP['secret'],
                  config.BACKUP['bucket'], config.CORE_URI.split('//')[1],
                  datetime.datetime.now().strftime('%Y%m%d%H%M')))
        if influx_backup_host:
            os.system("influxd backup -portable -host %s ./influx-snapshot &&\
            tar cv influx-snapshot | s3cmd --access_key=%s --secret_key=%s \
            put - s3://%s/influx/%s-%s && rm -rf influx-snapshot" % (
                influx_backup_host, config.BACKUP['key'],
                config.BACKUP['secret'], config.BACKUP['bucket'],
                config.CORE_URI.split('//')[1],
                datetime.datetime.now().strftime('%Y%m%d%H%M')))
    elif config.BACKUP['gpg'].get('public'):  # encrypt with gpg if configured
        f = open('pub.key', 'w+')
        f.write(config.BACKUP['gpg']['public'])
        f.close()
        os.system("gpg --import pub.key && mongodump \
        --host %s --gzip --archive | gpg --yes --trust-model always \
        --encrypt --recipient %s | s3cmd --access_key=%s --secret_key=%s put \
        - s3://%s/mongo/%s-%s.gpg" % (
            mongo_backup_host, config.BACKUP['gpg']['recipient'],
            config.BACKUP['key'], config.BACKUP['secret'],
            config.BACKUP['bucket'], config.CORE_URI.split('//')[1],
            datetime.datetime.now().strftime('%Y%m%d%H%M')))
        if influx_backup_host:
            os.system("influxd backup -portable -host %s ./influx-snapshot \
            && tar cv influx-snapshot | gpg --yes --trust-model always \
            --encrypt --recipient %s | s3cmd --access_key=%s --secret_key=%s \
            put - s3://%s/influx/%s-%s.gpg" % (
                influx_backup_host, config.BACKUP['gpg']['recipient'],
                config.BACKUP['key'], config.BACKUP['secret'],
                config.BACKUP['bucket'], config.CORE_URI.split('//')[1],
                datetime.datetime.now().strftime('%Y%m%d%H%M')))


@app.task
def async_session_update(owner, sections=None):
    if sections is None:
        sections = [
            'org', 'user', 'keys', 'clouds', 'stacks',
            'scripts', 'schedules', 'templates', 'monitoring'
        ]
    trigger_session_update(owner, sections)<|MERGE_RESOLUTION|>--- conflicted
+++ resolved
@@ -776,13 +776,8 @@
     associate_floating_ip_subnet=None, project_id=None,
     tags=None, schedule={}, bare_metal=False, hourly=True,
     softlayer_backend_vlan_id=None, machine_username='',
-<<<<<<< HEAD
-    volumes=[], ip_addresses=[], expiration={},
     ephemeral=False, lxd_image_source=None,
-    sec_group=''
-=======
     volumes=[], ip_addresses=[], expiration={}, sec_group='', vnfs=[]
->>>>>>> ec5f5b0d
 ):
     from multiprocessing.dummy import Pool as ThreadPool
     from mist.api.machines.methods import create_machine
@@ -838,14 +833,10 @@
              'volumes': volumes,
              'ip_addresses': ip_addresses,
              'expiration': expiration,
-<<<<<<< HEAD
              'ephemeral': ephemeral,
              'lxd_image_source': lxd_image_source,
-             'sec_group': sec_group}
-=======
              'sec_group': sec_group,
              'vnfs': vnfs}
->>>>>>> ec5f5b0d
         ))
 
     def create_machine_wrapper(args_kwargs):
