--- conflicted
+++ resolved
@@ -457,12 +457,9 @@
               'volumes': volumes,
               'ip_addresses': ip_addresses,
               'expiration': expiration,
-<<<<<<< HEAD
               'ephemeral': params.get('ephemeral', False),
-              'lxd_image_source': params.get('lxd_image_source', None)}
-=======
+              'lxd_image_source': params.get('lxd_image_source', None),
               'sec_group': sec_group}
->>>>>>> a2c07128
 
     if not run_async:
         ret = methods.create_machine(auth_context, *args, **kwargs)
