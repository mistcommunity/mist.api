--- conflicted
+++ resolved
@@ -156,12 +156,8 @@
                    bare_metal=False, hourly=True,
                    softlayer_backend_vlan_id=None, machine_username='',
                    volumes=[], ip_addresses=[], expiration={},
-<<<<<<< HEAD
+                   ephemeral=False, lxd_image_source=None,
                    sec_group='', vnfs=[], description=''
-=======
-                   ephemeral=False, lxd_image_source=None,
-                   sec_group='', vnfs=[]
->>>>>>> 3c791d10
                    ):
     """Creates a new virtual machine on the specified cloud.
 
@@ -220,11 +216,7 @@
     # For providers, which do not support pre-defined sizes, we expect `size`
     # to be a dict with all the necessary information regarding the machine's
     # size.
-<<<<<<< HEAD
-    if cloud.ctl.provider in ('vsphere', 'onapp', 'libvirt', 'gig_g8', ):
-=======
-    if cloud.ctl.provider in ('vsphere', 'onapp', 'libvirt', 'lxd',):
->>>>>>> 3c791d10
+    if cloud.ctl.provider in ('vsphere', 'onapp', 'libvirt', 'lxd', 'gig_g8',):
         if not isinstance(size, dict):
             raise BadRequestError('Expected size to be a dict.')
         size_id = 'custom'
