import re
import random
import base64
import mongoengine as me
import time
import requests
import datetime
import json

from random import randrange

from future.utils import string_types

from libcloud.compute.base import NodeSize, NodeImage, NodeLocation, Node
from libcloud.compute.base import StorageVolume

from libcloud.compute.types import Provider
from libcloud.container.types import Provider as Container_Provider
from libcloud.container.base import ContainerImage
from libcloud.compute.base import NodeAuthSSHKey
from libcloud.compute.base import NodeAuthPassword

from libcloud.common.types import MalformedResponseError
from libcloud.common.exceptions import BaseHTTPError

from tempfile import NamedTemporaryFile

import mist.api.tasks

from mist.api.clouds.models import Cloud
from mist.api.machines.models import Machine
from mist.api.keys.models import Key
from mist.api.networks.models import Network
from mist.api.networks.models import Subnet
from mist.api.users.models import Owner, Organization
from mist.api.auth.models import AuthToken

from mist.api.exceptions import PolicyUnauthorizedError
from mist.api.exceptions import MachineNameValidationError
from mist.api.exceptions import BadRequestError, MachineCreationError
from mist.api.exceptions import InternalServerError
from mist.api.exceptions import NotFoundError
from mist.api.exceptions import VolumeNotFoundError
from mist.api.exceptions import NetworkNotFoundError
from mist.api.exceptions import RequiredParameterMissingError
from mist.api.exceptions import MistNotImplementedError

from mist.api.helpers import check_host

from mist.api.methods import connect_provider
from mist.api.methods import notify_admin
from mist.api.networks.methods import list_networks
from mist.api.auth.methods import auth_context_from_auth_token

from mist.api.monitoring.methods import disable_monitoring

from mist.api.tag.methods import resolve_id_and_set_tags
from mist.api.tag.methods import get_tags_for_resource
from mist.api.tag.methods import remove_tags_from_resource

from mist.api import config

import logging

logging.basicConfig(level=config.PY_LOG_LEVEL,
                    format=config.PY_LOG_FORMAT,
                    datefmt=config.PY_LOG_FORMAT_DATE)
log = logging.getLogger(__name__)


def machine_name_validator(provider, name):
    """
    Validates machine names before creating a machine
    Provider specific
    """
    if not name and provider != Provider.EC2.value:
        raise MachineNameValidationError("machine name cannot be empty")
    if provider is Container_Provider.DOCKER:
        pass
    elif provider in {Provider.RACKSPACE_FIRST_GEN.value,
                      Provider.RACKSPACE.value}:
        pass
    elif provider in {Provider.OPENSTACK.value}:
        pass
    elif provider is Provider.EC2.value:
        if len(name) > 255:
            raise MachineNameValidationError("machine name max "
                                             "chars allowed is 255")
    elif provider is Provider.GCE:
        if not re.search(r'^(?:[a-z](?:[-a-z0-9]{0,61}[a-z0-9])?)$', name):
            raise MachineNameValidationError(
                "name must be 1-63 characters long, with the first "
                "character being a lowercase letter, and all following "
                "characters must be a dash, lowercase letter, or digit, "
                "except the last character, which cannot be a dash."
            )
    elif provider is Provider.SOFTLAYER.value:
        pass
    elif provider in [Provider.DIGITAL_OCEAN.value, Provider.MAXIHOST.value]:
        if not re.search(r'^[0-9a-zA-Z]+[0-9a-zA-Z-.]{0,}[0-9a-zA-Z]+$', name):
            raise MachineNameValidationError(
                "machine name may only contain ASCII letters "
                "or numbers, dashes and dots")
    elif provider is Provider.PACKET.value:
        if not re.search(r'^[0-9a-zA-Z-.]+$', name):
            raise MachineNameValidationError(
                "machine name may only contain ASCII letters "
                "or numbers, dashes and periods")
    elif provider == Provider.AZURE.value:
        pass
    elif provider == Provider.AZURE_ARM.value:
        if not re.search(r'^[0-9a-zA-Z\-]+$', name):
            raise MachineNameValidationError(
                "machine name may only contain ASCII letters "
                "or numbers and dashes")
    elif provider in [Provider.VCLOUD.value]:
        pass
    elif provider is Provider.LINODE.value:
        if len(name) < 3:
            raise MachineNameValidationError(
                "machine name should be at least 3 chars"
            )
        if not re.search(r'^[0-9a-zA-Z][0-9a-zA-Z-_]+[0-9a-zA-Z]$', name):
            raise MachineNameValidationError(
                "machine name may only contain ASCII letters or numbers, "
                "dashes and underscores. Must begin and end with letters "
                "or numbers, and be at least 3 characters long")
    elif provider == Provider.ONAPP.value:
        name = name.strip().replace(' ', '-')
        if not re.search(r'^[0-9a-zA-Z-.]+[0-9a-zA-Z.]$', name):
            raise MachineNameValidationError(
                "machine name may only contain ASCII letters "
                "or numbers, dashes and periods. Name should not "
                "end with a dash")
    elif provider == Provider.KUBEVIRT.value:
        if not re.search(r'^(?:[a-z](?:[\.\-a-z0-9]{0,61}[a-z0-9])?)$', name):
            raise MachineNameValidationError(
                "name must be 1-63 characters long, with the first "
                "character being a lowercase letter, and all following "
                "characters must be a dash, period, lowercase letter, "
                "or digit, except the last character, which cannot be "
                "a dash nor period.")
    return name


def validate_portforwards(port_forwards):
    def validate_ports(ports):
        for port in ports:
            try:
                port = int(port)
            except (ValueError, TypeError):
                raise BadRequestError("Port should be an integer")
            except AssertionError:
                raise BadRequestError("Ports should be an "
                                      "interger between 1 and 65535")
    for pf in port_forwards['ports']:
        if len(pf['port'].split(":")) == 2:
            host = pf['port'].split(":")[0]
            check_host(host)
        port = pf['port'].split(":")[-1]
        if len(pf['target_port'].split(":")) == 2:
            target_host = pf['target_port'].split(":")[0]
            check_host(target_host)
        target_port = pf['target_port'].split(":")[-1]
        #  If target_port is a falsey value then it will take the same value as
        #  port.
        if not target_port:
            validate_ports([port])
        else:
            validate_ports([port, target_port])

        if pf['protocol']:
            if pf['protocol'] not in {"TCP", "UDP"}:
                raise BadRequestError("Protocol should be either TCP or UPD.")


def validate_portforwards_g8(port_forwards, network):
    for pf in port_forwards.get('ports'):
        if len(pf['port'].split(':')) == 2:
            if pf['port'].split(':')[0] != network.publicipaddres:
                raise BadRequestError("You can only expose a port to the \
                    network's public ip address, which is \
                        %s" % network.publicipaddress)
        if len(pf['target_port'].split(':')) == 2:
            if pf['target_port'].split(':')[0] not in {'localhost',
                                                       '172.17.0.1',
                                                       '0.0.0.0'}:
                raise BadRequestError("The address in target_port "
                                      "must be the localhost!")
        if pf['protocol'].lower() not in {'udp', 'tcp'}:
            raise BadRequestError('Allowed protocols are "UDP" or "TCP"')


def validate_portforwards_kubevirt(port_forwards):
    service_type = port_forwards.get('service_type')
    if service_type not in {"ClusterIP", "NodePort", "LoadBalancer"}:
        raise BadRequestError('Valid service types are '
                              'ClusterIP or NodePort or LoadBalancer.')
    result = {'ports': [],
              'service_type': port_forwards.get('service_type'),
              'cluster_ip': None,
              'load_balancer_ip': None}
    for pf in port_forwards['ports']:
        cluster_ip = None
        load_balancer_ip = None
        if len(pf['port'].split(":")) == 2:
            host = pf['port'].split(":")[0]
            if service_type in {"NodePort", "ClusterIP"}:
                cluster_ip = host
            elif service_type == "LoadBalancer":
                load_balancer_ip = host
        port = pf['port'].split(":")[-1]
        target_port = pf.get('target_port', "").split(":")[-1]
        if not target_port:
            target_port = port
        result['ports'].append({
            'port': port,
            'target_port': target_port,
            'protocol': pf['protocol']
        })
        result['cluster_ip'] = cluster_ip
        result['load_balancer_ip'] = load_balancer_ip
    return result


def list_machines(owner, cloud_id, cached=False, as_dict=True):
    """List all machines in this cloud via API call to the provider."""
    cloud = Cloud.objects.get(owner=owner, id=cloud_id, deleted=None)
    if cached:
        machines = cloud.ctl.compute.list_cached_machines()
    else:
        machines = cloud.ctl.compute.list_machines()
    if not as_dict:
        return machines
    return [machine.as_dict() for machine in machines]


def create_machine(auth_context, cloud_id, key_id, machine_name, location_id,
                   image_id, size, image_extra=None, disk=None,
                   image_name=None, size_name=None, location_name=None,
                   ips=None, monitoring=False, storage_account='',
                   machine_password='', resource_group='',
                   storage_account_type='', networks=[], subnetwork=None,
                   docker_env=[], docker_command=None,
                   ssh_port=22, script='', script_id='', script_params='',
                   job_id=None, job=None, docker_port_bindings={},
                   docker_exposed_ports={}, azure_port_bindings='',
                   hostname='', plugins=None, disk_size=None, disk_path=None,
                   post_script_id='', post_script_params='', cloud_init='',
                   subnet_id='', associate_floating_ip=False,
                   associate_floating_ip_subnet=None, project_id=None,
                   schedule={}, command=None, tags=None,
                   bare_metal=False, hourly=True,
                   softlayer_backend_vlan_id=None, machine_username='',
                   volumes=[], ip_addresses=[], expiration={},
                   sec_group='', folder=None, datastore=None, vnfs=[],
                   ephemeral=False, lxd_image_source=None,
                   description='', port_forwards={},
                   ):
    """Creates a new virtual machine on the specified cloud.

    If the cloud is Rackspace it attempts to deploy the node with an ssh key
    provided in config. the method used is the only one working in the old
    Rackspace cloud. create_node(), from libcloud.compute.base, with 'auth'
    kwarg doesn't do the trick. Didn't test if you can upload some ssh related
    files using the 'ex_files' kwarg from openstack 1.0 driver.

    In Linode creation is a bit different. There you can pass the key file
    directly during creation. The Linode API also requires to set a disk size
    and doesn't get it from size.id. So, send size.disk from the client and
    use it in all cases just to avoid provider checking. Finally, Linode API
    does not support association between a machine and the image it came from.
    We could set this, at least for machines created through mist.api in
    ex_comment, lroot or lconfig. lroot seems more appropriate. However,
    liblcoud doesn't support linode.config.list at the moment, so no way to
    get them. Also, it will create inconsistencies for machines created
    through mist.api and those from the Linode interface.

    """
    # script: a command that is given once
    # script_id: id of a script that exists - for mist.core
    # script_params: extra params, for script_id
    # post_script_id: id of a script that exists - for mist.core. If script_id
    # or monitoring are supplied, this will run after both finish
    # post_script_params: extra params, for post_script_id
    log.info('Creating machine %s on cloud %s' % (machine_name, cloud_id))
    cloud = Cloud.objects.get(owner=auth_context.owner,
                              id=cloud_id, deleted=None)

    conn = connect_provider(cloud, location_id=location_id)
    machine_name = machine_name_validator(cloud.ctl.provider, machine_name)
    key = None
    if key_id:
        key = Key.objects.get(owner=auth_context.owner,
                              id=key_id, deleted=None)

    # if key_id not provided, search for default key
    if cloud.ctl.provider not in [Provider.LIBVIRT.value,
                                  Container_Provider.DOCKER,
<<<<<<< HEAD
                                  Provider.ONAPP.value,
                                  Provider.AZURE_ARM.value,
                                  Provider.GIG_G8.value]:
=======
                                  Provider.ONAPP,
                                  Provider.AZURE_ARM,
                                  Provider.GIG_G8,
                                  Provider.VSPHERE,
                                  Provider.KUBEVIRT,
                                  Container_Provider.LXD]:
>>>>>>> 7156fcbc
        if not key_id:
            try:
                key = Key.objects.get(owner=auth_context.owner,
                                      default=True, deleted=None)
            except me.DoesNotExist:
                pass
            key_id = key.name
    if key:
        private_key = key.private
        public_key = key.public.replace('\n', '')
    else:
        public_key = None

    if cloud.ctl.provider in config.PROVIDERS_WITH_CUSTOM_SIZES and \
       isinstance(size, dict):
        size_id = 'custom'
        size_ram = size.get('ram', 256)
        size_cpu = size.get('cpu', 1)
        size_disk_primary = size.get('disk_primary', 5)
        size_disk_swap = size.get('disk_swap', 1)
        # Required by OnApp only.
        boot = size.get('boot', True)
        build = size.get('build', True)
        cpu_priority = size.get('cpu_priority', 1)
        cpu_sockets = size.get('cpu_sockets', 1)
        cpu_threads = size.get('cpu_threads', 1)
        port_speed = size.get('port_speed', 0)
        hypervisor_group_id = size.get('hypervisor_group_id')
    else:
        if not isinstance(size, (string_types, int)):
            raise BadRequestError('Expected size to be an id.')
        size_id = size

    # transform image id to libcloud's NodeImage object
    try:
        from mist.api.images.models import CloudImage
        cloud_image = CloudImage.objects.get(id=image_id)
        image = NodeImage(cloud_image.external_id,
                          name=cloud_image.name,
                          extra=cloud_image.extra,
                          driver=conn)
        # star image used for machine
        if not cloud_image.starred and config.STAR_IMAGE_ON_MACHINE_CREATE:
            cloud_image.starred = True
            cloud_image.save()
    except me.DoesNotExist:
        # make sure mongo is up-to-date
        cloud.ctl.compute.list_images()
        try:
            cloud_image = CloudImage.objects.get(id=image_id)
            image = NodeImage(cloud_image.external_id,
                              name=cloud_image.name,
                              extra=cloud_image.extra,
                              driver=conn)
            if not cloud_image.starred:
                cloud_image.starred = True
                cloud_image.save()
        except me.DoesNotExist:
            image = NodeImage(image_id, name=image_name,
                              extra={}, driver=conn)

    # transform location id to libcloud's NodeLocation object
    try:
        from mist.api.clouds.models import CloudLocation
        cloud_location = CloudLocation.objects.get(id=location_id)
        location = NodeLocation(cloud_location.external_id,
                                name=cloud_location.name,
                                country=cloud_location.country,
                                extra=cloud_location.extra,
                                driver=conn)
    except me.DoesNotExist:
        # make sure mongo is up-to-date
        cloud.ctl.compute.list_locations()
        try:
            cloud_location = CloudLocation.objects.get(id=location_id)
            location = NodeLocation(cloud_location.external_id,
                                    name=cloud_location.name,
                                    country=cloud_location.country,
                                    extra=cloud_location.extra,
                                    driver=conn)
        except me.DoesNotExist:
            location = NodeLocation(location_id, name=location_name,
                                    country='', driver=conn)

    # transform size id to libcloud's NodeSize object
    try:
        from mist.api.clouds.models import CloudSize
        cloud_size = CloudSize.objects.get(id=size_id)
        if cloud.ctl.provider in config.PROVIDERS_WITH_CUSTOM_SIZES:
            size_cpu = cloud_size.cpus
            size_ram = cloud_size.ram
            size_disk_primary = cloud_size.disk
        else:
            size = NodeSize(cloud_size.external_id,
                            name=cloud_size.name,
                            ram=cloud_size.ram,
                            disk=cloud_size.disk,
                            bandwidth=cloud_size.bandwidth,
                            price=cloud_size.extra.get('price'),
                            driver=conn)
    except me.DoesNotExist:
        # make sure mongo is up-to-date
        cloud.ctl.compute.list_sizes()
        try:
            cloud_size = CloudSize.objects.get(id=size_id)
            if cloud.ctl.provider in config.PROVIDERS_WITH_CUSTOM_SIZES:
                size_cpu = cloud_size.cpus
                size_ram = cloud_size.ram
                size_disk_primary = cloud_size.disk
            else:
                size = NodeSize(cloud_size.external_id,
                                name=cloud_size.name,
                                ram=cloud_size.ram,
                                disk=cloud_size.disk,
                                bandwidth=cloud_size.bandwidth,
                                price=cloud_size.extra.get('price'),
                                driver=conn)
        except me.DoesNotExist:
            # instantiate a dummy libcloud NodeSize
            size = NodeSize(size_id, name=size_name,
                            ram=0, disk=0, bandwidth=0,
                            price=0, driver=conn)
    if port_forwards:
        validate_portforwards(port_forwards)

    cached_machines = [m.as_dict()
                       for m in cloud.ctl.compute.list_cached_machines()]

    if cloud.ctl.provider is Container_Provider.DOCKER:
        if public_key:
            node = _create_machine_docker(
                conn, machine_name, image.id, '',
                public_key=public_key,
                docker_env=docker_env,
                docker_command=docker_command,
                docker_port_bindings=docker_port_bindings,
                docker_exposed_ports=docker_exposed_ports
            )
            node_info = cloud.ctl.compute.inspect_node(node)
            try:
                ssh_port = int(
                    node_info.extra[
                        'network_settings']['Ports']['22/tcp'][0]['HostPort'])
            except:
                pass
        else:
            node = _create_machine_docker(
                conn, machine_name, image.id, script,
                docker_env=docker_env,
                docker_command=docker_command,
                docker_port_bindings=docker_port_bindings,
                docker_exposed_ports=docker_exposed_ports
            )
    elif cloud.ctl.provider is Container_Provider.LXD:

        node = _create_machine_lxd(conn=conn, machine_name=machine_name,
                                   image=image, parameters=lxd_image_source,
                                   start=True, cluster=None,
                                   ephemeral=ephemeral,
                                   size_cpu=size_cpu, size_ram=size_ram,
                                   volumes=volumes, networks=networks)
    elif cloud.ctl.provider in [Provider.RACKSPACE_FIRST_GEN.value,
                                Provider.RACKSPACE.value]:
        node = _create_machine_rackspace(conn, machine_name, image,
                                         size, user_data=cloud_init)
    elif cloud.ctl.provider in [Provider.OPENSTACK.value]:
        node = _create_machine_openstack(conn, public_key,
                                         key.name, machine_name, image, size,
                                         networks, volumes,
                                         cloud_init)
    elif cloud.ctl.provider is Provider.EC2.value:
        locations = conn.list_locations()
        for loc in locations:
            if loc.id == location.id:
                ec2_location = loc
                break
        node = _create_machine_ec2(conn, key.name, public_key,
                                   machine_name, image, size, ec2_location,
                                   subnet_id, cloud_init, volumes,
                                   sec_group=sec_group)
    elif conn.name == 'Aliyun ECS':
        node = _create_machine_aliyun(conn, key.name, public_key,
                                      machine_name, image, size, location,
                                      subnet_id, cloud_init, volumes)
    elif cloud.ctl.provider is Provider.GCE.value:
        libcloud_sizes = conn.list_sizes(location=location_name)
        for libcloud_size in libcloud_sizes:
            if libcloud_size.id == size.id:
                size = libcloud_size
                break

        # FIXME: `networks` should always be an array, not a str like below
        node = _create_machine_gce(conn, key_id, private_key, public_key,
                                   machine_name, image, size, location,
                                   networks, subnetwork, volumes, cloud_init)
    elif cloud.ctl.provider is Provider.SOFTLAYER.value:
        node = _create_machine_softlayer(
            conn, key_id, private_key, public_key,
            machine_name, image, size,
            location, bare_metal, cloud_init,
            hourly, softlayer_backend_vlan_id
        )
    elif cloud.ctl.provider is Provider.GIG_G8.value:
        node = create_machine_g8(
            conn, machine_name, image, size_ram, size_cpu,
            size_disk_primary, public_key, description, networks,
            volumes, cloud_init, port_forwards
        )
        ssh_port = node.extra.get('ssh_port', 22)
    elif cloud.ctl.provider is Provider.ONAPP.value:
        node = _create_machine_onapp(
            conn, public_key,
            machine_name, image, size_ram,
            size_cpu, size_disk_primary, size_disk_swap,
            boot, build, cpu_priority, cpu_sockets,
            cpu_threads, port_speed,
            location, networks, hypervisor_group_id
        )
    elif cloud.ctl.provider is Provider.DIGITAL_OCEAN.value:
        node = _create_machine_digital_ocean(
            conn, cloud, key_id,
            public_key, machine_name,
            image, size, location, cloud_init, volumes)
    elif cloud.ctl.provider == Provider.AZURE.value:
        node = _create_machine_azure(
            conn, key_id,
            public_key, machine_name,
            image, size, location,
            cloud_init=cloud_init,
            cloud_service_name=None,
            azure_port_bindings=azure_port_bindings
        )
    elif cloud.ctl.provider == Provider.AZURE_ARM.value:
        image = conn.get_image(image.id, location)
        node = _create_machine_azure_arm(
            auth_context.owner, cloud_id, conn, public_key, machine_name,
            image, size, location, networks,
            storage_account, machine_password, resource_group,
            machine_username, volumes, storage_account_type,
            cloud_init
        )
    elif cloud.ctl.provider in [Provider.VCLOUD.value]:
        node = _create_machine_vcloud(conn, machine_name, image,
                                      size, public_key, networks)
    elif cloud.ctl.provider is Provider.VSPHERE.value:
        size.ram = size_ram
        size.extra['cpu'] = size_cpu
        size.disk = size_disk_primary
        node = _create_machine_vsphere(conn, machine_name, image,
                                       size, location, networks, folder,
                                       datastore)
    elif cloud.ctl.provider is Provider.LINODE.value and private_key:
        node = _create_machine_linode(conn, key_id, public_key,
                                      machine_name, image, size,
                                      location)
    elif cloud.ctl.provider == Provider.HOSTVIRTUAL.value:
        node = _create_machine_hostvirtual(conn, public_key,
                                           machine_name, image,
                                           size, location)
    elif cloud.ctl.provider == Provider.VULTR.value:
        node = _create_machine_vultr(conn, public_key, machine_name, image,
                                     size, location, cloud_init)
    elif cloud.ctl.provider is Provider.LIBVIRT.value:
        node = _create_machine_libvirt(cloud, machine_name,
                                       disk_size=disk_size,
                                       ram=size_ram, cpu=size_cpu,
                                       image=image.id,
                                       location=location,
                                       disk_path=disk_path,
                                       networks=networks,
                                       public_key=public_key,
                                       cloud_init=cloud_init,
                                       vnfs=vnfs)
    elif cloud.ctl.provider == Provider.PACKET.value:
        node = _create_machine_packet(conn, public_key, machine_name, image,
                                      size, location, cloud_init, cloud,
                                      project_id, volumes, ip_addresses)
    elif cloud.ctl.provider == Provider.MAXIHOST.value:
        node = _create_machine_maxihost(conn, machine_name, image,
                                        size, location, public_key)
    elif cloud.ctl.provider == Provider.KUBEVIRT.value:
        network = networks if networks else None
        image = image.id.strip()
        node = _create_machine_kubevirt(conn, machine_name, image=image,
                                        location=location,
                                        disks=volumes,
                                        memory=size_ram, cpu=size_cpu,
                                        network=network,
                                        port_forwards=port_forwards)
    else:
        raise BadRequestError("Provider unknown.")

    for i in range(0, 10):
        try:
            machine = Machine.objects.get(cloud=cloud, machine_id=node.id)
            break
        except me.DoesNotExist:
            if i < 6:
                time.sleep(i * 10)
                continue
            try:
                cloud.ctl.compute._list_machines()
            except Exception as e:
                if i > 8:
                    raise(e)
                else:
                    continue

    # Assign machine's owner/creator
    machine.assign_to(auth_context.user)

    # add schedule if expiration given
    if expiration:
        params = {
            'schedule_type': 'one_off',
            'description': 'Scheduled to run when machine expires',
            'schedule_entry': expiration.get('date'),
            'action': expiration.get('action'),
            'selectors': [{'type': 'machines', 'ids': [machine.id]}],
            'task_enabled': True,
            'notify': expiration.get('notify', ''),
            'notify_msg': expiration.get('notify_msg', '')
        }
        name = machine.name + '-expiration-' + str(randrange(1000))
        from mist.api.schedules.models import Schedule
        machine.expiration = Schedule.add(auth_context, name, **params)
        machine.save()

    if key is not None:  # Associate key.
        username = node.extra.get('username', '')
        machine.ctl.associate_key(key, username=username,
                                  port=ssh_port, no_connect=True)
    if tags:
        resolve_id_and_set_tags(auth_context. owner, 'machine', node.id, tags,
                                cloud_id=cloud_id)
    fresh_machines = cloud.ctl.compute._list_machines()
    cloud.ctl.compute.produce_and_publish_patch(cached_machines,
                                                fresh_machines,
                                                first_run=True)

    # Call post_deploy_steps for every provider FIXME: Refactor
    if cloud.ctl.provider == Provider.AZURE.value:
        # for Azure, connect with the generated password, deploy the ssh key
        # when this is ok, it calls post_deploy for script/monitoring
        mist.api.tasks.azure_post_create_steps.delay(
            auth_context.owner.id, cloud_id, node.id, monitoring, key_id,
            node.extra.get('username'), node.extra.get('password'), public_key,
            script=script,
            script_id=script_id, script_params=script_params, job_id=job_id,
            hostname=hostname, plugins=plugins, post_script_id=post_script_id,
            post_script_params=post_script_params, schedule=schedule, job=job,
        )
    elif cloud.ctl.provider == Provider.OPENSTACK.value:
        if associate_floating_ip:
            networks = list_networks(auth_context.owner, cloud_id)
            mist.api.tasks.openstack_post_create_steps.delay(
                auth_context.owner.id, cloud_id, node.id, monitoring, key_id,
                node.extra.get('username'), node.extra.get('password'),
                public_key, script=script, script_id=script_id,
                script_params=script_params,
                job_id=job_id, job=job, hostname=hostname, plugins=plugins,
                post_script_params=post_script_params,
                networks=networks, schedule=schedule,
            )
    elif cloud.ctl.provider == Provider.RACKSPACE_FIRST_GEN.value:
        # for Rackspace First Gen, cannot specify ssh keys. When node is
        # created we have the generated password, so deploy the ssh key
        # when this is ok and call post_deploy for script/monitoring
        mist.api.tasks.rackspace_first_gen_post_create_steps.delay(
            auth_context.owner.id, cloud_id, node.id, monitoring, key_id,
            node.extra.get('password'), public_key, script=script,
            script_id=script_id, script_params=script_params,
            job_id=job_id, job=job, hostname=hostname, plugins=plugins,
            post_script_id=post_script_id,
            post_script_params=post_script_params, schedule=schedule,
        )

    else:
        mist.api.tasks.post_deploy_steps.delay(
            auth_context.owner.id, cloud_id, node.id, monitoring,
            script=script, key_id=key_id, script_id=script_id,
            script_params=script_params, job_id=job_id, job=job, port=ssh_port,
            hostname=hostname, plugins=plugins, post_script_id=post_script_id,
            post_script_params=post_script_params, schedule=schedule,
        )

    ret = {'id': node.id,
           'name': node.name,
           'extra': node.extra,
           'job_id': job_id,
           }

    if isinstance(node, Node):
        ret.update({'public_ips': node.public_ips,
                    'private_ips': node.private_ips})
    else:
        # add public and private ips for docker container
        ret.update({'public_ips': [],
                    'private_ips': []})
    return ret


def create_machine_g8(conn, machine_name, image, ram, cpu, disk,
                      public_key, description, networks, volumes,
                      cloud_init, port_forwards):
    auth = None
    ex_expose_ssh = False
    if public_key:
        key = public_key.replace('\n', '')
        auth = NodeAuthSSHKey(pubkey=key)
        ex_expose_ssh = True

    try:
        mist_net = Network.objects.get(id=networks[0])
    except me.DoesNotExist:
        raise NetworkNotFoundError()

    try:
        libcloud_networks = conn.ex_list_networks()
    except MalformedResponseError as exc:
        if 'AccessDenied' in exc.body:
            raise MachineCreationError("G8 got exception 'Access Denied'. \
                Make sure your JWT token has not expired.")
    ex_network = None
    for libcloud_net in libcloud_networks:
        if mist_net.network_id == libcloud_net.id:
            ex_network = libcloud_net
            break

    # g8-specific validation
    if port_forwards:
        validate_portforwards_g8(port_forwards, ex_network)

    ex_create_attr = {
        "memory": ram,
        "vcpus": cpu,
        "disk_size": disk
    }

    if volumes:
        disks = [volume.get('size') for volume in volumes]
        ex_create_attr.update({"data_disks": disks})

    if cloud_init:
        ex_create_attr.update({"user_data": cloud_init})

    try:
        node = conn.create_node(
            name=machine_name,
            image=image,
            ex_network=ex_network,
            ex_description=description,
            auth=auth,
            ex_create_attr=ex_create_attr,
            ex_expose_ssh=ex_expose_ssh
        )
    except Exception as e:
        raise MachineCreationError("Gig G8, got exception %s" % e, e)

    if port_forwards:
        for pf in port_forwards['ports']:
            public_port = pf['port'].split(":")[-1]
            private_port = pf['target_port'].split(":")[-1]
            if not private_port:
                private_port = public_port
            protocol = pf.get('protocol', 'tcp').lower()

            try:
                conn.ex_create_portforward(ex_network, node, public_port,
                                           private_port, protocol)
            except BaseHTTPError as exc:
                raise BadRequestError(exc.message)

    return node


def _create_machine_rackspace(conn, machine_name, image, size, user_data):
    """Create a machine in Rackspace.
    """
    #  As noted below the openstack 1.0 driver has no support for
    #  keys. Thus commenting out the whole key fetching logic below,
    #  until there is such support. Also no support for cloud init yet.

    # key = str(public_key).replace('\n', '')

    # try:
    #     server_key = ''
    #     keys = conn.ex_list_keypairs()
    #     for k in keys:
    #         if key == k.public_key:
    #             server_key = k.name
    #             break
    #     if not server_key:
    #        server_key = conn.ex_import_keypair_from_string(name=machine_name,
    #                                                        key_material=key)
    #         server_key = server_key.name
    # except:
    #     try:
    #         server_key = conn.ex_import_keypair_from_string(
    #             name='mistio' + str(random.randint(1, 100000)),
    #             key_material=key)
    #         server_key = server_key.name
    #     except AttributeError:
    #         # RackspaceFirstGenNodeDriver based on OpenStack_1_0_NodeDriver
    #         # has no support for keys. So don't break here, since
    #         # create_node won't include it anyway
    #         server_key = None

    try:
        node = conn.create_node(name=machine_name, image=image, size=size)
        return node
    except Exception as e:
        raise MachineCreationError("Rackspace, got exception %r" % e, exc=e)


def _create_machine_openstack(conn, public_key, key_name,
                              machine_name, image, size, networks,
                              volumes, user_data):
    """Create a machine in Openstack.
    """
    key = str(public_key).replace('\n', '')

    try:
        server_key = ''
        keys = conn.ex_list_keypairs()
        for k in keys:
            if key == k.public_key:
                server_key = k.name
                break
        if not server_key:
            server_key = conn.ex_import_keypair_from_string(name=key_name,
                                                            key_material=key)
            server_key = server_key.name
    except:
        server_key = conn.ex_import_keypair_from_string(
            name='mistio' + str(random.randint(1, 100000)),
            key_material=key)
        server_key = server_key.name

    # select the right OpenStack network object
    # FIXME This is a bit error-prone, since here we are expected to pass a
    # list of networks to libcloud, while in case of vSphere, `networks` is
    # a single ID.
    if not isinstance(networks, list):
        networks = [networks]
    chosen_networks = []
    cached_network_ids = [n.network_id for
                          n in Network.objects(id__in=networks)]
    try:
        for network in conn.ex_list_networks():
            if network.id in cached_network_ids:
                chosen_networks.append(network)
    except:
        chosen_networks = []

    blockdevicemappings = []
    try:
        if volumes:
            if volumes[0].get('size'):
                blockdevicemappings = [{
                    'boot_index': "0",
                    'delete_on_termination': bool(
                        volumes[0]['delete_on_termination']),
                    'source_type': 'image',
                    'uuid': str(image.id),
                    'destination_type': 'volume',
                    'volume_size': int(volumes[0]['size'])
                }]
            else:
                from mist.api.volumes.models import Volume
                volume_id = volumes[0]['volume_id']
                vol = Volume.objects.get(id=volume_id)
                blockdevicemappings = [{
                    'delete_on_termination': bool(volumes[0][
                        'delete_on_termination']),
                    'volume_id': vol.external_id
                }],
        node = conn.create_node(
            name=machine_name,
            size=size,
            image=image,
            ex_keyname=server_key,
            networks=chosen_networks,
            ex_blockdevicemappings=blockdevicemappings,
            ex_userdata=user_data)
    except Exception as e:
        raise MachineCreationError("OpenStack, got exception %s" % e, e)
    return node


def _create_machine_aliyun(conn, key_name, public_key,
                           machine_name, image, size, location, subnet_id,
                           user_data, volumes=[], security_group_id=None):
    """Create a machine in Alibaba Aliyun ECS.
    """
    sec_gr_name = config.EC2_SECURITYGROUP.get('name', '')
    sec_gr_description = config.EC2_SECURITYGROUP.get('description', '')
    vpc_name = config.ECS_VPC.get('name', '')
    vpc_description = config.ECS_VPC.get('description', '')
    security_groups = conn.ex_list_security_groups()
    mist_sg = [sg for sg in security_groups if sg.name == sec_gr_name]

    if not len(mist_sg) or not mist_sg[0].vpc_id:
        filters = {'VpcName': vpc_name, 'Description': vpc_description}
        vpc_id = conn.ex_create_network(ex_filters=filters)
        # wait for vpc to be available
        timeout = time.time() + 30
        while time.time() < timeout:
            vpcs = conn.ex_list_networks(ex_filters={'VpcId': vpc_id})
            if vpcs[0].status == 'Available':
                break
            time.sleep(2)

        security_group_id = conn.ex_create_security_group(vpc_id=vpc_id)

        conn.ex_modify_security_group_by_id(security_group_id,
                                            name=sec_gr_name,
                                            description=sec_gr_description)
        conn.ex_authorize_security_group(security_group_id, 'Allow SSH',
                                         'tcp', '22/22', )
    else:
        vpc_id = mist_sg[0].vpc_id
        security_group_id = mist_sg[0].id

    switches = conn.ex_list_switches(ex_filters={'VpcId': vpc_id})
    if switches:
        ex_vswitch_id = switches[0].id
    else:
        ex_vswitch_id = conn.ex_create_switch('172.16.0.0/24',
                                              location.id, vpc_id)

    ex_data_disks = []
    ex_volumes = []
    for volume in volumes:
        if volume.get('volume_id'):
            try:
                from mist.api.volumes.models import Volume
                mist_vol = Volume.objects.get(id=volume.get('volume_id'))
                libcloud_disks = conn.list_volumes()
                for libcloud_disk in libcloud_disks:
                    if libcloud_disk.id == mist_vol.external_id:
                        ex_volumes.append(libcloud_disk)
                        break
            except me.DoesNotExist:
                # try to find disk using libcloud's id
                libcloud_disks = conn.list_volumes()
                for libcloud_disk in libcloud_disks:
                    if libcloud_disk.id == volume.get('volume_id'):
                        ex_volumes.append(libcloud_disk)
                        break
                raise VolumeNotFoundError()
        else:
            ex_data_disks.append(volume)

    kwargs = {
        'auth': NodeAuthSSHKey(pubkey=public_key.replace('\n', '')),
        'name': machine_name,
        'image': image,
        'size': size,
        'location': location,
        'max_tries': 1,
        'ex_keyname': key_name,
        'ex_userdata': user_data,
        'ex_security_group_id': security_group_id,
        'ex_io_optimized': True,
        'ex_allocate_public_ip_address': True,
        'ex_internet_charge_type': 'PayByTraffic',
        'ex_internet_max_bandwidth_out': 100
    }

    if ex_data_disks:
        kwargs.update({'ex_data_disks': ex_data_disks})

    if ex_vswitch_id:
        kwargs.update({'ex_vswitch_id': ex_vswitch_id})

    try:
        node = conn.create_node(**kwargs)
    except Exception as e:
        raise MachineCreationError("Aliyun ECS, got exception %s" % e, e)

    # wait for node to be running, in order to attach disks to it
    if ex_volumes:
        ready = False
        while not ready:
            lib_nodes = conn.list_nodes()
            for lib_node in lib_nodes:
                if lib_node.id == node.id and lib_node.state == 'running':
                    ready = True

        for volume in ex_volumes:
            conn.attach_volume(node, volume)

    return node


def _create_machine_ec2(conn, key_name, public_key,
                        machine_name, image, size, location, subnet_id,
                        user_data, volumes, sec_group=''):
    """Create a machine in Amazon EC2.
    """
    if not sec_group:
        # create security group
        sg_name = config.EC2_SECURITYGROUP.get('name', '')
        description = config.EC2_SECURITYGROUP.get('description', '')
        try:
            log.info("Attempting to create security group")
            conn.ex_create_security_group(
                name=sg_name, description=description)
            conn.ex_authorize_security_group_permissive(name=sg_name)
        except Exception as exc:
            if 'Duplicate' in str(exc):
                log.info('Security group already exists, not doing anything.')
            else:
                raise InternalServerError(
                    "Couldn't create security group", exc)
    else:
        sec_groups = conn.ex_list_security_groups()
        for sg in sec_groups:
            if sg['id'] == sec_group:
                sg_name = sg['name']
                break
        else:
            raise BadRequestError("Security group not found: %s" % sec_group)

    kwargs = {
        'auth': NodeAuthSSHKey(pubkey=public_key.replace('\n', '')),
        'name': machine_name,
        'image': image,
        'size': size,
        'location': location,
        'ex_keyname': key_name,
        'ex_userdata': user_data
    }

    if subnet_id:
        try:
            subnet = Subnet.objects.get(id=subnet_id)
            subnet_id = subnet.subnet_id
        except Subnet.DoesNotExist:
            try:
                subnet = Subnet.objects.get(subnet_id=subnet_id)
                log.info('Got providers id instead of mist id, not \
                doing nothing.')
            except Subnet.DoesNotExist:
                raise NotFoundError('Subnet specified does not exist')

        subnets = conn.ex_list_subnets()
        for libcloud_subnet in subnets:
            if libcloud_subnet.id == subnet_id:
                subnet = libcloud_subnet
                break
        else:
            raise NotFoundError('Subnet specified does not exist')

        # if subnet is specified, then security group id
        # instead of security group name is needed
        if not sec_group:
            groups = conn.ex_list_security_groups()
            for group in groups:
                if group.get('name') == config.EC2_SECURITYGROUP.get('name',
                                                                     ''):
                    security_group_id = group.get('id')
                    break
        else:
            security_group_id = sec_group
        kwargs.update({
            'ex_subnet': subnet,
            'ex_security_group_ids': security_group_id})

    else:
        kwargs.update({
            'ex_securitygroup': sg_name})

    mappings = []
    ex_volumes = []
    for volume in volumes:
        if volume.get('volume_id'):
            try:
                from mist.api.volumes.models import Volume
                mist_vol = Volume.objects.get(id=volume.get('volume_id'))
                libcloud_disks = conn.list_volumes()
                for libcloud_disk in libcloud_disks:
                    if libcloud_disk.id == mist_vol.external_id:
                        ex_vol = {'volume': libcloud_disk,
                                  'device': volume.get('device')}
                        ex_volumes.append(ex_vol)
                        break
            except me.DoesNotExist:
                # try to find disk using libcloud's id
                libcloud_disks = conn.list_volumes()
                for libcloud_disk in libcloud_disks:
                    if libcloud_disk.id == volume.get('volume_id'):
                        ex_vol = {'volume': libcloud_disk,
                                  'device': volume.get('device')}
                        ex_volumes.append(ex_vol)
                        break
                raise VolumeNotFoundError()

        else:
            mapping = {}
            mapping.update({'Ebs': {'VolumeSize': int(volume.get('size'))}})
            if volume.get('name'):
                mapping.update({'DeviceName': volume.get('name')})
            if volume.get('ex_volume_type'):
                volume_type = {'VolumeType': volume.get('ex_volume_type')}
                mapping['Ebs'].update(volume_type)
            if volume.get('ex_iops'):
                mapping['Ebs'].update({'Iops': volume.get('ex_iops')})
            if volume.get('delete_on_termination'):
                delete_on_term = volume.get('delete_on_termination')
                mapping['Ebs'].update({'DeleteOnTermination': delete_on_term})

            mappings.append(mapping)

    kwargs.update({'ex_blockdevicemappings': mappings})

    try:
        node = conn.create_node(**kwargs)

    except Exception as e:
        raise MachineCreationError("EC2, got exception %s" % e, e)

    # wait for node to be running, in order to attach disks to it
    if ex_volumes:
        ready = False
        while not ready:
            lib_nodes = conn.list_nodes()
            for lib_node in lib_nodes:
                if lib_node.id == node.id and lib_node.state == 'running':
                    ready = True

        for volume in ex_volumes:
            conn.attach_volume(
                node, volume.get('volume'), volume.get('device'))

    return node


def _create_machine_softlayer(conn, key_name, private_key, public_key,
                              machine_name, image, size, location,
                              bare_metal, cloud_init, hourly,
                              softlayer_backend_vlan_id):
    """Create a machine in Softlayer.
    """
    key = str(public_key).replace('\n', '')
    try:
        server_key = ''
        keys = conn.list_key_pairs()
        for k in keys:
            if key == k.public_key:
                server_key = k.name
                break
        if not server_key:
            server_key = conn.import_key_pair_from_string(machine_name, key)
            server_key = server_key.name
    except:
        server_key = conn.import_key_pair_from_string(
            'mistio' + str(random.randint(1, 100000)), key
        )
        server_key = server_key.name

    if '.' in machine_name:
        domain = '.'.join(machine_name.split('.')[1:])
        name = machine_name.split('.')[0]
    else:
        domain = None
        name = machine_name

    try:
        node = conn.create_node(
            name=name,
            ex_domain=domain,
            image=image,
            size=size,
            location=location,
            ex_keyname=server_key,
            ex_bare_metal=bare_metal,
            ex_hourly=hourly,
            ex_backend_vlan=softlayer_backend_vlan_id
        )
    except Exception as e:
        raise MachineCreationError("Softlayer, got exception %s" % e, e)

    return node


def _create_machine_onapp(conn, public_key,
                          machine_name, image, size_ram,
                          size_cpu, size_disk_primary, size_disk_swap,
                          boot, build, cpu_priority, cpu_sockets,
                          cpu_threads, port_speed,
                          location, networks, hypervisor_group_id):
    """Create a machine in OnApp.

    """
    if public_key:
        # get user_id, push ssh key. This will be deployed on the new server
        try:
            res = conn.ex_list_profile_info()
            user_id = res['id']
            conn.create_key_pair(user_id, public_key)
        except:
            pass
    boot = 1 if boot else 0
    build = 1 if build else 0
    try:
        node = conn.create_node(
            machine_name,
            str(size_ram),
            str(size_cpu),
            cpu_priority,
            machine_name,
            image.id,
            str(size_disk_primary),
            str(size_disk_swap),
            ex_required_virtual_machine_build=build,
            ex_required_ip_address_assignment=1,
            ex_required_virtual_machine_startup=boot,
            ex_cpu_sockets=cpu_sockets,
            ex_cpu_threads=cpu_threads,
            ex_hypervisor_group_id=hypervisor_group_id,
            ex_primary_network_group_id=networks,
            rate_limit=port_speed
        )
    except Exception as e:
        raise MachineCreationError("OnApp, got exception %s" % e, e)

    return node


def _create_machine_maxihost(conn, machine_name, image, size,
                             location, public_key):
    key = str(public_key).replace('\n', '')
    ssh_keys = []
    server_key = ''
    keys = conn.list_key_pairs()
    for k in keys:
        if key == k.public_key:
            server_key = k
            break
    if not server_key:
        server_key = conn.create_key_pair(name=machine_name,
                                          public_key=public_key)

    ssh_keys.append(server_key.fingerprint)

    try:
        node = conn.create_node(machine_name, size, image,
                                location, ssh_keys)
    except ValueError as exc:
        raise MachineCreationError('Maxihost, exception %s' % exc)

    return node


def _create_machine_docker(conn, machine_name, image_id,
                           script=None, public_key=None,
                           docker_env={}, docker_command=None,
                           tty_attach=True, docker_port_bindings={},
                           docker_exposed_ports={}):
    """Create a machine in docker."""
    image = ContainerImage(id=image_id, name=image_id,
                           extra={}, driver=conn, path=None,
                           version=None)
    try:
        if public_key:
            environment = ['PUBLIC_KEY=%s' % public_key.strip()]
        else:
            environment = []

        if isinstance(docker_env, dict):
            # docker_env is a dict, and we must convert it ot be in the form:
            # [ "key=value", "key=value"...]
            docker_environment = ["%s=%s" % (key, value) for key, value in
                                  docker_env.items()]
            environment += docker_environment
        try:
            container = conn.deploy_container(
                machine_name, image,
                command=docker_command,
                environment=environment,
                tty=tty_attach,
                ports=docker_exposed_ports or {},
                port_bindings=docker_port_bindings or {}
            )
        except Exception as e:
            # if image not found, try to pull it
            if 'No such image' in str(e):
                try:
                    conn.install_image(image.name)
                    container = conn.deploy_container(
                        machine_name, image,
                        command=docker_command,
                        environment=environment,
                        tty=tty_attach,
                        ports=docker_exposed_ports,
                        port_bindings=docker_port_bindings
                    )
                except Exception as e:
                    raise Exception(e)
            else:
                raise Exception(e)

    except Exception as e:
        raise MachineCreationError("Docker, got exception %s" % e, e)

    return container


def _create_machine_lxd(conn, machine_name, image,
                        parameters, start=True, cluster=None,
                        ephemeral=False,
                        size_cpu=None, size_ram=None,
                        profiles=None, devices=None, instance_type=None,
                        volumes=None, networks=None):
    """
    Create a new LXC container on the machine described by the given
    conn argument. Currently we only support
    local image identified by its fingerprint

    :param conn: The connection to the machine to create the container
    :param machine_name: The name of the container
    :param image: a libcloud.NodeImage
    :param parameters: extra parameters for the ContainerImage
    :param start: Whether the container should be started at creation
    :param cluster: The cluster the container belongs to
    :param profiles: A list of profiles e.g ["default"]
    :param ephemeral: Whether to destroy the container on shutdown
    :param config: Config override e.g.  {"limits.cpu": "2"},
    :param devices: optional list of devices the container should have
    :param instance_type: An optional instance type to
    use as basis for limits e.g. "c2.micro"

    :return: libcloud.Container
    """

    from libcloud.container.drivers.lxd import LXDAPIException
    image = ContainerImage(id=image.id, name=image.name,
                           extra={}, driver=conn, path=None,
                           version=None)
    try:

        # default time out
        timeout = conn.default_time_out
        img_params = {
            "source": {
                "type": "image",
            }
        }
        if parameters is None:
            img_params["source"]["fingerprint"] = image.id
        else:
            # check if the image exists locally
            image_exists, _ = conn.ex_has_image(alias=parameters)

            if image_exists:
                # then the image exists locally
                # sp use this
                img_params["source"]["alias"] = parameters
            else:
                raise MistNotImplementedError()

        # by default no devices
        devices = {}

        # if we have a volume we need to create it also
        # simply attach it. Currently assume that the
        # volume is just given
        if volumes is not None\
                and len(volumes) != 0:
            # we requested volumes as well
            # if this is a new volume
            # we must create it otherwise we simply
            # append to the devices

            path = volumes[0].get('path', None)

            if path is None:
                raise MachineCreationError("You need to provide"
                                           " a path for the storage")

            pool_id = volumes[0].get('pool_id', None)

            if pool_id is None:

                # this means we attach an
                # existing volume
                volume_id = volumes[0].get('volume_id', None)

                if volume_id is None:
                    raise MachineCreationError("You need to provide"
                                               " a volume name to attach to")

                from mist.api.volumes.models import Volume

                volume = Volume.objects.get(id=volume_id)

                volume = {volume.name: {
                    "type": "disk",
                    "path": path,
                    "source": volume.name,
                    "pool": volume.extra["pool_id"]
                }}
            else:

                # this mean we create a new volume
                vol_config = {}
                definition = {"name": volumes[0]["name"], "type": "custom",
                              "size_type": "GB"}

                # keys are set according to
                # https://linuxcontainers.org/lxd/docs/master/storage
                if "block_filesystem" in volumes[0] and \
                        volumes[0]["block_filesystem"] != '':

                    vol_config["block.filesystem"] = \
                        volumes[0]["block_filesystem"]

                if "block_mount_options" in volumes[0] and \
                        volumes[0]["block_mount_options"] != '':

                    vol_config["block.mount_options"] = \
                        volumes[0]['block_mount_options']

                if "security_shifted" in volumes[0]:
                    vol_config["security.shifted"] = \
                        str(volumes[0]['security_shifted'])

                vol_config['size'] = volumes[0]["size"]

                definition["config"] = vol_config

                try:
                    # create the volume
                    volume = conn.create_volume(pool_id=volumes[0]["pool_id"],
                                                definition=definition)

                    # the volume to attach
                    volume = {volume.name: {
                        "type": "disk",
                        "path": path,
                        "source": volume.name,
                        "pool": volume.extra["pool_id"]
                    }}
                except Exception as e:
                    raise MachineCreationError("LXD volume creation, "
                                               "got exception %s" % e)

            if devices is not None:
                devices.update(volume)
            else:
                devices = volume

        if networks is not None\
                and len(networks) != 0:
            # we also want to join some networks
            from mist.api.networks.models import LXDNetwork
            for network_id in networks:
                network = LXDNetwork.objects.get(id=network_id)
                net_type = network.extra.get("type", "nic")
                net_nictype = network.extra.get("nictype", "bridged")
                net_parent = network.extra.get("parent", "lxdbr0")

                # add the network to the devices
                devices[network.name] = {
                    "name": network.name,
                    "type": net_type,
                    "nictype": net_nictype,
                    "parent": net_parent,
                }

        config = {}

        if size_cpu is not None:
            config['limits.cpu'] = str(size_cpu)

        if size_ram is not None:
            config['limits.memory'] = str(size_ram) + "MB"

        container = conn.deploy_container(name=machine_name, image=None,
                                          cluster=cluster,
                                          parameters=json.dumps(img_params),
                                          start=start,
                                          ex_ephemeral=ephemeral,
                                          ex_config=config,
                                          ex_instance_type=instance_type,
                                          ex_devices=devices,
                                          ex_profiles=profiles,
                                          ex_timeout=timeout)
        return container
    except LXDAPIException as e:
        raise MachineCreationError("Could not create "
                                   "LXD Machine: %s" % e.message)
    except Exception:
        raise


def _create_machine_digital_ocean(conn, cloud, key_name,
                                  public_key, machine_name, image, size,
                                  location, user_data, volumes):
    """Create a machine in Digital Ocean.
    """
    key = public_key.replace('\n', '')
    try:
        server_key = ''
        keys = conn.list_key_pairs()
        for k in keys:
            if key == k.public_key:
                server_key = k
                break
        if not server_key:
            server_key = conn.create_key_pair(machine_name, key)
    except:
        server_keys = [str(k.extra.get('id')) for k in keys]
    if not server_key:
        ex_ssh_key_ids = server_keys
    else:
        ex_ssh_key_ids = [str(server_key.extra.get('id'))]

    _volumes = []
    for volume in volumes:
        if volume.get('volume_id'):  # existing volume
            try:
                from mist.api.volumes.models import Volume
                mist_vol = Volume.objects.get(id=volume.get('volume_id'))
                _volumes.append(mist_vol.external_id)
            except me.DoesNotExist:
                # make sure mongo is up-to-date
                cloud.ctl.storage.list_volumes()
                try:
                    mist_vol = Volume.objects.get(id=volume.get('volume_id'))
                    _volumes.append(mist_vol.external_id)
                except me.DoesNotExist:
                    # try to find disk using libcloud's id
                    libcloud_disks = conn.list_volumes()
                    for libcloud_disk in libcloud_disks:
                        if libcloud_disk.id == volume.get('volume_id'):
                            _volumes.append(volume.get('volume_id'))
                            break
                    raise VolumeNotFoundError()

        else:   # new volume
            fs_type = volume.get('filesystem_type', '')
            new_volume = conn.create_volume(int(volume.get('size')),
                                            volume.get('name'),
                                            location=location,
                                            filesystem_type=fs_type)
            _volumes.append(new_volume.id)

    # check if location allows the private_networking setting
    private_networking = False
    try:
        locations = conn.list_locations()
        for loc in locations:
            if loc.id == location.id:
                if 'private_networking' in loc.extra:
                    private_networking = True
                break
    except:
        # do not break if this fails for some reason
        pass
    size.name = size.id  # conn.create_node will use size.name
    try:
        node = conn.create_node(
            name=machine_name,
            image=image,
            size=size,
            ex_ssh_key_ids=ex_ssh_key_ids,
            location=location,
            ex_create_attr={'private_networking': private_networking},
            ex_user_data=user_data,
            volumes=_volumes
        )
    except Exception as e:
        raise MachineCreationError(
            "Digital Ocean, got exception %s" % e, e
        )

    return node


def _create_machine_libvirt(cloud, machine_name, disk_size, ram, cpu,
                            image, location, disk_path, networks,
                            public_key, cloud_init, vnfs=[]):
    """Create a machine in Libvirt.
    Based on location, a connection is instantiated
    """
    try:
        host = Machine.objects.get(
            cloud=cloud, machine_id=location.id)
    except me.DoesNotExist:
        raise MachineCreationError("The host specified does not exist")

    driver = cloud.ctl.compute._get_host_driver(host)

    # The libvirt drivers expects network names.
    from mist.api.networks.models import LibvirtNetwork
    if not isinstance(networks, list):
        networks = [networks]
    network_names = []
    for nid in (networks or []):
        if isinstance(nid, dict):
            network_id = nid.get('network_id', '')
        else:
            network_id = nid
        try:
            network_name = LibvirtNetwork.objects.get(id=network_id).name
        except LibvirtNetwork.DoesNotExist:
            log.error('LibvirtNetwork %s does not exist' % nid)
        else:
            if isinstance(nid, dict):
                nid.update({'network_name': network_name})
                network_names.append(nid)
            else:
                network_names.append(network_name)

    try:
        node = driver.create_node(
            name=machine_name,
            disk_size=disk_size,
            ram=ram,
            cpu=cpu,
            image=image,
            disk_path=disk_path,
            networks=network_names,
            public_key=public_key,
            cloud_init=cloud_init,
            vnfs=vnfs
        )

    except Exception as e:
        raise MachineCreationError("KVM, got exception %s" % e, e)

    return node


def _create_machine_hostvirtual(conn, public_key,
                                machine_name, image, size, location):
    """Create a machine in HostVirtual.
    """
    key = public_key.replace('\n', '')

    auth = NodeAuthSSHKey(pubkey=key)

    try:
        node = conn.create_node(
            name=machine_name,
            image=image,
            size=size,
            auth=auth,
            location=location
        )
    except Exception as e:
        raise MachineCreationError("HostVirtual, got exception %s" % e, e)

    return node


def _create_machine_packet(conn, public_key, machine_name, image,
                           size, location, cloud_init, cloud,
                           project_id=None, volumes=[], ip_addresses=[]):
    """Create a machine in Packet.net.
    """
    key = public_key.replace('\n', '')
    try:
        conn.create_key_pair('mistio', key)
    except:
        # key exists and will be deployed
        pass

    # if project_id is not specified, use the project for which the driver
    # has been initiated. If driver hasn't been initiated with a project,
    # then use the first one from the projects
    ex_project_id = None
    if not project_id:
        if conn.project_id:
            ex_project_id = conn.project_id
        else:
            try:
                ex_project_id = conn.projects[0].id
            except IndexError:
                raise BadRequestError(
                    "You don't have any projects on packet.net"
                )
    else:
        for project_obj in conn.projects:
            if project_id in [project_obj.name, project_obj.id]:
                ex_project_id = project_obj.id
                break
        if not ex_project_id:
            raise BadRequestError("Project id is invalid")
    ex_disk = None
    disk_size = ''
    if volumes:
        if volumes[0].get('volume_id'):  # will try to attach to existing disk
            # transform disk id to libcloud's StorageVolume object
            try:
                from mist.api.volumes.models import Volume
                volume = Volume.objects.get(id=volumes[0].get('volume_id'))
                ex_disk = StorageVolume(id=volume.external_id,
                                        name=volume.name,
                                        size=volume.size, driver=conn)
            except me.DoesNotExist:
                # make sure mongo is up-to-date
                cloud.ctl.storage.list_volumes()
                try:
                    volume = Volume.objects.get(id=volumes[0].get('volume_id'))
                    ex_disk = StorageVolume(id=volume.external_id,
                                            name=volume.name,
                                            size=volume.size, driver=conn)
                except me.DoesNotExist:
                    # try to find disk using libcloud's id
                    libcloud_disks = conn.list_volumes()
                    for libcloud_disk in libcloud_disks:
                        if libcloud_disk.id == volumes[0].get('volume_id'):
                            ex_disk = libcloud_disk
                            break
                    raise VolumeNotFoundError()
        else:
            disk_size = int(volumes[0].get('size'))

    try:
        node = conn.create_node(
            name=machine_name,
            size=size,
            image=image,
            location=location,
            ex_project_id=ex_project_id,
            ip_addresses=ip_addresses,
            cloud_init=cloud_init,
            disk=ex_disk,
            disk_size=disk_size
        )
    except Exception as e:
        raise MachineCreationError("Packet.net, got exception %s" % e, e)

    return node


def _create_machine_vultr(conn, public_key, machine_name, image,
                          size, location, cloud_init):
    """Create a machine in Vultr.
    """
    key = public_key.replace('\n', '')

    try:
        server_key = ''
        keys = conn.list_key_pairs()
        for k in keys:
            if key == k.ssh_key.replace('\n', ''):
                server_key = k
                break
        if not server_key:
            server_key = conn.create_key_pair(machine_name, key)
    except:
        server_key = conn.create_key_pair('mistio' + str(
            random.randint(1, 100000)), key)

    try:
        server_key = server_key.id
    except:
        pass

    ex_create_attr = {}
    if cloud_init:
        ex_create_attr['userdata'] = cloud_init

    try:
        node = conn.create_node(
            name=machine_name,
            size=size,
            image=image,
            location=location,
            ex_ssh_key_ids=[server_key],
            ex_create_attr=ex_create_attr
        )
    except Exception as e:
        raise MachineCreationError("Vultr, got exception %s" % e, e)

    conn.start_node(node)
    return node


def _create_machine_azure_arm(owner, cloud_id, conn, public_key, machine_name,
                              image, size, location, networks,
                              storage_account, machine_password,
                              resource_group, machine_username, volumes,
                              storage_account_type, cloud_init):
    """Create a machine Azure ARM.

    Here there is no checking done, all parameters are expected to be
    sanitized by create_machine.

    """
    if public_key:
        public_key = public_key.replace('\n', '')

    if 'microsoft' in image.name.lower():
        k = NodeAuthPassword(machine_password)
    else:
        k = NodeAuthSSHKey(public_key)

    resource_groups = conn.ex_list_resource_groups()
    ex_resource_group = None
    for lib_resource_group in resource_groups:
        if lib_resource_group.id == resource_group:
            ex_resource_group = lib_resource_group.name
            break

    if ex_resource_group is None:
        try:
            conn.ex_create_resource_group(resource_group, location)
            ex_resource_group = resource_group
            # add delay cause sometimes the group is not yet ready
            time.sleep(5)
        except Exception as exc:
            raise MachineCreationError('Could not create resource group: %s' %
                                       exc)

    storage_accounts = conn.ex_list_storage_accounts()
    ex_storage_account = None
    for lib_storage_account in storage_accounts:
        if lib_storage_account.id == storage_account:
            ex_storage_account = lib_resource_group.name
            break

    if ex_storage_account is None:
        try:
            conn.ex_create_storage_account(storage_account,
                                           ex_resource_group,
                                           'Storage', location)
            ex_storage_account = storage_account
            # w8 for storage account state to become succedeed
            timeout = time.time() + 30
            st_account_ready = False
            while time.time() < timeout and not st_account_ready:
                st_accounts = conn.ex_list_storage_accounts()
                for st_account in st_accounts:
                    state = st_account.extra.get('provisioningState')
                    if st_account.name == ex_storage_account and \
                       state == 'Succeeded':
                        st_account_ready = True
                        break
        except Exception as exc:
            raise MachineCreationError('Could not create storage account: %s' %
                                       exc)
    if not isinstance(networks, list):
        networks = [networks]
    network = networks[0]
    if network.get('id'):
        try:
            mist_net = Network.objects.get(id=network.get('id'))
        except me.DoesNotExist:
            raise NetworkNotFoundError()

        libcloud_networks = conn.ex_list_networks()
        ex_network = None
        for libcloud_net in libcloud_networks:
            if mist_net.network_id == libcloud_net.id:
                ex_network = libcloud_net
                break
    elif network.get('name'):   # create network

        # create a security group and open ports
        securityRules = [
            {
                "name": "allowSSHInbound",
                "properties": {
                    "protocol": "*",
                    "sourceAddressPrefix": "*",
                    "destinationAddressPrefix": "*",
                    "access": "Allow",
                    "destinationPortRange": "22",
                    "sourcePortRange": "*",
                    "priority": 200,
                    "direction": "Inbound"
                }
            },
            {
                "name": "allowRDPInbound",
                "properties": {
                    "protocol": "*",
                    "sourceAddressPrefix": "*",
                    "destinationAddressPrefix": "*",
                    "access": "Allow",
                    "destinationPortRange": "3389",
                    "sourcePortRange": "*",
                    "priority": 201,
                    "direction": "Inbound"
                }
            },
            {
                "name": "allowMonitoringOutbound",
                "properties": {
                    "protocol": "*",
                    "sourceAddressPrefix": "*",
                    "destinationAddressPrefix": "*",
                    "access": "Allow",
                    "destinationPortRange": "25826",
                    "sourcePortRange": "*",
                    "priority": 202,
                    "direction": "Outbound"
                }
            }
        ]
        try:
            sg = conn.ex_create_network_security_group(
                network.get('name'),
                ex_resource_group,
                location=location,
                securityRules=securityRules
            )
            # add delay cause sometimes the group is not yet ready
            time.sleep(3)
        except Exception as exc:
            raise MachineCreationError('Could not create security group: %s' %
                                       exc)

        # create the new network
        try:
            ex_network = conn.ex_create_network(network.get('name'),
                                                ex_resource_group,
                                                location=location,
                                                networkSecurityGroup=sg.id)
        except Exception as exc:
            raise MachineCreationError('Could not create new network: %s' %
                                       exc)

    ex_subnet = conn.ex_list_subnets(ex_network)[0]

    try:
        ex_ip = conn.ex_create_public_ip(machine_name,
                                         ex_resource_group,
                                         location)
    except Exception as exc:
        raise MachineCreationError('Could not create new ip: %s' % exc)

    try:
        ex_nic = conn.ex_create_network_interface(machine_name, ex_subnet,
                                                  ex_resource_group,
                                                  location=location,
                                                  public_ip=ex_ip)
    except Exception as exc:
        raise MachineCreationError('Could not create network interface: %s' %
                                   exc)

    data_disks = []
    for volume in volumes:
        if volume.get('volume_id'):  # existing volume
            from mist.api.volumes.models import Volume
            try:
                mist_vol = Volume.objects.get(id=volume.get('volume_id'))
            except me.DoesNotExist:
                # should we throw the exception?
                raise VolumeNotFoundError()
            data_disks.append({'id': mist_vol.external_id})

        else:  # new volume
            data_disks.append(volume)

    try:
        node = conn.create_node(
            name=machine_name,
            size=size,
            image=image,
            auth=k,
            ex_resource_group=ex_resource_group,
            ex_storage_account=ex_storage_account,
            ex_nic=ex_nic,
            location=location,
            ex_user_name=machine_username,
            ex_use_managed_disks=True,
            ex_data_disks=data_disks,
            ex_storage_account_type=storage_account_type,
            ex_customdata=cloud_init
        )
    except Exception as e:
        try:
            # try to get the message only out of the XML response
            msg = re.search(r"(<Message>)(.*?)(</Message>)", e.value)
            if not msg:
                msg = re.search(r"(Message: ')(.*?)(', Body)", e.value)
            if msg:
                msg = msg.group(2)
        except:
            msg = e
        raise MachineCreationError('Azure, got exception %s' % msg)

    return node


def _create_machine_azure(conn, key_name, public_key,
                          machine_name, image, size, location, cloud_init,
                          cloud_service_name, azure_port_bindings):
    """Create a machine Azure.

    Here there is no checking done, all parameters are expected to be
    sanitized by create_machine.

    """
    public_key.replace('\n', '')

    port_bindings = []
    if azure_port_bindings and type(azure_port_bindings) in [str, str]:
        # we receive something like: http tcp 80:80, smtp tcp 25:25,
        # https tcp 443:443
        # and transform it to [{'name':'http', 'protocol': 'tcp',
        # 'local_port': 80, 'port': 80},
        # {'name':'smtp', 'protocol': 'tcp', 'local_port': 25, 'port': 25}]

        for port_binding in azure_port_bindings.split(','):
            try:
                port_dict = port_binding.split()
                port_name = port_dict[0]
                protocol = port_dict[1]
                ports = port_dict[2]
                local_port = ports.split(':')[0]
                port = ports.split(':')[1]
                binding = {'name': port_name, 'protocol': protocol,
                           'local_port': local_port, 'port': port}
                port_bindings.append(binding)
            except:
                pass

    try:
        node = conn.create_node(
            name=machine_name,
            size=size,
            image=image,
            location=location,
            ex_cloud_service_name=cloud_service_name,
            endpoint_ports=port_bindings,
            custom_data=base64.b64encode(cloud_init)
        )
    except Exception as e:
        try:
            # try to get the message only out of the XML response
            msg = re.search(r"(<Message>)(.*?)(</Message>)", e.value)
            if not msg:
                msg = re.search(r"(Message: ')(.*?)(', Body)", e.value)
            if msg:
                msg = msg.group(2)
        except:
            msg = e
        raise MachineCreationError('Azure, got exception %s' % msg)

    return node


def _create_machine_vcloud(conn, machine_name, image,
                           size, public_key, networks):
    """Create a machine vCloud.

    Here there is no checking done, all parameters are expected to be
    sanitized by create_machine.

    """
    key = public_key.replace('\n', '')
    # we have the option to pass a guest customisation
    # script as ex_vm_script. We'll pass
    # the ssh key there

    deploy_script = NamedTemporaryFile(delete=False)
    deploy_script.write(
        'mkdir -p ~/.ssh && echo "%s" >> ~/.ssh/authorized_keys '
        '&& chmod -R 700 ~/.ssh/' % key)
    deploy_script.close()

    # select the right network object
    ex_network = None
    try:
        if networks:
            network = networks[0]
            available_networks = conn.ex_list_networks()
            available_networks_ids = [net.id for net in available_networks]
            if network in available_networks_ids:
                ex_network = network
    except:
        pass

    try:
        node = conn.create_node(
            name=machine_name,
            image=image,
            size=size,
            ex_vm_script=deploy_script.name,
            ex_vm_network=ex_network,
            ex_vm_fence='bridged',
            ex_vm_ipmode='DHCP'
        )
    except Exception as e:
        raise MachineCreationError("vCloud, got exception %s" % e, e)

    return node


def _create_machine_vsphere(conn, machine_name, image,
                            size, location, networks, folder,
                            datastore):
    """Create a machine in vSphere.

    """
    # get external network id from database
    if networks:
        try:
            from mist.api.networks.models import VSphereNetwork
            network = VSphereNetwork.objects.get(id=networks[0])
            network_id = network.network_id
        except me.DoesNotExist:
            network_id = networks[0]
    else:
        network_id = None
    try:
        node = conn.create_node(
            name=machine_name,
            image=image,
            size=size,
            location=location,
            ex_network=network_id,
            ex_folder=folder,
            ex_datastore=datastore
        )
    except Exception as e:
        raise MachineCreationError("vSphere, got exception %s" % e, e)

    return node


def _create_machine_gce(conn, key_name, private_key, public_key, machine_name,
                        image, size, location, network, subnetwork, volumes,
                        cloud_init, username='user'):
    """Create a machine in GCE.

    Here there is no checking done, all parameters are expected to be
    sanitized by create_machine.

    """
    key = public_key.replace('\n', '')

    metadata = {  # 'startup-script': script,
        'sshKeys': '%s:%s' % (username, key)}
    # metadata for ssh user, ssh key and script to deploy
    if cloud_init:
        metadata['startup-script'] = cloud_init

    try:
        network = Network.objects.get(id=network).name
    except me.DoesNotExist:
        network = 'default'

    ex_disk = None
    disk_size = 10
    if volumes:
        if volumes[0].get('volume_id'):
            from mist.api.volumes.models import Volume
            volume_id = volumes[0]['volume_id']
            volume = Volume.objects.get(id=volume_id)
            ex_disk_id = volume.external_id

            # try to find disk using libcloud's id
            libcloud_disks = conn.list_volumes()
            for libcloud_disk in libcloud_disks:
                if libcloud_disk.id == ex_disk_id:
                    ex_disk = libcloud_disk
                    break

        else:
            disk_size = volumes[0].get('size')

    try:
        node = conn.create_node(
            name=machine_name,
            image=image,
            size=size,
            location=location,
            ex_metadata=metadata,
            ex_network=network,
            ex_subnetwork=subnetwork,
            ex_boot_disk=ex_disk,
            disk_size=disk_size
        )
        node.extra['username'] = username
    except Exception as e:
        raise MachineCreationError(
            "Google Compute Engine, got exception %s" % e, e)

    return node


def _create_machine_linode(conn, key_name, public_key,
                           machine_name, image, size, location):
    """Create a machine in Linode.

    Here there is no checking done, all parameters are expected to be
    sanitized by create_machine.

    """

    auth = NodeAuthSSHKey(public_key)

    try:
        node = conn.create_node(
            name=machine_name,
            image=image,
            size=size,
            location=location,
            auth=auth,
            ex_private=True
        )
    except Exception as e:
        raise MachineCreationError("Linode, got exception %s" % e, e)
    return node


def _create_machine_kubevirt(conn, machine_name, location, image, disks=None,
                             memory=None, cpu=None,
                             network=['pod', 'masquerade', 'net1'],
                             port_forwards=[]):
    """
    disks is either an existing volume that can be or not bound.
    If it is not it must be bound first.
    """
    if disks:
        # check first for unbound
        # FIXME circular imports
        from mist.api.volumes.models import Volume
        for disk in disks:
            if disk.get('volume_id') and len(disk) == 1:
                volume = Volume.objects.get(id=disk['volume_id'])
                if not volume.extra.get('is_bound'):
                    libcloud_vol = conn._bind_volume(volume,
                                                     namespace=location.name)
                    if not libcloud_vol.extra['is_bound']:
                        msg = ("The volume could not be bound. "
                               "Try picking another volume.")
                        raise MachineCreationError(msg)
                disk['disk_type'] = "persistentVolumeClaim"
                disk['claim_name'] = libcloud_vol.extra['pvc']['name']
            else:
                # creating a new volume
                for param in {'name', 'size', 'storage_class_name'}:
                    if not disk.get(param):
                        raise RequiredParameterMissingError(param)

                disk['disk_type'] = "persistentVolumeClaim"
                disk['claim_name'] = disk['name']
                del disk['name']

    if network:
        if len(network) != 3:
            raise TypeError("Network must have 3 elements,"
                            "[network_type, interface, name]")
        network[2] = machine_name_validator(provider='kubevirt',
                                            name=network[2])

    try:
        node = conn.create_node(name=machine_name, image=image,
                                location=location,
                                ex_disks=disks, ex_memory=memory,
                                ex_cpu=cpu, ex_network=network)
    except Exception as e:
        msg = "KubeVirt, got exception {}".format(e), e
        raise MachineCreationError(msg)
    if port_forwards:
        data = validate_portforwards_kubevirt(port_forwards)
        conn.ex_create_service(node, ports=data['ports'],
                               service_type=data['service_type'],
                               cluster_ip=data['cluster_ip'],
                               load_balancer_ip=data['load_balancer_ip'])
    return node


def destroy_machine(user, cloud_id, machine_id):
    """Destroys a machine on a certain cloud.

    After destroying a machine it also deletes all key associations. However,
    it doesn't undeploy the key. There is no need to do it because the
    machine will be destroyed.
    """
    log.info('Destroying machine %s in cloud %s' % (machine_id, cloud_id))

    machine = Machine.objects.get(cloud=cloud_id, machine_id=machine_id)

    if not machine.monitoring.hasmonitoring:
        machine.ctl.destroy()
        return

    # if machine has monitoring, disable it. the way we disable depends on
    # whether this is a standalone io installation or not
    try:
        disable_monitoring(user, cloud_id, machine_id, no_ssh=True)
    except Exception as exc:
        log.warning("Didn't manage to disable monitoring, maybe the "
                    "machine never had monitoring enabled. Error: %r", exc)

    machine.ctl.destroy()


# SEC
def filter_machine_ids(auth_context, cloud_id, machine_ids):

    if not isinstance(machine_ids, set):
        machine_ids = set(machine_ids)

    if auth_context.is_owner():
        return machine_ids

    # NOTE: We can trust the RBAC Mappings in order to fetch the latest list of
    # machines for the current user, since mongo has been updated by either the
    # Poller or the above `list_machines`.

    try:
        auth_context.check_perm('cloud', 'read', cloud_id)
    except PolicyUnauthorizedError:
        return set()

    allowed_ids = set(auth_context.get_allowed_resources(rtype='machines'))
    return machine_ids & allowed_ids


# SEC
def filter_list_machines(auth_context, cloud_id, machines=None, perm='read',
                         cached=False, as_dict=True):
    """Returns a list of machines.

    In case of non-Owners, the QuerySet only includes machines found in the
    RBAC Mappings of the Teams the current user is a member of.
    """
    assert cloud_id

    if machines is None:
        machines = list_machines(
            auth_context.owner, cloud_id, cached=cached, as_dict=as_dict)
    if not machines:  # Exit early in case the cloud provider returned 0 nodes.
        return []
    if auth_context.is_owner():
        return machines

    if as_dict:
        machine_ids = set(machine['id'] for machine in machines)
    else:
        machine_ids = set(machine.id for machine in machines)
    allowed_machine_ids = filter_machine_ids(auth_context, cloud_id,
                                             machine_ids)
    if as_dict:
        return [machine for machine in machines
                if machine['id'] in allowed_machine_ids]
    return [machine for machine in machines
            if machine.id in allowed_machine_ids]


def run_pre_action_hooks(machine, action, user):
    # Look for configured post action hooks for this cloud
    cloud_id = machine.cloud.id
    cloud_pre_action_hooks = config.PRE_ACTION_HOOKS and \
        config.PRE_ACTION_HOOKS.get('cloud', {}).get(cloud_id, {}).get(
            action, [])
    return run_action_hooks(cloud_pre_action_hooks, machine, user)


def run_post_action_hooks(machine, action, user, result):
    # Look for configured post action hooks for this cloud
    cloud_id = machine.cloud.id
    cloud_post_action_hooks = config.POST_ACTION_HOOKS and \
        config.POST_ACTION_HOOKS.get('cloud', {}).get(cloud_id, {}).get(
            action, [])
    return run_action_hooks(cloud_post_action_hooks, machine, user)


def run_action_hooks(action_hooks, machine, user):
    cloud_id = machine.cloud.id
    for hook in action_hooks:
        hook_type = hook.get('type') or 'webhook'
        if hook_type == 'webhook':
            url = hook.get('url').replace(
                '{cloud_id}', cloud_id).replace(
                    '{machine_id}', machine.machine_id).replace(
                        '{machine_name}', machine.name).replace(
                            '{user_email}', user.email)
            payload = hook.get('payload')
            for k in payload:
                payload[k] = payload[k].replace(
                    '{cloud_id}', cloud_id).replace(
                        '{machine_id}', machine.machine_id).replace(
                            '{machine_name}', machine.name).replace(
                                '{user_email}', user.email)
            ret = requests.request(
                hook.get('method'), url,
                data=payload,
                headers=hook.get('headers'))
            if ret.status_code >= 300:
                msg = 'Webhook for cloud %s failed with response %s %s' % (
                    cloud_id, ret.status_code, ret.text)
                log.error(msg)
                notify_admin(msg, team='dev')
            if hook.get('stop_propagation'):
                return False
        elif hook_type == 'set_tags_azure_arm':
            try:
                machine.cloud.ctl.compute.connection.ex_create_tags(
                    machine.extra['id'].encode(), tags=hook.get('tags', {}),
                    replace=hook.get('replace'))
            except Exception as e:
                msg = 'Post action hook set_tags_azure_arm for cloud %s'\
                      ' failed: %r' % (cloud_id, e)
                log.error(msg)
                notify_admin(msg, team='dev')
        else:
            log.error('Unknown hook type `%s`' % hook_type)
    return True


def machine_safe_expire(owner_id, machine):
    # untag machine
    owner = Owner.objects.get(id=owner_id)  # FIXME: try-except
    existing_tags = get_tags_for_resource(owner, machine)
    if existing_tags:
        remove_tags_from_resource(owner, machine, existing_tags)
    # unown machine
    machine.owned_by = None

    # create new schedule that will destroy the machine
    # in SAFE_EXPIRATION_DURATION secs
    for team in owner.teams:
        if team.name == 'Owners':
            user = team.members[0]
            org = Organization.objects.get(teams=team)
            break
    auth_token = AuthToken(user_id=user.id, org=org)
    auth_context = auth_context_from_auth_token(auth_token)

    _delta = datetime.timedelta(0, config.SAFE_EXPIRATION_DURATION)
    schedule_entry = datetime.datetime.utcnow() + _delta
    schedule_entry = schedule_entry.strftime('%Y-%m-%d %H:%M:%S')

    params = {
        'schedule_type': 'one_off',
        'description': 'Safe expiration schedule',
        'schedule_entry': schedule_entry,
        'action': 'destroy',
        'selectors': [{'type': 'machines', 'ids': [machine.id]}],
        'task_enabled': True,
    }
    _name = machine.name + '-safe-expiration-' + \
        str(randrange(1000))
    from mist.api.schedules.models import Schedule
    machine.expiration = Schedule.add(auth_context, _name,
                                      **params)
    machine.save()<|MERGE_RESOLUTION|>--- conflicted
+++ resolved
@@ -297,18 +297,12 @@
     # if key_id not provided, search for default key
     if cloud.ctl.provider not in [Provider.LIBVIRT.value,
                                   Container_Provider.DOCKER,
-<<<<<<< HEAD
-                                  Provider.ONAPP.value,
-                                  Provider.AZURE_ARM.value,
-                                  Provider.GIG_G8.value]:
-=======
                                   Provider.ONAPP,
                                   Provider.AZURE_ARM,
                                   Provider.GIG_G8,
                                   Provider.VSPHERE,
                                   Provider.KUBEVIRT,
                                   Container_Provider.LXD]:
->>>>>>> 7156fcbc
         if not key_id:
             try:
                 key = Key.objects.get(owner=auth_context.owner,
