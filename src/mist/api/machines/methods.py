import re
import random
import base64
import mongoengine as me
import time
import requests
import datetime
import json

from random import randrange

from future.utils import string_types

from libcloud.compute.base import NodeSize, NodeImage, NodeLocation, Node
from libcloud.compute.base import StorageVolume

from libcloud.compute.types import Provider
from libcloud.container.types import Provider as Container_Provider
from libcloud.container.base import ContainerImage
from libcloud.compute.base import NodeAuthSSHKey
from libcloud.compute.base import NodeAuthPassword

from libcloud.common.types import MalformedResponseError

from tempfile import NamedTemporaryFile

import mist.api.tasks

from mist.api.clouds.models import Cloud
from mist.api.machines.models import Machine
from mist.api.keys.models import Key
from mist.api.networks.models import Network
from mist.api.networks.models import Subnet
from mist.api.users.models import Owner, Organization
from mist.api.auth.models import AuthToken

from mist.api.exceptions import PolicyUnauthorizedError
from mist.api.exceptions import MachineNameValidationError
from mist.api.exceptions import BadRequestError, MachineCreationError
from mist.api.exceptions import InternalServerError
from mist.api.exceptions import NotFoundError
from mist.api.exceptions import VolumeNotFoundError
from mist.api.exceptions import NetworkNotFoundError
from mist.api.exceptions import RequiredParameterMissingError
from mist.api.exceptions import MistNotImplementedError

from mist.api.helpers import get_temp_file

from mist.api.methods import connect_provider
from mist.api.methods import notify_admin
from mist.api.networks.methods import list_networks
from mist.api.auth.methods import auth_context_from_auth_token

from mist.api.monitoring.methods import disable_monitoring

from mist.api.tag.methods import resolve_id_and_set_tags
from mist.api.tag.methods import get_tags_for_resource
from mist.api.tag.methods import remove_tags_from_resource

from mist.api import config

import logging

logging.basicConfig(level=config.PY_LOG_LEVEL,
                    format=config.PY_LOG_FORMAT,
                    datefmt=config.PY_LOG_FORMAT_DATE)
log = logging.getLogger(__name__)


def machine_name_validator(provider, name):
    """
    Validates machine names before creating a machine
    Provider specific
    """
    if not name and provider != Provider.EC2:
        raise MachineNameValidationError("machine name cannot be empty")
    if provider is Container_Provider.DOCKER:
        pass
    elif provider in [Provider.RACKSPACE_FIRST_GEN, Provider.RACKSPACE]:
        pass
    elif provider in [Provider.OPENSTACK]:
        pass
    elif provider is Provider.EC2:
        if len(name) > 255:
            raise MachineNameValidationError("machine name max "
                                             "chars allowed is 255")
    elif provider is Provider.GCE:
        if not re.search(r'^(?:[a-z](?:[-a-z0-9]{0,61}[a-z0-9])?)$', name):
            raise MachineNameValidationError(
                "name must be 1-63 characters long, with the first "
                "character being a lowercase letter, and all following "
                "characters must be a dash, lowercase letter, or digit, "
                "except the last character, which cannot be a dash."
            )
    elif provider is Provider.SOFTLAYER:
        pass
    elif provider is Provider.DIGITAL_OCEAN:
        if not re.search(r'^[0-9a-zA-Z]+[0-9a-zA-Z-.]{0,}[0-9a-zA-Z]+$', name):
            raise MachineNameValidationError(
                "machine name may only contain ASCII letters "
                "or numbers, dashes and dots")
    elif provider is Provider.PACKET:
        if not re.search(r'^[0-9a-zA-Z-.]+$', name):
            raise MachineNameValidationError(
                "machine name may only contain ASCII letters "
                "or numbers, dashes and periods")
    elif provider == Provider.AZURE:
        pass
    elif provider == Provider.AZURE_ARM:
        if not re.search(r'^[0-9a-zA-Z\-]+$', name):
            raise MachineNameValidationError(
                "machine name may only contain ASCII letters "
                "or numbers and dashes")
    elif provider in [Provider.VCLOUD]:
        pass
    elif provider is Provider.LINODE:
        if len(name) < 3:
            raise MachineNameValidationError(
                "machine name should be at least 3 chars"
            )
        if not re.search(r'^[0-9a-zA-Z][0-9a-zA-Z-_]+[0-9a-zA-Z]$', name):
            raise MachineNameValidationError(
                "machine name may only contain ASCII letters or numbers, "
                "dashes and underscores. Must begin and end with letters "
                "or numbers, and be at least 3 characters long")
    elif provider == Provider.ONAPP:
        name = name.strip().replace(' ', '-')
        if not re.search(r'^[0-9a-zA-Z-.]+[0-9a-zA-Z.]$', name):
            raise MachineNameValidationError(
                "machine name may only contain ASCII letters "
                "or numbers, dashes and periods. Name should not "
                "end with a dash")
    elif provider == Provider.KUBEVIRT:
        if not re.search(r'^(?:[a-z](?:[\.\-a-z0-9]{0,61}[a-z0-9])?)$', name):
            raise MachineNameValidationError(
                "name must be 1-63 characters long, with the first "
                "character being a lowercase letter, and all following "
                "characters must be a dash, period, lowercase letter, "
                "or digit, except the last character, which cannot be "
                "a dash nor period.")
    return name


def list_machines(owner, cloud_id, cached=False):
    """List all machines in this cloud via API call to the provider."""
    cloud = Cloud.objects.get(owner=owner, id=cloud_id, deleted=None)
    if cached:
        machines = cloud.ctl.compute.list_cached_machines()
    else:
        machines = cloud.ctl.compute.list_machines()
    return [machine.as_dict() for machine in machines]


def create_machine(auth_context, cloud_id, key_id, machine_name, location_id,
                   image_id, size, image_extra=None, disk=None,
                   image_name=None, size_name=None, location_name=None,
                   ips=None, monitoring=False, storage_account='',
                   machine_password='', resource_group='',
                   storage_account_type='', networks=[], subnetwork=None,
                   docker_env=[], docker_command=None,
                   ssh_port=22, script='', script_id='', script_params='',
                   job_id=None, job=None, docker_port_bindings={},
                   docker_exposed_ports={}, azure_port_bindings='',
                   hostname='', plugins=None, disk_size=None, disk_path=None,
                   post_script_id='', post_script_params='', cloud_init='',
                   subnet_id='', associate_floating_ip=False,
                   associate_floating_ip_subnet=None, project_id=None,
                   schedule={}, command=None, tags=None,
                   bare_metal=False, hourly=True,
                   softlayer_backend_vlan_id=None, machine_username='',
                   volumes=[], ip_addresses=[], expiration={},
                   sec_group='', folder=None, datastore=None, vnfs=[],
                   ephemeral=False, lxd_image_source=None,
<<<<<<< HEAD
                   description='', port_forwards={}
=======
                   description=''
>>>>>>> 582d11e3
                   ):
    """Creates a new virtual machine on the specified cloud.

    If the cloud is Rackspace it attempts to deploy the node with an ssh key
    provided in config. the method used is the only one working in the old
    Rackspace cloud. create_node(), from libcloud.compute.base, with 'auth'
    kwarg doesn't do the trick. Didn't test if you can upload some ssh related
    files using the 'ex_files' kwarg from openstack 1.0 driver.

    In Linode creation is a bit different. There you can pass the key file
    directly during creation. The Linode API also requires to set a disk size
    and doesn't get it from size.id. So, send size.disk from the client and
    use it in all cases just to avoid provider checking. Finally, Linode API
    does not support association between a machine and the image it came from.
    We could set this, at least for machines created through mist.api in
    ex_comment, lroot or lconfig. lroot seems more appropriate. However,
    liblcoud doesn't support linode.config.list at the moment, so no way to
    get them. Also, it will create inconsistencies for machines created
    through mist.api and those from the Linode interface.

    """
    # script: a command that is given once
    # script_id: id of a script that exists - for mist.core
    # script_params: extra params, for script_id
    # post_script_id: id of a script that exists - for mist.core. If script_id
    # or monitoring are supplied, this will run after both finish
    # post_script_params: extra params, for post_script_id
    log.info('Creating machine %s on cloud %s' % (machine_name, cloud_id))
    cloud = Cloud.objects.get(owner=auth_context.owner,
                              id=cloud_id, deleted=None)

    conn = connect_provider(cloud)
    machine_name = machine_name_validator(conn.type, machine_name)
    key = None
    if key_id:
        key = Key.objects.get(owner=auth_context.owner,
                              id=key_id, deleted=None)

    # if key_id not provided, search for default key
    if conn.type not in [Provider.LIBVIRT,
                         Container_Provider.DOCKER,
                         Provider.ONAPP,
                         Provider.AZURE_ARM,
                         Provider.GIG_G8]:
        if not key_id:
            try:
                key = Key.objects.get(owner=auth_context.owner,
                                      default=True, deleted=None)
            except me.DoesNotExist:
                pass
            key_id = key.name
    if key:
        private_key = key.private
        public_key = key.public.replace('\n', '')
    else:
        public_key = None

    # For providers, which do not support pre-defined sizes, we expect `size`
    # to be a dict with all the necessary information regarding the machine's
    # size.
    if cloud.ctl.provider in ('vsphere', 'onapp', 'libvirt', 'lxd', 'gig_g8',
                              'kubevirt'):
        if not isinstance(size, dict):
            raise BadRequestError('Expected size to be a dict.')
        size_id = 'custom'
        size_ram = size.get('ram', 256)
        size_cpu = size.get('cpu', 1)
        size_disk_primary = size.get('disk_primary', 5)
        size_disk_swap = size.get('disk_swap', 1)
        # Required by OnApp only.
        boot = size.get('boot', True)
        build = size.get('build', True)
        cpu_priority = size.get('cpu_priority', 1)
        cpu_sockets = size.get('cpu_sockets', 1)
        cpu_threads = size.get('cpu_threads', 1)
        port_speed = size.get('port_speed', 0)
        hypervisor_group_id = size.get('hypervisor_group_id')
    else:
        if not isinstance(size, (string_types, int)):
            raise BadRequestError('Expected size to be an id.')
        size_id = size
    size = NodeSize(size_id, name=size_name, ram='', disk=disk,
                    bandwidth='', price='', driver=conn)

    # transform image id to libcloud's NodeImage object
    try:
        from mist.api.images.models import CloudImage
        cloud_image = CloudImage.objects.get(id=image_id)
        image = NodeImage(cloud_image.external_id,
                          name=cloud_image.name,
                          extra=cloud_image.extra,
                          driver=conn)
        # star image used for machine
        if not cloud_image.starred:
            cloud_image.starred = True
            cloud_image.save()
    except me.DoesNotExist:
        # make sure mongo is up-to-date
        cloud.ctl.compute.list_images()
        try:
            cloud_image = CloudImage.objects.get(id=image_id)
            image = NodeImage(cloud_image.external_id,
                              name=cloud_image.name,
                              extra=cloud_image.extra,
                              driver=conn)
            if not cloud_image.starred:
                cloud_image.starred = True
                cloud_image.save()
        except me.DoesNotExist:
            image = NodeImage(image_id, name=image_name,
                              extra={}, driver=conn)

    # transform location id to libcloud's NodeLocation object
    try:
        from mist.api.clouds.models import CloudLocation
        cloud_location = CloudLocation.objects.get(id=location_id)
        location = NodeLocation(cloud_location.external_id,
                                name=cloud_location.name,
                                country=cloud_location.country,
                                extra=cloud_location.extra,
                                driver=conn)
    except me.DoesNotExist:
        # make sure mongo is up-to-date
        cloud.ctl.compute.list_locations()
        try:
            cloud_location = CloudLocation.objects.get(id=location_id)
            location = NodeLocation(cloud_location.external_id,
                                    name=cloud_location.name,
                                    country=cloud_location.country,
                                    extra=cloud_location.extra,
                                    driver=conn)
        except me.DoesNotExist:
            location = NodeLocation(location_id, name=location_name,
                                    country='', driver=conn)

    # transform size id to libcloud's NodeSize object
    try:
        from mist.api.clouds.models import CloudSize
        cloud_size = CloudSize.objects.get(id=size_id)
        size = NodeSize(cloud_size.external_id,
                        name=cloud_size.name,
                        ram=cloud_size.ram,
                        disk=cloud_size.disk,
                        bandwidth=cloud_size.bandwidth,
                        price=cloud_size.extra.get('price'),
                        driver=conn)
    except me.DoesNotExist:
        # make sure mongo is up-to-date
        cloud.ctl.compute.list_sizes()
        try:
            cloud_size = CloudSize.objects.get(id=size_id)
            size = NodeSize(cloud_size.external_id,
                            name=cloud_size.name,
                            ram=cloud_size.ram,
                            disk=cloud_size.disk,
                            bandwidth=cloud_size.bandwidth,
                            price=cloud_size.extra.get('price'),
                            driver=conn)
        except me.DoesNotExist:
            # instantiate a dummy libcloud NodeSize
            size = NodeSize(size_id, name=size_name,
                            ram=0, disk=0, bandwidth=0,
                            price=0, driver=conn)

    cached_machines = [m.as_dict()
                       for m in cloud.ctl.compute.list_cached_machines()]

    if conn.type is Container_Provider.DOCKER:
        if public_key:
            node = _create_machine_docker(
                conn, machine_name, image.id, '',
                public_key=public_key,
                docker_env=docker_env,
                docker_command=docker_command,
                docker_port_bindings=docker_port_bindings,
                docker_exposed_ports=docker_exposed_ports
            )
            node_info = cloud.ctl.compute.inspect_node(node)
            try:
                ssh_port = int(
                    node_info.extra[
                        'network_settings']['Ports']['22/tcp'][0]['HostPort'])
            except:
                pass
        else:
            node = _create_machine_docker(
                conn, machine_name, image.id, script,
                docker_env=docker_env,
                docker_command=docker_command,
                docker_port_bindings=docker_port_bindings,
                docker_exposed_ports=docker_exposed_ports
            )
    elif conn.type is Container_Provider.LXD:

        node = _create_machine_lxd(conn=conn, machine_name=machine_name,
                                   image=image, parameters=lxd_image_source,
                                   start=True, cluster=None,
                                   ephemeral=ephemeral,
                                   size_cpu=size_cpu, size_ram=size_ram,
                                   volumes=volumes, networks=networks)
    elif conn.type in [Provider.RACKSPACE_FIRST_GEN, Provider.RACKSPACE]:
        node = _create_machine_rackspace(conn, public_key, machine_name, image,
                                         size, location, user_data=cloud_init)
    elif conn.type in [Provider.OPENSTACK]:
        node = _create_machine_openstack(conn, private_key, public_key,
                                         key.name, machine_name, image, size,
                                         location, networks, volumes,
                                         cloud_init)
    elif conn.type is Provider.EC2:
        locations = conn.list_locations()
        for loc in locations:
            if loc.id == location.id:
                ec2_location = loc
                break
        node = _create_machine_ec2(conn, key.name, public_key,
                                   machine_name, image, size, ec2_location,
                                   subnet_id, cloud_init, volumes,
                                   sec_group=sec_group)
    elif conn.name == 'Aliyun ECS':
        node = _create_machine_aliyun(conn, key.name, public_key,
                                      machine_name, image, size, location,
                                      subnet_id, cloud_init, volumes)
    elif conn.type is Provider.GCE:
        libcloud_sizes = conn.list_sizes(location=location_name)
        for libcloud_size in libcloud_sizes:
            if libcloud_size.id == size.id:
                size = libcloud_size
                break

        # FIXME: `networks` should always be an array, not a str like below
        node = _create_machine_gce(conn, key_id, private_key, public_key,
                                   machine_name, image, size, location,
                                   networks, subnetwork, volumes, cloud_init)
    elif conn.type is Provider.SOFTLAYER:
        node = _create_machine_softlayer(
            conn, key_id, private_key, public_key,
            machine_name, image, size,
            location, bare_metal, cloud_init,
            hourly, softlayer_backend_vlan_id
        )
    elif conn.type is Provider.GIG_G8:
        node = create_machine_g8(
            conn, machine_name, image, size_ram, size_cpu,
            size_disk_primary, public_key, description, networks,
            volumes, cloud_init, port_forwards
        )
        ssh_port = node.extra.get('ssh_port', 22)
    elif conn.type is Provider.ONAPP:
        node = _create_machine_onapp(
            conn, public_key,
            machine_name, image, size_ram,
            size_cpu, size_disk_primary, size_disk_swap,
            boot, build, cpu_priority, cpu_sockets,
            cpu_threads, port_speed,
            location, networks, hypervisor_group_id
        )
    elif conn.type is Provider.DIGITAL_OCEAN:
        node = _create_machine_digital_ocean(
            conn, cloud, key_id, private_key,
            public_key, machine_name,
            image, size, location, cloud_init, volumes)
    elif conn.type == Provider.AZURE:
        node = _create_machine_azure(
            conn, key_id, private_key,
            public_key, machine_name,
            image, size, location,
            cloud_init=cloud_init,
            cloud_service_name=None,
            azure_port_bindings=azure_port_bindings
        )
    elif conn.type == Provider.AZURE_ARM:
        image = conn.get_image(image.id, location)
        node = _create_machine_azure_arm(
            auth_context.owner, cloud_id, conn, public_key, machine_name,
            image, size, location, networks,
            storage_account, machine_password, resource_group,
            machine_username, volumes, storage_account_type,
            cloud_init
        )
    elif conn.type in [Provider.VCLOUD]:
        node = _create_machine_vcloud(conn, machine_name, image,
                                      size, public_key, networks)
    elif conn.type is Provider.VSPHERE:
        size.ram = size_ram
        size.extra['cpu'] = size_cpu
        size.disk = size_disk_primary
        node = _create_machine_vsphere(conn, machine_name, image,
                                       size, location, networks, folder,
                                       datastore)
    elif conn.type is Provider.LINODE and private_key:
        node = _create_machine_linode(conn, key_id, private_key, public_key,
                                      machine_name, image, size,
                                      location)
    elif conn.type == Provider.HOSTVIRTUAL:
        node = _create_machine_hostvirtual(conn, public_key,
                                           machine_name, image,
                                           size, location)
    elif conn.type == Provider.VULTR:
        node = _create_machine_vultr(conn, public_key, machine_name, image,
                                     size, location, cloud_init)
    elif conn.type is Provider.LIBVIRT:
        node = _create_machine_libvirt(cloud, machine_name,
                                       disk_size=disk_size,
                                       ram=size_ram, cpu=size_cpu,
                                       image=image.id,
                                       location=location,
                                       disk_path=disk_path,
                                       networks=networks,
                                       public_key=public_key,
                                       cloud_init=cloud_init,
                                       vnfs=vnfs)
    elif conn.type == Provider.PACKET:
        node = _create_machine_packet(conn, public_key, machine_name, image,
                                      size, location, cloud_init, cloud,
                                      project_id, volumes, ip_addresses)
    elif conn.type == Provider.MAXIHOST:
        node = _create_machine_maxihost(conn, machine_name, image.id,
                                        size, location, public_key)
    elif conn.type == Provider.KUBEVIRT:
        network = networks if networks else None
        image = image.id.strip()
        node = _create_machine_kubevirt(conn, machine_name, image=image,
                                        location=location,
                                        disks=volumes,
                                        memory=size_ram, cpu=size_cpu,
                                        network=network)
    else:
        raise BadRequestError("Provider unknown.")

    for i in range(0, 10):
        try:
            machine = Machine.objects.get(cloud=cloud, machine_id=node.id)
            break
        except me.DoesNotExist:
            if i < 6:
                time.sleep(i * 10)
                continue
            try:
                cloud.ctl.compute._list_machines()
            except Exception as e:
                if i > 8:
                    raise(e)
                else:
                    continue

    # Assign machine's owner/creator
    machine.assign_to(auth_context.user)

    # add schedule if expiration given
    if expiration:
        params = {
            'schedule_type': 'one_off',
            'description': 'Scheduled to run when machine expires',
            'schedule_entry': expiration.get('date'),
            'action': expiration.get('action'),
            'selectors': [{'type': 'machines', 'ids': [machine.id]}],
            'task_enabled': True,
            'notify': expiration.get('notify', ''),
            'notify_msg': expiration.get('notify_msg', '')
        }
        name = machine.name + '-expiration-' + str(randrange(1000))
        from mist.api.schedules.models import Schedule
        machine.expiration = Schedule.add(auth_context, name, **params)
        machine.save()

    if key is not None:  # Associate key.
        username = node.extra.get('username', '')
        machine.ctl.associate_key(key, username=username,
                                  port=ssh_port, no_connect=True)
    if tags:
        resolve_id_and_set_tags(auth_context. owner, 'machine', node.id, tags,
                                cloud_id=cloud_id)
    fresh_machines = cloud.ctl.compute._list_machines()
    cloud.ctl.compute.produce_and_publish_patch(cached_machines,
                                                fresh_machines,
                                                first_run=True)

    # Call post_deploy_steps for every provider FIXME: Refactor
    if conn.type == Provider.AZURE:
        # for Azure, connect with the generated password, deploy the ssh key
        # when this is ok, it calls post_deploy for script/monitoring
        mist.api.tasks.azure_post_create_steps.delay(
            auth_context.owner.id, cloud_id, node.id, monitoring, key_id,
            node.extra.get('username'), node.extra.get('password'), public_key,
            script=script,
            script_id=script_id, script_params=script_params, job_id=job_id,
            hostname=hostname, plugins=plugins, post_script_id=post_script_id,
            post_script_params=post_script_params, schedule=schedule, job=job,
        )
    elif conn.type == Provider.OPENSTACK:
        if associate_floating_ip:
            networks = list_networks(auth_context.owner, cloud_id)
            mist.api.tasks.openstack_post_create_steps.delay(
                auth_context.owner.id, cloud_id, node.id, monitoring, key_id,
                node.extra.get('username'), node.extra.get('password'),
                public_key, script=script, script_id=script_id,
                script_params=script_params,
                job_id=job_id, job=job, hostname=hostname, plugins=plugins,
                post_script_params=post_script_params,
                networks=networks, schedule=schedule,
            )
    elif conn.type == Provider.RACKSPACE_FIRST_GEN:
        # for Rackspace First Gen, cannot specify ssh keys. When node is
        # created we have the generated password, so deploy the ssh key
        # when this is ok and call post_deploy for script/monitoring
        mist.api.tasks.rackspace_first_gen_post_create_steps.delay(
            auth_context.owner.id, cloud_id, node.id, monitoring, key_id,
            node.extra.get('password'), public_key, script=script,
            script_id=script_id, script_params=script_params,
            job_id=job_id, job=job, hostname=hostname, plugins=plugins,
            post_script_id=post_script_id,
            post_script_params=post_script_params, schedule=schedule,
        )

    else:
        mist.api.tasks.post_deploy_steps.delay(
            auth_context.owner.id, cloud_id, node.id, monitoring,
            script=script, key_id=key_id, script_id=script_id,
            script_params=script_params, job_id=job_id, job=job, port=ssh_port,
            hostname=hostname, plugins=plugins, post_script_id=post_script_id,
            post_script_params=post_script_params, schedule=schedule,
        )

    ret = {'id': node.id,
           'name': node.name,
           'extra': node.extra,
           'job_id': job_id,
           }

    if isinstance(node, Node):
        ret.update({'public_ips': node.public_ips,
                    'private_ips': node.private_ips})
    else:
        # add public and private ips for docker container
        ret.update({'public_ips': [],
                    'private_ips': []})
    return ret


def create_machine_g8(conn, machine_name, image, ram, cpu, disk,
                      public_key, description, networks, volumes,
                      cloud_init, port_forwards):
    pf_error_msg = 'Each portforward must be specified in the\
                following format: {"<public_port>:private_port":("protocol")}'
    for pf in port_forwards.keys():
        ports = pf.split(':')
        if len(ports) != 2:
            raise BadRequestError(pf_error_msg)
        for port in ports:
            try:
                port = int(port)
            except (ValueError, TypeError):
                raise BadRequestError(pf_error_msg)
        if port_forwards.get(pf)[0] not in ['udp', 'tcp']:
            raise BadRequestError('Allowed protocols are "udp" and "tcp"')

    auth = None
    ex_expose_ssh = False
    if public_key:
        key = public_key.replace('\n', '')
        auth = NodeAuthSSHKey(pubkey=key)
        ex_expose_ssh = True

    try:
        mist_net = Network.objects.get(id=networks[0])
    except me.DoesNotExist:
        raise NetworkNotFoundError()

    try:
        libcloud_networks = conn.ex_list_networks()
    except MalformedResponseError as exc:
        if 'AccessDenied' in exc.body:
            raise MachineCreationError("G8 got exception 'Access Denied'. \
                Make sure your JWT token has not expired.")
    ex_network = None
    for libcloud_net in libcloud_networks:
        if mist_net.network_id == libcloud_net.id:
            ex_network = libcloud_net
            break

    ex_create_attr = {
        "memory": ram,
        "vcpus": cpu,
        "disk_size": disk
    }

    if volumes:
        disks = [volume.get('size') for volume in volumes]
        ex_create_attr.update({"data_disks": disks})

    if cloud_init:
        ex_create_attr.update({"user_data": cloud_init})

    try:
        node = conn.create_node(
            name=machine_name,
            image=image,
            ex_network=ex_network,
            ex_description=description,
            auth=auth,
            ex_create_attr=ex_create_attr,
            ex_expose_ssh=ex_expose_ssh
        )
    except Exception as e:
        raise MachineCreationError("Gig G8, got exception %s" % e, e)

    for pf in port_forwards:
        public_port, private_port = pf.split(':')
        protocol = port_forwards.get(pf)[0]
        conn.ex_create_portforward(ex_network, node, public_port,
                                   private_port, protocol)

    return node


def _create_machine_rackspace(conn, public_key, machine_name,
                              image, size, location, user_data):
    """Create a machine in Rackspace.
    """

    key = str(public_key).replace('\n', '')

    try:
        server_key = ''
        keys = conn.ex_list_keypairs()
        for k in keys:
            if key == k.public_key:
                server_key = k.name
                break
        if not server_key:
            server_key = conn.ex_import_keypair_from_string(name=machine_name,
                                                            key_material=key)
            server_key = server_key.name
    except:
        try:
            server_key = conn.ex_import_keypair_from_string(
                name='mistio' + str(random.randint(1, 100000)),
                key_material=key)
            server_key = server_key.name
        except AttributeError:
            # RackspaceFirstGenNodeDriver based on OpenStack_1_0_NodeDriver
            # has no support for keys. So don't break here, since
            # create_node won't include it anyway
            server_key = None

    try:
        node = conn.create_node(name=machine_name, image=image, size=size,
                                location=location, ex_keyname=server_key,
                                ex_userdata=user_data)
        return node
    except Exception as e:
        raise MachineCreationError("Rackspace, got exception %r" % e, exc=e)


def _create_machine_openstack(conn, private_key, public_key, key_name,
                              machine_name, image, size, location, networks,
                              volumes, user_data):
    """Create a machine in Openstack.
    """
    key = str(public_key).replace('\n', '')

    try:
        server_key = ''
        keys = conn.ex_list_keypairs()
        for k in keys:
            if key == k.public_key:
                server_key = k.name
                break
        if not server_key:
            server_key = conn.ex_import_keypair_from_string(name=key_name,
                                                            key_material=key)
            server_key = server_key.name
    except:
        server_key = conn.ex_import_keypair_from_string(
            name='mistio' + str(random.randint(1, 100000)),
            key_material=key)
        server_key = server_key.name

    # select the right OpenStack network object
    # FIXME This is a bit error-prone, since here we are expected to pass a
    # list of networks to libcloud, while in case of vSphere, `networks` is
    # a single ID.
    if not isinstance(networks, list):
        networks = [networks]
    chosen_networks = []
    cached_network_ids = [n.network_id for
                          n in Network.objects(id__in=networks)]
    try:
        for network in conn.ex_list_networks():
            if network.id in cached_network_ids:
                chosen_networks.append(network)
    except:
        chosen_networks = []

    blockdevicemappings = []
    with get_temp_file(private_key) as tmp_key_path:
        try:
            if volumes:
                if volumes[0].get('size'):
                    blockdevicemappings = [{
                        'boot_index': "0",
                        'delete_on_termination': bool(
                            volumes[0]['delete_on_termination']),
                        'source_type': 'image',
                        'uuid': str(image.id),
                        'destination_type': 'volume',
                        'volume_size': int(volumes[0]['size'])
                    }]
                else:
                    from mist.api.volumes.models import Volume
                    volume_id = volumes[0]['volume_id']
                    vol = Volume.objects.get(id=volume_id)
                    blockdevicemappings = [{
                        'delete_on_termination': bool(volumes[0][
                            'delete_on_termination']),
                        'volume_id': vol.external_id
                    }]
            node = conn.create_node(
                name=machine_name,
                image=image,
                size=size,
                location=location,
                ssh_key=tmp_key_path,
                ssh_alternate_usernames=['ec2-user', 'ubuntu'],
                max_tries=1,
                ex_keyname=server_key,
                networks=chosen_networks,
                ex_blockdevicemappings=blockdevicemappings,
                ex_userdata=user_data)
        except Exception as e:
            raise MachineCreationError("OpenStack, got exception %s" % e, e)
    return node


def _create_machine_aliyun(conn, key_name, public_key,
                           machine_name, image, size, location, subnet_id,
                           user_data, volumes=[], security_group_id=None):
    """Create a machine in Alibaba Aliyun ECS.
    """
    sec_gr_name = config.EC2_SECURITYGROUP.get('name', '')
    sec_gr_description = config.EC2_SECURITYGROUP.get('description', '')
    vpc_name = config.ECS_VPC.get('name', '')
    vpc_description = config.ECS_VPC.get('description', '')
    security_groups = conn.ex_list_security_groups()
    mist_sg = [sg for sg in security_groups if sg.name == sec_gr_name]

    if not len(mist_sg) or not mist_sg[0].vpc_id:
        filters = {'VpcName': vpc_name, 'Description': vpc_description}
        vpc_id = conn.ex_create_network(ex_filters=filters)
        # wait for vpc to be available
        timeout = time.time() + 30
        while time.time() < timeout:
            vpcs = conn.ex_list_networks(ex_filters={'VpcId': vpc_id})
            if vpcs[0].status == 'Available':
                break
            time.sleep(2)

        security_group_id = conn.ex_create_security_group(vpc_id=vpc_id)

        conn.ex_modify_security_group_by_id(security_group_id,
                                            name=sec_gr_name,
                                            description=sec_gr_description)
        conn.ex_authorize_security_group(security_group_id, 'Allow SSH',
                                         'tcp', '22/22', )
    else:
        vpc_id = mist_sg[0].vpc_id
        security_group_id = mist_sg[0].id

    switches = conn.ex_list_switches(ex_filters={'VpcId': vpc_id})
    if switches:
        ex_vswitch_id = switches[0].id
    else:
        ex_vswitch_id = conn.ex_create_switch('172.16.0.0/24',
                                              location.id, vpc_id)

    ex_data_disks = []
    ex_volumes = []
    for volume in volumes:
        if volume.get('volume_id'):
            try:
                from mist.api.volumes.models import Volume
                mist_vol = Volume.objects.get(id=volume.get('volume_id'))
                libcloud_disks = conn.list_volumes()
                for libcloud_disk in libcloud_disks:
                    if libcloud_disk.id == mist_vol.external_id:
                        ex_volumes.append(libcloud_disk)
                        break
            except me.DoesNotExist:
                # try to find disk using libcloud's id
                libcloud_disks = conn.list_volumes()
                for libcloud_disk in libcloud_disks:
                    if libcloud_disk.id == volume.get('volume_id'):
                        ex_volumes.append(libcloud_disk)
                        break
                raise VolumeNotFoundError()
        else:
            ex_data_disks.append(volume)

    kwargs = {
        'auth': NodeAuthSSHKey(pubkey=public_key.replace('\n', '')),
        'name': machine_name,
        'image': image,
        'size': size,
        'location': location,
        'max_tries': 1,
        'ex_keyname': key_name,
        'ex_userdata': user_data,
        'ex_security_group_id': security_group_id,
        'ex_io_optimized': True,
        'ex_allocate_public_ip_address': True,
        'ex_internet_charge_type': 'PayByTraffic',
        'ex_internet_max_bandwidth_out': 100
    }

    if ex_data_disks:
        kwargs.update({'ex_data_disks': ex_data_disks})

    if ex_vswitch_id:
        kwargs.update({'ex_vswitch_id': ex_vswitch_id})

    try:
        node = conn.create_node(**kwargs)
    except Exception as e:
        raise MachineCreationError("Aliyun ECS, got exception %s" % e, e)

    # wait for node to be running, in order to attach disks to it
    if ex_volumes:
        ready = False
        while not ready:
            lib_nodes = conn.list_nodes()
            for lib_node in lib_nodes:
                if lib_node.id == node.id and lib_node.state == 'running':
                    ready = True

        for volume in ex_volumes:
            conn.attach_volume(node, volume)

    return node


def _create_machine_ec2(conn, key_name, public_key,
                        machine_name, image, size, location, subnet_id,
                        user_data, volumes, sec_group=''):
    """Create a machine in Amazon EC2.
    """
    if not sec_group:
        # create security group
        sg_name = config.EC2_SECURITYGROUP.get('name', '')
        description = config.EC2_SECURITYGROUP.get('description', '')
        try:
            log.info("Attempting to create security group")
            conn.ex_create_security_group(
                name=sg_name, description=description)
            conn.ex_authorize_security_group_permissive(name=sg_name)
        except Exception as exc:
            if 'Duplicate' in str(exc):
                log.info('Security group already exists, not doing anything.')
            else:
                raise InternalServerError(
                    "Couldn't create security group", exc)
    else:
        sec_groups = conn.ex_list_security_groups()
        for sg in sec_groups:
            if sg['id'] == sec_group:
                sg_name = sg['name']
                break
        else:
            raise BadRequestError("Security group not found: %s" % sec_group)

    kwargs = {
        'auth': NodeAuthSSHKey(pubkey=public_key.replace('\n', '')),
        'name': machine_name,
        'image': image,
        'size': size,
        'location': location,
        'max_tries': 1,
        'ex_keyname': key_name,
        'ex_userdata': user_data
    }

    if subnet_id:
        try:
            subnet = Subnet.objects.get(id=subnet_id)
            subnet_id = subnet.subnet_id
        except Subnet.DoesNotExist:
            try:
                subnet = Subnet.objects.get(subnet_id=subnet_id)
                log.info('Got providers id instead of mist id, not \
                doing nothing.')
            except Subnet.DoesNotExist:
                raise NotFoundError('Subnet specified does not exist')

        subnets = conn.ex_list_subnets()
        for libcloud_subnet in subnets:
            if libcloud_subnet.id == subnet_id:
                subnet = libcloud_subnet
                break
        else:
            raise NotFoundError('Subnet specified does not exist')

        # if subnet is specified, then security group id
        # instead of security group name is needed
        if not sec_group:
            groups = conn.ex_list_security_groups()
            for group in groups:
                if group.get('name') == config.EC2_SECURITYGROUP.get('name',
                                                                     ''):
                    security_group_id = group.get('id')
                    break
        else:
            security_group_id = sec_group
        kwargs.update({
            'ex_subnet': subnet,
            'ex_security_group_ids': security_group_id})

    else:
        kwargs.update({
            'ex_securitygroup': sg_name})

    mappings = []
    ex_volumes = []
    for volume in volumes:
        if volume.get('volume_id'):
            try:
                from mist.api.volumes.models import Volume
                mist_vol = Volume.objects.get(id=volume.get('volume_id'))
                libcloud_disks = conn.list_volumes()
                for libcloud_disk in libcloud_disks:
                    if libcloud_disk.id == mist_vol.external_id:
                        ex_vol = {'volume': libcloud_disk,
                                  'device': volume.get('device')}
                        ex_volumes.append(ex_vol)
                        break
            except me.DoesNotExist:
                # try to find disk using libcloud's id
                libcloud_disks = conn.list_volumes()
                for libcloud_disk in libcloud_disks:
                    if libcloud_disk.id == volume.get('volume_id'):
                        ex_vol = {'volume': libcloud_disk,
                                  'device': volume.get('device')}
                        ex_volumes.append(ex_vol)
                        break
                raise VolumeNotFoundError()

        else:
            mapping = {}
            mapping.update({'Ebs': {'VolumeSize': int(volume.get('size'))}})
            if volume.get('name'):
                mapping.update({'DeviceName': volume.get('name')})
            if volume.get('ex_volume_type'):
                volume_type = {'VolumeType': volume.get('ex_volume_type')}
                mapping['Ebs'].update(volume_type)
            if volume.get('ex_iops'):
                mapping['Ebs'].update({'Iops': volume.get('ex_iops')})
            if volume.get('delete_on_termination'):
                delete_on_term = volume.get('delete_on_termination')
                mapping['Ebs'].update({'DeleteOnTermination': delete_on_term})

            mappings.append(mapping)

    kwargs.update({'ex_blockdevicemappings': mappings})

    try:
        node = conn.create_node(**kwargs)

    except Exception as e:
        raise MachineCreationError("EC2, got exception %s" % e, e)

    # wait for node to be running, in order to attach disks to it
    if ex_volumes:
        ready = False
        while not ready:
            lib_nodes = conn.list_nodes()
            for lib_node in lib_nodes:
                if lib_node.id == node.id and lib_node.state == 'running':
                    ready = True

        for volume in ex_volumes:
            conn.attach_volume(
                node, volume.get('volume'), volume.get('device'))

    return node


def _create_machine_softlayer(conn, key_name, private_key, public_key,
                              machine_name, image, size, location,
                              bare_metal, cloud_init, hourly,
                              softlayer_backend_vlan_id):
    """Create a machine in Softlayer.
    """
    key = str(public_key).replace('\n', '')
    try:
        server_key = ''
        keys = conn.list_key_pairs()
        for k in keys:
            if key == k.public_key:
                server_key = k.extra.get('id')
                break
        if not server_key:
            server_key = conn.import_key_pair_from_string(machine_name, key)
            server_key = server_key.extra.get('id')
    except:
        server_key = conn.import_key_pair_from_string(
            'mistio' + str(random.randint(1, 100000)), key
        )
        server_key = server_key.extra.get('id')

    if '.' in machine_name:
        domain = '.'.join(machine_name.split('.')[1:])
        name = machine_name.split('.')[0]
    else:
        domain = None
        name = machine_name

    # FIXME: SoftLayer allows only bash/script, no actual cloud-init
    # Also need to upload this on a public https url...
    if cloud_init:
        postInstallScriptUri = ''
    else:
        postInstallScriptUri = None

    try:
        node = conn.create_node(
            name=name,
            ex_domain=domain,
            image=image,
            size=size,
            location=location,
            sshKeys=server_key,
            bare_metal=bare_metal,
            postInstallScriptUri=postInstallScriptUri,
            ex_hourly=hourly,
            ex_backend_vlan=softlayer_backend_vlan_id
        )
    except Exception as e:
        raise MachineCreationError("Softlayer, got exception %s" % e, e)

    return node


def _create_machine_onapp(conn, public_key,
                          machine_name, image, size_ram,
                          size_cpu, size_disk_primary, size_disk_swap,
                          boot, build, cpu_priority, cpu_sockets,
                          cpu_threads, port_speed,
                          location, networks, hypervisor_group_id):
    """Create a machine in OnApp.

    """
    if public_key:
        # get user_id, push ssh key. This will be deployed on the new server
        try:
            res = conn.ex_list_profile_info()
            user_id = res['id']
            conn.create_key_pair(user_id, public_key)
        except:
            pass
    boot = 1 if boot else 0
    build = 1 if build else 0
    try:
        node = conn.create_node(
            machine_name,
            str(size_ram),
            str(size_cpu),
            cpu_priority,
            machine_name,
            image.id,
            str(size_disk_primary),
            str(size_disk_swap),
            ex_required_virtual_machine_build=build,
            ex_required_ip_address_assignment=1,
            ex_required_virtual_machine_startup=boot,
            ex_cpu_sockets=cpu_sockets,
            ex_cpu_threads=cpu_threads,
            ex_hypervisor_group_id=hypervisor_group_id,
            ex_primary_network_group_id=networks,
            rate_limit=port_speed
        )
    except Exception as e:
        raise MachineCreationError("OnApp, got exception %s" % e, e)

    return node


def _create_machine_maxihost(conn, machine_name, image_id, size,
                             location, public_key):
    key = str(public_key).replace('\n', '')
    ssh_keys = []
    server_key = ''
    keys = conn.list_key_pairs()
    for k in keys:
        if key == k.public_key:
            server_key = k
            break
    if not server_key:
        server_key = conn.create_key_pair(name=machine_name,
                                          public_key=public_key)

    ssh_keys.append(server_key.fingerprint)

    try:
        node = conn.create_node(machine_name, size, image_id,
                                location, ssh_keys)
    except ValueError as exc:
        raise MachineCreationError('Maxihost, exception %s' % exc)

    return node


def _create_machine_docker(conn, machine_name, image_id,
                           script=None, public_key=None,
                           docker_env={}, docker_command=None,
                           tty_attach=True, docker_port_bindings={},
                           docker_exposed_ports={}):
    """Create a machine in docker."""
    image = ContainerImage(id=image_id, name=image_id,
                           extra={}, driver=conn, path=None,
                           version=None)
    try:
        if public_key:
            environment = ['PUBLIC_KEY=%s' % public_key.strip()]
        else:
            environment = []

        if isinstance(docker_env, dict):
            # docker_env is a dict, and we must convert it ot be in the form:
            # [ "key=value", "key=value"...]
            docker_environment = ["%s=%s" % (key, value) for key, value in
                                  docker_env.items()]
            environment += docker_environment

        try:
            container = conn.deploy_container(
                machine_name, image,
                command=docker_command,
                environment=environment,
                tty=tty_attach,
                ports=docker_exposed_ports or {},
                port_bindings=docker_port_bindings or {}
            )
        except Exception as e:
            # if image not found, try to pull it
            if 'No such image' in str(e):
                try:
                    conn.install_image(image.name)
                    container = conn.deploy_container(
                        machine_name, image,
                        command=docker_command,
                        environment=environment,
                        tty=tty_attach,
                        ports=docker_exposed_ports,
                        port_bindings=docker_port_bindings
                    )
                except Exception as e:
                    raise Exception(e)
            else:
                raise Exception(e)

    except Exception as e:
        raise MachineCreationError("Docker, got exception %s" % e, e)

    return container


def _create_machine_lxd(conn, machine_name, image,
                        parameters, start=True, cluster=None,
                        ephemeral=False,
                        size_cpu=None, size_ram=None,
                        profiles=None, devices=None, instance_type=None,
                        volumes=None, networks=None):
    """
    Create a new LXC container on the machine described by the given
    conn argument. Currently we only support
    local image identified by its fingerprint

    :param conn: The connection to the machine to create the container
    :param machine_name: The name of the container
    :param image: a libcloud.NodeImage
    :param parameters: extra parameters for the ContainerImage
    :param start: Whether the container should be started at creation
    :param cluster: The cluster the container belongs to
    :param profiles: A list of profiles e.g ["default"]
    :param ephemeral: Whether to destroy the container on shutdown
    :param config: Config override e.g.  {"limits.cpu": "2"},
    :param devices: optional list of devices the container should have
    :param instance_type: An optional instance type to
    use as basis for limits e.g. "c2.micro"

    :return: libcloud.Container
    """

    from libcloud.container.drivers.lxd import LXDAPIException
    image = ContainerImage(id=image.id, name=image.name,
                           extra={}, driver=conn, path=None,
                           version=None)
    try:

        # default time out
        timeout = conn.default_time_out
        img_params = {
            "source": {
                "type": "image",
            }
        }
        if parameters is None:
            img_params["source"]["fingerprint"] = image.id
        else:
            # check if the image exists locally
            image_exists, _ = conn.ex_has_image(alias=parameters)

            if image_exists:
                # then the image exists locally
                # sp use this
                img_params["source"]["alias"] = parameters
            else:
                raise MistNotImplementedError()

        # by default no devices
        devices = {}

        # if we have a volume we need to create it also
        # simply attach it. Currently assume that the
        # volume is just given
        if volumes is not None\
                and len(volumes) != 0:
            # we requested volumes as well
            # if this is a new volume
            # we must create it otherwise we simply
            # append to the devices

            path = volumes[0].get('path', None)

            if path is None:
                raise MachineCreationError("You need to provide"
                                           " a path for the storage")

            pool_id = volumes[0].get('pool_id', None)

            if pool_id is None:

                # this means we attach an
                # existing volume
                volume_id = volumes[0].get('volume_id', None)

                if volume_id is None:
                    raise MachineCreationError("You need to provide"
                                               " a volume name to attach to")

                from mist.api.volumes.models import Volume

                volume = Volume.objects.get(id=volume_id)

                volume = {volume.name: {
                    "type": "disk",
                    "path": path,
                    "source": volume.name,
                    "pool": volume.extra["pool_id"]
                }}
            else:

                # this mean we create a new volume
                vol_config = {}
                definition = {"name": volumes[0]["name"], "type": "custom",
                              "size_type": "GB"}

                # keys are set according to
                # https://linuxcontainers.org/lxd/docs/master/storage
                if "block_filesystem" in volumes[0] and \
                        volumes[0]["block_filesystem"] != '':

                    vol_config["block.filesystem"] = \
                        volumes[0]["block_filesystem"]

                if "block_mount_options" in volumes[0] and \
                        volumes[0]["block_mount_options"] != '':

                    vol_config["block.mount_options"] = \
                        volumes[0]['block_mount_options']

                if "security_shifted" in volumes[0]:
                    vol_config["security.shifted"] = \
                        str(volumes[0]['security_shifted'])

                vol_config['size'] = volumes[0]["size"]

                definition["config"] = vol_config

                try:
                    # create the volume
                    volume = conn.create_volume(pool_id=volumes[0]["pool_id"],
                                                definition=definition)

                    # the volume to attach
                    volume = {volume.name: {
                        "type": "disk",
                        "path": path,
                        "source": volume.name,
                        "pool": volume.extra["pool_id"]
                    }}
                except Exception as e:
                    raise MachineCreationError("LXD volume creation, "
                                               "got exception %s" % e)

            if devices is not None:
                devices.update(volume)
            else:
                devices = volume

        if networks is not None\
                and len(networks) != 0:

            # we also want to attache a network
            network_id = networks

            from mist.api.networks.models import LXDNetwork

            network = LXDNetwork.objects.get(id=network_id)

            net_type = network.extra.get("type", "nic")
            net_nictype = network.extra.get("nictype", "bridged")
            net_parent = network.extra.get("parent", "lxdbr0")

            # add the network to the devices
            devices[network.name] = {
                "name": network.name,
                "type": net_type,
                "nictype": net_nictype,
                "parent": net_parent,
            }

        config = {}

        if size_cpu is not None:
            config['limits.cpu'] = str(size_cpu)

        if size_ram is not None:
            config['limits.memory'] = str(size_ram) + "MB"

        container = conn.deploy_container(name=machine_name, image=None,
                                          cluster=cluster,
                                          parameters=json.dumps(img_params),
                                          start=start,
                                          ex_ephemeral=ephemeral,
                                          ex_config=config,
                                          ex_instance_type=instance_type,
                                          ex_devices=devices,
                                          ex_profiles=profiles,
                                          ex_timeout=timeout)
        return container
    except LXDAPIException as e:
        raise MachineCreationError("Could not create "
                                   "LXD Machine: %s" % e.message)
    except Exception:
        raise


def _create_machine_digital_ocean(conn, cloud, key_name, private_key,
                                  public_key, machine_name, image, size,
                                  location, user_data, volumes):
    """Create a machine in Digital Ocean.
    """
    key = public_key.replace('\n', '')
    try:
        server_key = ''
        keys = conn.list_key_pairs()
        for k in keys:
            if key == k.public_key:
                server_key = k
                break
        if not server_key:
            server_key = conn.create_key_pair(machine_name, key)
    except:
        server_keys = [str(k.extra.get('id')) for k in keys]
    if not server_key:
        ex_ssh_key_ids = server_keys
    else:
        ex_ssh_key_ids = [str(server_key.extra.get('id'))]

    _volumes = []
    for volume in volumes:
        if volume.get('volume_id'):  # existing volume
            try:
                from mist.api.volumes.models import Volume
                mist_vol = Volume.objects.get(id=volume.get('volume_id'))
                _volumes.append(mist_vol.external_id)
            except me.DoesNotExist:
                # make sure mongo is up-to-date
                cloud.ctl.storage.list_volumes()
                try:
                    mist_vol = Volume.objects.get(id=volume.get('volume_id'))
                    _volumes.append(mist_vol.external_id)
                except me.DoesNotExist:
                    # try to find disk using libcloud's id
                    libcloud_disks = conn.list_volumes()
                    for libcloud_disk in libcloud_disks:
                        if libcloud_disk.id == volume.get('volume_id'):
                            _volumes.append(volume.get('volume_id'))
                            break
                    raise VolumeNotFoundError()

        else:   # new volume
            fs_type = volume.get('filesystem_type', '')
            new_volume = conn.create_volume(int(volume.get('size')),
                                            volume.get('name'),
                                            location=location,
                                            filesystem_type=fs_type)
            _volumes.append(new_volume.id)

    # check if location allows the private_networking setting
    private_networking = False
    try:
        locations = conn.list_locations()
        for loc in locations:
            if loc.id == location.id:
                if 'private_networking' in loc.extra:
                    private_networking = True
                break
    except:
        # do not break if this fails for some reason
        pass
    size.name = size.id  # conn.create_node will use size.name
    try:
        node = conn.create_node(
            name=machine_name,
            image=image,
            size=size,
            ex_ssh_key_ids=ex_ssh_key_ids,
            location=location,
            ex_create_attr={'private_networking': private_networking},
            ex_user_data=user_data,
            volumes=_volumes
        )
    except Exception as e:
        raise MachineCreationError(
            "Digital Ocean, got exception %s" % e, e
        )

    return node


def _create_machine_libvirt(cloud, machine_name, disk_size, ram, cpu,
                            image, location, disk_path, networks,
                            public_key, cloud_init, vnfs=[]):
    """Create a machine in Libvirt.
    Based on location, a connection is instantiated
    """
    try:
        host = Machine.objects.get(cloud=cloud, machine_id=location.id)
    except me.DoesNotExist:
        raise MachineCreationError("The host specified does not exist")

    driver = cloud.ctl.compute._get_host_driver(host)

    # The libvirt drivers expects network names.
    from mist.api.networks.models import LibvirtNetwork
    if not isinstance(networks, list):
        networks = [networks]
    network_names = []
    for nid in (networks or []):
        if isinstance(nid, dict):
            network_id = nid.get('network_id', '')
        else:
            network_id = nid
        try:
            network_name = LibvirtNetwork.objects.get(id=network_id).name
        except LibvirtNetwork.DoesNotExist:
            log.error('LibvirtNetwork %s does not exist' % nid)
        else:
            if isinstance(nid, dict):
                nid.update({'network_name': network_name})
                network_names.append(nid)
            else:
                network_names.append(network_name)

    try:
        node = driver.create_node(
            name=machine_name,
            disk_size=disk_size,
            ram=ram,
            cpu=cpu,
            image=image,
            disk_path=disk_path,
            networks=network_names,
            public_key=public_key,
            cloud_init=cloud_init,
            vnfs=vnfs
        )

    except Exception as e:
        raise MachineCreationError("KVM, got exception %s" % e, e)

    return node


def _create_machine_hostvirtual(conn, public_key,
                                machine_name, image, size, location):
    """Create a machine in HostVirtual.
    """
    key = public_key.replace('\n', '')

    auth = NodeAuthSSHKey(pubkey=key)

    try:
        node = conn.create_node(
            name=machine_name,
            image=image,
            size=size,
            auth=auth,
            location=location
        )
    except Exception as e:
        raise MachineCreationError("HostVirtual, got exception %s" % e, e)

    return node


def _create_machine_packet(conn, public_key, machine_name, image,
                           size, location, cloud_init, cloud,
                           project_id=None, volumes=[], ip_addresses=[]):
    """Create a machine in Packet.net.
    """
    key = public_key.replace('\n', '')
    try:
        conn.create_key_pair('mistio', key)
    except:
        # key exists and will be deployed
        pass

    # if project_id is not specified, use the project for which the driver
    # has been initiated. If driver hasn't been initiated with a project,
    # then use the first one from the projects
    ex_project_id = None
    if not project_id:
        if conn.project_id:
            ex_project_id = conn.project_id
        else:
            try:
                ex_project_id = conn.projects[0].id
            except IndexError:
                raise BadRequestError(
                    "You don't have any projects on packet.net"
                )
    else:
        for project_obj in conn.projects:
            if project_id in [project_obj.name, project_obj.id]:
                ex_project_id = project_obj.id
                break
        if not ex_project_id:
            raise BadRequestError("Project id is invalid")
    ex_disk = None
    disk_size = ''
    if volumes:
        if volumes[0].get('volume_id'):  # will try to attach to existing disk
            # transform disk id to libcloud's StorageVolume object
            try:
                from mist.api.volumes.models import Volume
                volume = Volume.objects.get(id=volumes[0].get('volume_id'))
                ex_disk = StorageVolume(id=volume.external_id,
                                        name=volume.name,
                                        size=volume.size, driver=conn)
            except me.DoesNotExist:
                # make sure mongo is up-to-date
                cloud.ctl.storage.list_volumes()
                try:
                    volume = Volume.objects.get(id=volumes[0].get('volume_id'))
                    ex_disk = StorageVolume(id=volume.external_id,
                                            name=volume.name,
                                            size=volume.size, driver=conn)
                except me.DoesNotExist:
                    # try to find disk using libcloud's id
                    libcloud_disks = conn.list_volumes()
                    for libcloud_disk in libcloud_disks:
                        if libcloud_disk.id == volumes[0].get('volume_id'):
                            ex_disk = libcloud_disk
                            break
                    raise VolumeNotFoundError()
        else:
            disk_size = int(volumes[0].get('size'))

    try:
        node = conn.create_node(
            name=machine_name,
            size=size,
            image=image,
            location=location,
            ex_project_id=ex_project_id,
            ip_addresses=ip_addresses,
            cloud_init=cloud_init,
            disk=ex_disk,
            disk_size=disk_size
        )
    except Exception as e:
        raise MachineCreationError("Packet.net, got exception %s" % e, e)

    return node


def _create_machine_vultr(conn, public_key, machine_name, image,
                          size, location, cloud_init):
    """Create a machine in Vultr.
    """
    key = public_key.replace('\n', '')

    try:
        server_key = ''
        keys = conn.list_key_pairs()
        for k in keys:
            if key == k.ssh_key.replace('\n', ''):
                server_key = k
                break
        if not server_key:
            server_key = conn.create_key_pair(machine_name, key)
    except:
        server_key = conn.create_key_pair('mistio' + str(
            random.randint(1, 100000)), key)

    try:
        server_key = server_key.id
    except:
        pass

    ex_create_attr = {}
    if cloud_init:
        ex_create_attr['userdata'] = cloud_init

    try:
        node = conn.create_node(
            name=machine_name,
            size=size,
            image=image,
            location=location,
            ex_ssh_key_ids=[server_key],
            ex_create_attr=ex_create_attr
        )
    except Exception as e:
        raise MachineCreationError("Vultr, got exception %s" % e, e)

    return node


def _create_machine_azure_arm(owner, cloud_id, conn, public_key, machine_name,
                              image, size, location, networks,
                              storage_account, machine_password,
                              resource_group, machine_username, volumes,
                              storage_account_type, cloud_init):
    """Create a machine Azure ARM.

    Here there is no checking done, all parameters are expected to be
    sanitized by create_machine.

    """
    if public_key:
        public_key = public_key.replace('\n', '')

    if 'microsoft' in image.name.lower():
        k = NodeAuthPassword(machine_password)
    else:
        k = NodeAuthSSHKey(public_key)

    resource_groups = conn.ex_list_resource_groups()
    ex_resource_group = None
    for lib_resource_group in resource_groups:
        if lib_resource_group.id == resource_group:
            ex_resource_group = lib_resource_group.name
            break

    if ex_resource_group is None:
        try:
            conn.ex_create_resource_group(resource_group, location)
            ex_resource_group = resource_group
            # add delay cause sometimes the group is not yet ready
            time.sleep(5)
        except Exception as exc:
            raise InternalServerError("Couldn't create resource group. \
                %s" % exc)

    storage_accounts = conn.ex_list_storage_accounts()
    ex_storage_account = None
    for lib_storage_account in storage_accounts:
        if lib_storage_account.id == storage_account:
            ex_storage_account = lib_resource_group.name
            break

    if ex_storage_account is None:
        try:
            conn.ex_create_storage_account(storage_account,
                                           ex_resource_group,
                                           'Storage', location)
            ex_storage_account = storage_account
            # w8 for storage account state to become succedeed
            timeout = time.time() + 30
            st_account_ready = False
            while time.time() < timeout and not st_account_ready:
                st_accounts = conn.ex_list_storage_accounts()
                for st_account in st_accounts:
                    state = st_account.extra.get('provisioningState')
                    if st_account.name == ex_storage_account and \
                       state == 'Succeeded':
                        st_account_ready = True
                        break
        except Exception as exc:
            raise InternalServerError("Couldn't create storage account. \
                %s" % exc)
    if not isinstance(networks, list):
        networks = [networks]
    network = networks[0]
    if network.get('id'):
        try:
            mist_net = Network.objects.get(id=network.get('id'))
        except me.DoesNotExist:
            raise NetworkNotFoundError()

        libcloud_networks = conn.ex_list_networks()
        ex_network = None
        for libcloud_net in libcloud_networks:
            if mist_net.network_id == libcloud_net.id:
                ex_network = libcloud_net
                break
    elif network.get('name'):   # create network

        # create a security group and open ports
        securityRules = [
            {
                "name": "allowSSHInbound",
                "properties": {
                    "protocol": "*",
                    "sourceAddressPrefix": "*",
                    "destinationAddressPrefix": "*",
                    "access": "Allow",
                    "destinationPortRange": "22",
                    "sourcePortRange": "*",
                    "priority": 200,
                    "direction": "Inbound"
                }
            },
            {
                "name": "allowRDPInbound",
                "properties": {
                    "protocol": "*",
                    "sourceAddressPrefix": "*",
                    "destinationAddressPrefix": "*",
                    "access": "Allow",
                    "destinationPortRange": "3389",
                    "sourcePortRange": "*",
                    "priority": 201,
                    "direction": "Inbound"
                }
            },
            {
                "name": "allowMonitoringOutbound",
                "properties": {
                    "protocol": "*",
                    "sourceAddressPrefix": "*",
                    "destinationAddressPrefix": "*",
                    "access": "Allow",
                    "destinationPortRange": "25826",
                    "sourcePortRange": "*",
                    "priority": 202,
                    "direction": "Outbound"
                }
            }
        ]
        try:
            sg = conn.ex_create_network_security_group(
                network.get('name'),
                ex_resource_group,
                location=location,
                securityRules=securityRules
            )
            # add delay cause sometimes the group is not yet ready
            time.sleep(3)
        except Exception as exc:
            raise InternalServerError("Couldn't create security group \
                %s" % exc)

        # create the new network
        try:
            ex_network = conn.ex_create_network(network.get('name'),
                                                ex_resource_group,
                                                location=location,
                                                networkSecurityGroup=sg.id)
        except Exception as exc:
            raise InternalServerError("Couldn't create new network", exc)

    ex_subnet = conn.ex_list_subnets(ex_network)[0]

    try:
        ex_ip = conn.ex_create_public_ip(machine_name,
                                         ex_resource_group,
                                         location)
    except Exception as exc:
        raise InternalServerError("Couldn't create new ip", exc)

    try:
        ex_nic = conn.ex_create_network_interface(machine_name, ex_subnet,
                                                  ex_resource_group,
                                                  location=location,
                                                  public_ip=ex_ip)
    except Exception as exc:
        raise InternalServerError("Couldn't create network interface", exc)

    data_disks = []
    for volume in volumes:
        if volume.get('volume_id'):  # existing volume
            from mist.api.volumes.models import Volume
            try:
                mist_vol = Volume.objects.get(id=volume.get('volume_id'))
            except me.DoesNotExist:
                # should we throw the exception?
                raise VolumeNotFoundError()
            data_disks.append({'id': mist_vol.external_id})

        else:  # new volume
            data_disks.append(volume)

    try:
        node = conn.create_node(
            name=machine_name,
            size=size,
            image=image,
            auth=k,
            ex_resource_group=ex_resource_group,
            ex_storage_account=ex_storage_account,
            ex_nic=ex_nic,
            location=location,
            ex_user_name=machine_username,
            ex_use_managed_disks=True,
            ex_data_disks=data_disks,
            ex_storage_account_type=storage_account_type,
            ex_customdata=cloud_init
        )
    except Exception as e:
        try:
            # try to get the message only out of the XML response
            msg = re.search(r"(<Message>)(.*?)(</Message>)", e.value)
            if not msg:
                msg = re.search(r"(Message: ')(.*?)(', Body)", e.value)
            if msg:
                msg = msg.group(2)
        except:
            msg = e
        raise MachineCreationError('Azure, got exception %s' % msg)

    return node


def _create_machine_azure(conn, key_name, private_key, public_key,
                          machine_name, image, size, location, cloud_init,
                          cloud_service_name, azure_port_bindings):
    """Create a machine Azure.

    Here there is no checking done, all parameters are expected to be
    sanitized by create_machine.

    """
    public_key.replace('\n', '')

    port_bindings = []
    if azure_port_bindings and type(azure_port_bindings) in [str, str]:
        # we receive something like: http tcp 80:80, smtp tcp 25:25,
        # https tcp 443:443
        # and transform it to [{'name':'http', 'protocol': 'tcp',
        # 'local_port': 80, 'port': 80},
        # {'name':'smtp', 'protocol': 'tcp', 'local_port': 25, 'port': 25}]

        for port_binding in azure_port_bindings.split(','):
            try:
                port_dict = port_binding.split()
                port_name = port_dict[0]
                protocol = port_dict[1]
                ports = port_dict[2]
                local_port = ports.split(':')[0]
                port = ports.split(':')[1]
                binding = {'name': port_name, 'protocol': protocol,
                           'local_port': local_port, 'port': port}
                port_bindings.append(binding)
            except:
                pass

    try:
        node = conn.create_node(
            name=machine_name,
            size=size,
            image=image,
            location=location,
            ex_cloud_service_name=cloud_service_name,
            endpoint_ports=port_bindings,
            custom_data=base64.b64encode(cloud_init)
        )
    except Exception as e:
        try:
            # try to get the message only out of the XML response
            msg = re.search(r"(<Message>)(.*?)(</Message>)", e.value)
            if not msg:
                msg = re.search(r"(Message: ')(.*?)(', Body)", e.value)
            if msg:
                msg = msg.group(2)
        except:
            msg = e
        raise MachineCreationError('Azure, got exception %s' % msg)

    return node


def _create_machine_vcloud(conn, machine_name, image,
                           size, public_key, networks):
    """Create a machine vCloud.

    Here there is no checking done, all parameters are expected to be
    sanitized by create_machine.

    """
    key = public_key.replace('\n', '')
    # we have the option to pass a guest customisation
    # script as ex_vm_script. We'll pass
    # the ssh key there

    deploy_script = NamedTemporaryFile(delete=False)
    deploy_script.write(
        'mkdir -p ~/.ssh && echo "%s" >> ~/.ssh/authorized_keys '
        '&& chmod -R 700 ~/.ssh/' % key)
    deploy_script.close()

    # select the right network object
    ex_network = None
    try:
        if networks:
            network = networks[0]
            available_networks = conn.ex_list_networks()
            available_networks_ids = [net.id for net in available_networks]
            if network in available_networks_ids:
                ex_network = network
    except:
        pass

    try:
        node = conn.create_node(
            name=machine_name,
            image=image,
            size=size,
            ex_vm_script=deploy_script.name,
            ex_vm_network=ex_network,
            ex_vm_fence='bridged',
            ex_vm_ipmode='DHCP'
        )
    except Exception as e:
        raise MachineCreationError("vCloud, got exception %s" % e, e)

    return node


def _create_machine_vsphere(conn, machine_name, image,
                            size, location, network, folder,
                            datastore):
    """Create a machine in vSphere.

    """
    # get location as object from database
    try:
        from mist.api.networks.models import VSphereNetwork
        network = VSphereNetwork.objects.get(id=network)
    except me.DoesNotExist:
        network = None
    if network:
        network.id = network.network_id
    try:
        node = conn.create_node(
            name=machine_name,
            image=image,
            size=size,
            location=location,
            ex_network=network,
            ex_folder=folder,
            ex_datastore=datastore
        )
    except Exception as e:
        raise MachineCreationError("vSphere, got exception %s" % e, e)

    return node


def _create_machine_gce(conn, key_name, private_key, public_key, machine_name,
                        image, size, location, network, subnetwork, volumes,
                        cloud_init):
    """Create a machine in GCE.

    Here there is no checking done, all parameters are expected to be
    sanitized by create_machine.

    """
    key = public_key.replace('\n', '')

    metadata = {  # 'startup-script': script,
        'sshKeys': 'user:%s' % key}
    # metadata for ssh user, ssh key and script to deploy
    if cloud_init:
        metadata['startup-script'] = cloud_init

    try:
        network = Network.objects.get(id=network).name
    except me.DoesNotExist:
        network = 'default'

    ex_disk = None
    disk_size = 10
    if volumes:
        if volumes[0].get('volume_id'):
            from mist.api.volumes.models import Volume
            volume_id = volumes[0]['volume_id']
            volume = Volume.objects.get(id=volume_id)
            ex_disk_id = volume.external_id

            # try to find disk using libcloud's id
            libcloud_disks = conn.list_volumes()
            for libcloud_disk in libcloud_disks:
                if libcloud_disk.id == ex_disk_id:
                    ex_disk = libcloud_disk
                    break

        else:
            disk_size = volumes[0].get('size')

    try:
        node = conn.create_node(
            name=machine_name,
            image=image,
            size=size,
            location=location,
            ex_metadata=metadata,
            ex_network=network,
            ex_subnetwork=subnetwork,
            ex_boot_disk=ex_disk,
            disk_size=disk_size
        )
    except Exception as e:
        raise MachineCreationError(
            "Google Compute Engine, got exception %s" % e, e)

    return node


def _create_machine_linode(conn, key_name, private_key, public_key,
                           machine_name, image, size, location):
    """Create a machine in Linode.

    Here there is no checking done, all parameters are expected to be
    sanitized by create_machine.

    """

    auth = NodeAuthSSHKey(public_key)

    with get_temp_file(private_key) as tmp_key_path:
        try:
            node = conn.create_node(
                name=machine_name,
                image=image,
                size=size,
                location=location,
                auth=auth,
                ssh_key=tmp_key_path,
                ex_private=True
            )
        except Exception as e:
            raise MachineCreationError("Linode, got exception %s" % e, e)
    return node


def _create_machine_kubevirt(conn, machine_name, location, image, disks=None,
                             memory=None, cpu=None,
                             network=['pod', 'masquerade', 'net1']):
    """
    disks is either an existing volume that can be or not bound.
    If it is not it must be bound first.
    """
    if disks:
        # check first for unbound
        # FIXME circular imports
        from mist.api.volumes.models import Volume
        for disk in disks:
            if disk.get('volume_id') and len(disk) == 1:
                volume = Volume.objects.get(id=disk['volume_id'])
                if not volume.extra.get('is_bound'):
                    libcloud_vol = conn._bind_volume(volume,
                                                     namespace=location.name)
                    if not libcloud_vol.extra['is_bound']:
                        msg = ("The volume could not be bound. "
                               "Try picking another volume.")
                        raise MachineCreationError(msg)
                disk['disk_type'] = "persistentVolumeClaim"
                disk['claim_name'] = libcloud_vol.extra['pvc']['name']
            else:
                # creating a new volume
                for param in {'name', 'size', 'storage_class_name'}:
                    if not disk.get(param):
                        raise RequiredParameterMissingError(param)

                disk['disk_type'] = "persistentVolumeClaim"
                disk['claim_name'] = disk['name']
                del disk['name']

    if network:
        if len(network) != 3:
            raise TypeError("Network must have 3 elements,"
                            "[network_type, interface, name]")
        network[2] = machine_name_validator(provider='kubevirt',
                                            name=network[2])
    try:
        node = conn.create_node(name=machine_name, image=image,
                                location=location,
                                ex_disks=disks, ex_memory=memory,
                                ex_cpu=cpu, ex_network=network)
    except Exception as e:
        msg = "KubeVirt, got exception {}".format(e), e
        raise MachineCreationError(msg)
    return node


def destroy_machine(user, cloud_id, machine_id):
    """Destroys a machine on a certain cloud.

    After destroying a machine it also deletes all key associations. However,
    it doesn't undeploy the key. There is no need to do it because the
    machine will be destroyed.
    """
    log.info('Destroying machine %s in cloud %s' % (machine_id, cloud_id))

    machine = Machine.objects.get(cloud=cloud_id, machine_id=machine_id)

    if not machine.monitoring.hasmonitoring:
        machine.ctl.destroy()
        return

    # if machine has monitoring, disable it. the way we disable depends on
    # whether this is a standalone io installation or not
    try:
        disable_monitoring(user, cloud_id, machine_id, no_ssh=True)
    except Exception as exc:
        log.warning("Didn't manage to disable monitoring, maybe the "
                    "machine never had monitoring enabled. Error: %r", exc)

    machine.ctl.destroy()


# SEC
def filter_machine_ids(auth_context, cloud_id, machine_ids):

    if not isinstance(machine_ids, set):
        machine_ids = set(machine_ids)

    if auth_context.is_owner():
        return machine_ids

    # NOTE: We can trust the RBAC Mappings in order to fetch the latest list of
    # machines for the current user, since mongo has been updated by either the
    # Poller or the above `list_machines`.

    try:
        auth_context.check_perm('cloud', 'read', cloud_id)
    except PolicyUnauthorizedError:
        return set()

    allowed_ids = set(auth_context.get_allowed_resources(rtype='machines'))
    return machine_ids & allowed_ids


# SEC
def filter_list_machines(auth_context, cloud_id, machines=None, perm='read',
                         cached=False):
    """Returns a list of machines.

    In case of non-Owners, the QuerySet only includes machines found in the
    RBAC Mappings of the Teams the current user is a member of.
    """
    assert cloud_id

    if machines is None:
        machines = list_machines(auth_context.owner, cloud_id, cached=cached)
    if not machines:  # Exit early in case the cloud provider returned 0 nodes.
        return []
    if auth_context.is_owner():
        return machines

    machine_ids = set(machine['id'] for machine in machines)
    allowed_machine_ids = filter_machine_ids(auth_context, cloud_id,
                                             machine_ids)
    return [machine for machine in machines
            if machine['id'] in allowed_machine_ids]


def run_pre_action_hooks(machine, action, user):
    # Look for configured post action hooks for this cloud
    cloud_id = machine.cloud.id
    cloud_pre_action_hooks = config.PRE_ACTION_HOOKS and \
        config.PRE_ACTION_HOOKS.get('cloud', {}).get(cloud_id, {}).get(
            action, [])
    return run_action_hooks(cloud_pre_action_hooks, machine, user)


def run_post_action_hooks(machine, action, user, result):
    # Look for configured post action hooks for this cloud
    cloud_id = machine.cloud.id
    cloud_post_action_hooks = config.POST_ACTION_HOOKS and \
        config.POST_ACTION_HOOKS.get('cloud', {}).get(cloud_id, {}).get(
            action, [])
    return run_action_hooks(cloud_post_action_hooks, machine, user)


def run_action_hooks(action_hooks, machine, user):
    cloud_id = machine.cloud.id
    for hook in action_hooks:
        hook_type = hook.get('type') or 'webhook'
        if hook_type == 'webhook':
            url = hook.get('url').replace(
                '{cloud_id}', cloud_id).replace(
                    '{machine_id}', machine.machine_id).replace(
                        '{machine_name}', machine.name).replace(
                            '{user_email}', user.email)
            payload = hook.get('payload')
            for k in payload:
                payload[k] = payload[k].replace(
                    '{cloud_id}', cloud_id).replace(
                        '{machine_id}', machine.machine_id).replace(
                            '{machine_name}', machine.name).replace(
                                '{user_email}', user.email)
            ret = requests.request(
                hook.get('method'), url,
                data=payload,
                headers=hook.get('headers'))
            if ret.status_code >= 300:
                msg = 'Webhook for cloud %s failed with response %s %s' % (
                    cloud_id, ret.status_code, ret.text)
                log.error(msg)
                notify_admin(msg, team='dev')
            if hook.get('stop_propagation'):
                return False
        elif hook_type == 'set_tags_azure_arm':
            try:
                machine.cloud.ctl.compute.connection.ex_create_tags(
                    machine.extra['id'].encode(), tags=hook.get('tags', {}),
                    replace=hook.get('replace'))
            except Exception as e:
                msg = 'Post action hook set_tags_azure_arm for cloud %s'\
                      ' failed: %r' % (cloud_id, e)
                log.error(msg)
                notify_admin(msg, team='dev')
        else:
            log.error('Unknown hook type `%s`' % hook_type)
    return True


def machine_safe_expire(owner_id, machine):
    # untag machine
    owner = Owner.objects.get(id=owner_id)  # FIXME: try-except
    existing_tags = get_tags_for_resource(owner, machine)
    if existing_tags:
        remove_tags_from_resource(owner, machine, existing_tags)
    # unown machine
    machine.owned_by = None

    # create new schedule that will destroy the machine
    # in SAFE_EXPIRATION_DURATION secs
    for team in owner.teams:
        if team.name == 'Owners':
            user = team.members[0]
            org = Organization.objects.get(teams=team)
            break
    auth_token = AuthToken(user_id=user.id, org=org)
    auth_context = auth_context_from_auth_token(auth_token)

    _delta = datetime.timedelta(0, config.SAFE_EXPIRATION_DURATION)
    schedule_entry = datetime.datetime.utcnow() + _delta
    schedule_entry = schedule_entry.strftime('%Y-%m-%d %H:%M:%S')

    params = {
        'schedule_type': 'one_off',
        'description': 'Safe expiration schedule',
        'schedule_entry': schedule_entry,
        'action': 'destroy',
        'selectors': [{'type': 'machines', 'ids': [machine.id]}],
        'task_enabled': True,
    }
    _name = machine.name + '-safe-expiration-' + \
        str(randrange(1000))
    from mist.api.schedules.models import Schedule
    machine.expiration = Schedule.add(auth_context, _name,
                                      **params)
    machine.save()<|MERGE_RESOLUTION|>--- conflicted
+++ resolved
@@ -171,11 +171,7 @@
                    volumes=[], ip_addresses=[], expiration={},
                    sec_group='', folder=None, datastore=None, vnfs=[],
                    ephemeral=False, lxd_image_source=None,
-<<<<<<< HEAD
-                   description='', port_forwards={}
-=======
-                   description=''
->>>>>>> 582d11e3
+                   description='', port_forwards={},
                    ):
     """Creates a new virtual machine on the specified cloud.
 
