--- conflicted
+++ resolved
@@ -156,12 +156,8 @@
                    bare_metal=False, hourly=True,
                    softlayer_backend_vlan_id=None, machine_username='',
                    volumes=[], ip_addresses=[], expiration={},
-<<<<<<< HEAD
-                   sec_group='', folder=None, datastore=None, vnfs=[]
-=======
+                   sec_group='', folder=None, datastore=None, vnfs=[],
                    ephemeral=False, lxd_image_source=None,
-                   sec_group='', vnfs=[]
->>>>>>> 3c791d10
                    ):
     """Creates a new virtual machine on the specified cloud.
 
