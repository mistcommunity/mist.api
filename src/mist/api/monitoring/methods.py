--- conflicted
+++ resolved
@@ -433,11 +433,7 @@
     machine.monitoring.hasmonitoring = True
 
     machine.save()
-<<<<<<< HEAD
     notify_machine_monitoring(machine)
-=======
-    trigger_session_update(owner, ["monitoring"])
->>>>>>> 7a3d533e
 
     # Attempt to contact monitor server and enable monitoring for the machine
     try:
@@ -453,11 +449,7 @@
         machine.monitoring.installation_status.finished_at = time.time()
         machine.monitoring.hasmonitoring = False
         machine.save()
-<<<<<<< HEAD
         notify_machine_monitoring(machine)
-=======
-        trigger_session_update(owner, ["monitoring"])
->>>>>>> 7a3d533e
         raise
 
     # Update installation status
@@ -466,11 +458,7 @@
     else:
         machine.monitoring.installation_status.state = "pending"
     machine.save()
-<<<<<<< HEAD
     notify_machine_monitoring(machine)
-=======
-    trigger_session_update(owner, ["monitoring"])
->>>>>>> 7a3d533e
 
     if not no_ssh:
         if job_id:
@@ -576,12 +564,8 @@
             exc,
         )
 
-<<<<<<< HEAD
     notify_machine_monitoring(machine)
 
-=======
-    trigger_session_update(owner, ["monitoring"])
->>>>>>> 7a3d533e
     return ret_dict
 
 
@@ -653,11 +637,7 @@
     if metric_id not in machine.monitoring.metrics:
         machine.monitoring.metrics.append(metric_id)
         machine.save()
-<<<<<<< HEAD
     notify_machine_monitoring(machine)
-=======
-    trigger_session_update(machine.owner, ["monitoring"])
->>>>>>> 7a3d533e
     return metric
 
 
@@ -673,11 +653,7 @@
         raise NotFoundError("Metric isn't associated with this Machine")
     machine.monitoring.metrics.remove(metric_id)
     machine.save()
-<<<<<<< HEAD
     notify_machine_monitoring(machine)
-=======
-    trigger_session_update(machine.owner, ["monitoring"])
->>>>>>> 7a3d533e
 
 
 def update_metric(owner, metric_id, name="", unit=""):
@@ -691,10 +667,6 @@
     if unit:
         metric.unit = unit
     metric.save()
-<<<<<<< HEAD
-=======
-    trigger_session_update(owner, ["monitoring"])
->>>>>>> 7a3d533e
     return metric
 
 
