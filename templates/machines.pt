<div id="actions-list">
	<ul class="actions" >
	    <li id="create" class="enabled"><a rel="#wizard">Create</a></li>
	    <li id="start"><a>Start</a></li>
	    <li id="reboot"><a>Reboot</a></li>
	    <li id="destroy"><a>Destroy</a></li>
	    <li id="shell"><a>Console</a></li>
	</ul>
</div>
<ul id="button-header">
	<li class="head-button visible-in-list select-widget">
		<span class="check"></span>
		<ul class="sub-menu rounded-right-bottom">
			<li id="button-select-all">All</li>
			<li id="button-deselect-all">None</li>
		</ul>
	</li>
<<<<<<< HEAD
    <li class="head-button visible-in-list backend-button backend-template"></li>
=======
	<li class="head-button right provider p1 visible-in-list visible-in-details end"></li>
	<li class="head-button mid provider p2 visible-in-list visible-in-details"></li>
	<li class="head-button left provider p3 visible-in-list visible-in-details"></li>
	<!--li class="head-button visible-in-list">Action3</li-->
>>>>>>> f07e2280
	<li id="button-back" class="head-button visible-in-details">Back</li>
</ul>
<div id="machines-list">	
	<!--div class="node node-header">
        <span class="name">Name</span>
		<span class="header-state">State</span>
		<span class="ip">IP</span>
    </div-->
    <div class="node-template">
		<a><span class="select" id="chk-node.id">
            <span class="check"></span>
        </span></a>
	    <span class="name"></span>
		<span class="state"></span>
		<span class="ip"></span>
    </div>
</div>

<div id="machine-details">
	stuf
</div>

<!-- the form -->
<form action="#">
    <div class="overlay" id="wizard">
        <h2>
            <strong>Create a new Virtual Machine</strong>
        </h2>
        <ul>
            <!-- instance name -->
            <li class="required">
                <label>
                    <strong>1.</strong> Instance name <em>e.g. My mail server.</em>
                    <br />
                    <input type="text" class="text" name="instance_name" />
                </label>
            </li>
            <!-- image -->
            <li class="required">
                <label>
                    <strong>2.</strong> Select an image <br />
                    <select name="image">
                        <option value="">-- please select --</option>
                        <!--option tal:repeat="image images" tal:attributes="id image.id" tal:content="image.name">Ubuntu 10.04 x86_64 server</option-->
                    </select>
                </label>
            </li>
            <!-- size -->
            <li class="required">
                <label>
                    <strong>3.</strong> Select VM size<br />
                    <select name="size">
                        <option value="">-- please select --</option>
                        <!--option tal:repeat="size sizes" tal:attributes="id size.id" tal:content="size.name">small</option-->
                    </select>
                </label>
            </li>
            <li class="clearfix">
                 <button type="button" class="start right">Start VM</button>
            </li>

        </ul>
    </div>
</form>

<script>
$(function() {
    $(".enabled#create a[rel]").overlay({
            top: 'center',
            mask: {
                color: '#000',
                opacity: '.4'
            },
            effect: 'apple'
        });
    });

$(function() {
    // validation logic is done inside the onBeforeSeek callback
    $('.start').click(function() {
        inputs = $('#wizard').find(".required :input").removeClass("error"),
        empty = inputs.filter(function() {
           return $(this).val().replace(/\s*/g, '') == '';
        });
         // if there are empty fields, then
        if (empty.length) {
            // add a CSS class name "error" for empty & required fields
            empty.addClass("error");
            // cancel seeking of the scrollable by returning false
            return false;
        } else {    // everything is good
            alert('ok');
        }
    });

    $('.cancel').click(function() {
        $(".enabled#create a[rel]").overlay().close();
    });

});

$('.node').live('click', function() {
	$('#machines-list').fadeOut(200, function() {
		$('#machine-details').fadeIn(200, update_actions);
	});
	$('.head-button:not(.visible-in-details)').fadeOut(200, function() {
		$('.visible-in-details').fadeIn(200);
	});
    return false;
});

$('#button-back').click(function() {
	$('#machine-details').fadeOut(200, function() {
		$('#machines-list').fadeIn(200, update_actions);
	});
	$('.head-button:not(.visible-in-list)').fadeOut(200, function() {
		$('.visible-in-list').fadeIn(200);
        
	});
    return false;
});

$('#button-select-all').click(function() {
	$('.node').addClass('selected');
    $('#button-header .check').parent().addClass('selected');
    $('#button-header .check').parent().removeClass('partial');    
    update_actions();
    return false;
});

$('#button-deselect-all').click(function() {
	$('.node').removeClass('selected');
    $('#button-header .check').parent().removeClass('selected');
    $('#button-header .check').parent().removeClass('partial');
    update_actions();
    return false;
});

$('.node a').live('click', function() {
	$(this).parent().toggleClass('selected');
    if ($('.node.selected .check').length == $('.node .check').length){
        $('#button-header .check').parent().addClass('selected');
        $('#button-header .check').parent().removeClass('partial');        
    } else if ($('.node.selected .check').length == 0) {
        $('#button-header .check').parent().removeClass('selected');
        $('#button-header .check').parent().removeClass('partial');
    } else {
        $('#button-header .check').parent().addClass('partial');
        $('#button-header .check').parent().removeClass('selected');        
    }
    update_actions();
	return false;
});

$('#button-header .check').click(function() {
    if ($('.node.selected .check').length == $('.node .check').length) {
        $('.node').removeClass('selected');
        $(this).parent().removeClass('selected');
        $(this).parent().removeClass('partial');
        
    } else {
        $(this).parent().addClass('selected');
        $(this).parent().removeClass('partial');
        $('.node').addClass('selected');
    }
	update_actions();
	return false;
});

function update_actions() {
    if ($('#machines-list:visible').length == 0){
        $('#actions-list #create').removeClass('enabled');
        $('#actions-list #destroy').addClass('enabled');
    } else if ($('.node.selected .check').length == 0){
        $('#actions-list #create').addClass('enabled');
        $('#actions-list #destroy').removeClass('enabled');
    } else {
        $('#actions-list #create').removeClass('enabled');
        $('#actions-list #destroy').addClass('enabled');
    }
}

$("ul#button-header li").click(function() { //When trigger is clicked...  
    
    var $this = $(this);
    $this.addClass('active');
    //Following events are applied to the subnav itself (moving subnav up and down)  
    $this.parent().find("ul.sub-menu").slideDown(200).show(); //Drop down the subnav on click  

    $this.parent().hover(function() {  
    }, function(){  
        $this.parent().find("ul.sub-menu").slideUp(200, function(){ $this.removeClass('active')});  
    });  

    //Following events are applied to the trigger (Hover events for the trigger)  
}).hover(function() {  
    $this.addClass('active'); //On hover over, add class "subhover"  
});


$(document).ready(function(){  
  	
	$('#machine-details').hide();
	$('.head-button:not(.visible-in-list)').hide();
	
    $("ul.sub-menu").parent().append("<span></span>"); //Only shows drop down trigger when js is enabled (Adds empty span tag after ul.subnav*)  
  
<<<<<<< HEAD
    backends.forEach(function(b, i){
        button =  $('.backend-template').clone();
        button.appendTo('#button-header');
        button.text(b.title);
        button.fadeIn(200);
        button.removeClass('.backend-template');
        b.new_action(['list_machines']);
    });    
  
=======
    $("ul#button-header li").click(function() { //When trigger is clicked...  
  		
		if ($(this).children('.check').length) {
			var $this = $(this);
			$this.addClass('active');
	        //Following events are applied to the subnav itself (moving subnav up and down)  
	        $this.find("ul.sub-menu").slideDown(200).show(); //Drop down the subnav on click  
  
	        $this.parent().hover(function(){  
	            $this.parent().find("ul.sub-menu").slideUp(200, function(){ $this.removeClass('active')});  
	        });  
		}
        //Following events are applied to the trigger (Hover events for the trigger)  
        }).hover(function() {  
            $this.addClass('active'); //On hover over, add class "subhover"  
        });  
			
>>>>>>> f07e2280
});


function update_machines_view(backend){
    backend.machines.forEach(function(machine, index){
        node = $('.node-template').clone();
        node.removeClass('node-template');
        node.addClass('node');
        node.appendTo('#machines-list');
        node.find('.name').text(machine.name);
        node.find('.ip').text(machine.public_ips[0]);
        node.find('.select')[0].id = 'chk-' + machine.id;
        node[0].id = machine.id;
        node.fadeIn(200);
    });
}

</script><|MERGE_RESOLUTION|>--- conflicted
+++ resolved
@@ -15,14 +15,8 @@
 			<li id="button-deselect-all">None</li>
 		</ul>
 	</li>
-<<<<<<< HEAD
+
     <li class="head-button visible-in-list backend-button backend-template"></li>
-=======
-	<li class="head-button right provider p1 visible-in-list visible-in-details end"></li>
-	<li class="head-button mid provider p2 visible-in-list visible-in-details"></li>
-	<li class="head-button left provider p3 visible-in-list visible-in-details"></li>
-	<!--li class="head-button visible-in-list">Action3</li-->
->>>>>>> f07e2280
 	<li id="button-back" class="head-button visible-in-details">Back</li>
 </ul>
 <div id="machines-list">	
@@ -230,7 +224,6 @@
 	
     $("ul.sub-menu").parent().append("<span></span>"); //Only shows drop down trigger when js is enabled (Adds empty span tag after ul.subnav*)  
   
-<<<<<<< HEAD
     backends.forEach(function(b, i){
         button =  $('.backend-template').clone();
         button.appendTo('#button-header');
@@ -240,7 +233,6 @@
         b.new_action(['list_machines']);
     });    
   
-=======
     $("ul#button-header li").click(function() { //When trigger is clicked...  
   		
 		if ($(this).children('.check').length) {
@@ -257,8 +249,6 @@
         }).hover(function() {  
             $this.addClass('active'); //On hover over, add class "subhover"  
         });  
-			
->>>>>>> f07e2280
 });
 
 
