"""Basic configuration and mappings

Here we define constants needed by mist.io

Also, the configuration from settings.py is exposed through this module.

"""

import logging


from libcloud.compute.types import Provider
from libcloud.compute.types import NodeState


# Parse user defined settings from settings.py in the top level project dir
log = logging.getLogger(__name__)
settings = {}
try:
    execfile("settings.py", settings)
except IOError:
    log.warning("No settings.py file found.")
except Exception as exc:
    log.error("Error parsing settings py: %r", exc)
CORE_URI = settings.get("CORE_URI", "https://mist.io")
SSL_VERIFY = settings.get("SSL_VERIFY", True)
JS_BUILD = settings.get("JS_BUILD", False)
CSS_BUILD = settings.get("CSS_BUILD", False)
JS_LOG_LEVEL = settings.get("JS_LOG_LEVEL", 3)
PY_LOG_LEVEL = settings.get("PY_LOG_LEVEL", logging.INFO)
PY_LOG_FORMAT = settings.get("PY_LOG_FORMAT", '%(asctime)s %(levelname)s %(threadName)s %(module)s - %(funcName)s: %(message)s')
PY_LOG_FORMAT_DATE = settings.get("PY_LOG_FORMAT_DATE", "%Y-%m-%d %H:%M:%S")
GOOGLE_ANALYTICS_ID = settings.get("GOOGLE_ANALYTICS_ID", "")
COMMAND_TIMEOUT = settings.get("COMMAND_TIMEOUT", 20)

# App constants

STATES = {
    NodeState.RUNNING: 'running',
    NodeState.REBOOTING: 'rebooting',
    NodeState.TERMINATED: 'terminated',
    NodeState.PENDING: 'pending',
    # we assume unknown means stopped, especially for the EC2 case
    NodeState.UNKNOWN: 'stopped',
    NodeState.STOPPED: 'stopped',
    NodeState.ERROR: 'error',
    NodeState.PAUSED: 'paused',
    NodeState.SUSPENDED: 'suspended',
}


# All EC2 providers, useful for type checking
EC2_PROVIDERS = (
    Provider.EC2_US_EAST,
    Provider.EC2_AP_NORTHEAST,
    Provider.EC2_EU_WEST,
    Provider.EC2_US_WEST,
    Provider.EC2_AP_SOUTHEAST,
    Provider.EC2_AP_SOUTHEAST2,
    Provider.EC2_SA_EAST,
    Provider.EC2_US_WEST_OREGON
)


EC2_SECURITYGROUP = {
    'name': 'mistio',
    'description': 'Security group created by mist.io'
}


# Linode datacenter ids/names mapping
LINODE_DATACENTERS = {
    2: 'Dallas, TX, USA',
    3: 'Fremont, CA, USA',
    4: 'Atlanta, GA, USA',
    6: 'Newark, NJ, USA',
    7: 'London, UK',
    8: 'Tokyo, JP'
}

SUPPORTED_PROVIDERS_V_2 = [
    # BareMetal
    {
        'title': 'Other Server',
        'provider': 'bare_metal',
        'regions': []
    },
    # Azure
    {
        'title': 'Azure',
        'provider': Provider.AZURE,
        'regions': []
    },
    # EC2
    {
        'title': 'EC2',
        'provider': 'ec2',
        'regions': [
            {
                'location': 'Tokyo',
                'id': Provider.EC2_AP_NORTHEAST
            },
            {
                'location': 'Singapore',
                'id': Provider.EC2_AP_SOUTHEAST
            },
            {
                'location': 'Sydney',
                'id': Provider.EC2_AP_SOUTHEAST2
            },
            {
                'location': 'Ireland',
                'id': Provider.EC2_EU_WEST
            },
            {
                'location': 'Sao Paulo',
                'id': Provider.EC2_SA_EAST
            },
            {
                'location': 'N. Virginia',
                'id': Provider.EC2_US_EAST
            },
            {
                'location': 'N. California',
                'id': Provider.EC2_US_WEST
            },
            {
                'location': 'Oregon',
                'id': Provider.EC2_US_WEST_OREGON
            },
        ]
    },
    # GCE
    {
        'title': 'Google Compute Engine',
        'provider': Provider.GCE,
        'regions': []
    },

    # NephoScale
    {
        'title': 'NephoScale',
        'provider': Provider.NEPHOSCALE,
        'regions': []
    },
    # DigitalOcean
    {
        'title': 'DigitalOcean',
        'provider': Provider.DIGITAL_OCEAN,
        'regions': []
    },
    # Linode
    {
        'title': 'Linode',
        'provider': Provider.LINODE,
        'regions': []
    },
    # OpenStack TODO: re-enable & test
    {
        'title': 'OpenStack',
        'provider': Provider.OPENSTACK,
        'regions': []
    },
    # Rackspace
    {
        'title': 'Rackspace',
        'provider': 'rackspace',
        'regions': [
            {
                'location': 'Dallas',
                'id': 'dfw'
            },
            {
                'location': 'Chicago',
                'id': 'ord'
            },
            {
                'location': 'N. Virginia',
                'id': 'iad'
            },
            {
                'location': 'London',
                'id': 'lon'
            },
            {
                'location': 'Sydney',
                'id': 'syd'
            },
            {
                'location': 'Hong Kong',
                'id': 'hkg'
            },
            {
                'location': 'US-First Gen',
                'id': 'rackspace_first_gen:us'
            },
            {
                'location': 'UK-First Gen',
                'id': 'rackspace_first_gen:uk'
            },
        ]
    },
    # Softlayer
    {
        'title': 'SoftLayer',
        'provider': Provider.SOFTLAYER,
        'regions': []
    },
    #HP Cloud
    {
        'title': 'HP Helion Cloud',
        'provider': Provider.HPCLOUD,
        'regions': [
            {
                'location': 'US West',
                'id': 'region-a.geo-1'
            },
            {
                'location': 'US East',
                'id': 'region-b.geo-1'
            }
        ]
    },
    # Docker
    {
        'title': 'Docker',
        'provider': Provider.DOCKER,
        'regions': []
    },
    # vCloud
    {
        'title': 'VMware vCloud',
        'provider': Provider.VCLOUD,
        'regions': []
    },
<<<<<<< HEAD
    # Indonesian vCloud
    {
        'title': 'Indonesian Cloud',
        'provider': Provider.INDONESIAN_VCLOUD,
=======
    # libvirt
    {
        'title': 'KVM (via libvirt)',
        'provider' : Provider.LIBVIRT,
>>>>>>> 888755df
        'regions': []
    }


]

SUPPORTED_PROVIDERS = [
    # BareMetal
    {
        'title': 'Bare Metal Server',
        'provider': 'bare_metal'
    },
    # Azure
    {
        'title': 'Azure',
        'provider': Provider.AZURE
    },
    # EC2
    {
        'title': 'EC2 AP NORTHEAST',
        'provider': Provider.EC2_AP_NORTHEAST
    },
    {
        'title': 'EC2 AP SOUTHEAST',
        'provider': Provider.EC2_AP_SOUTHEAST
    },
    {
        'title': 'EC2 AP Sydney',
        'provider': Provider.EC2_AP_SOUTHEAST2
    },
    {
        'title': 'EC2 EU Ireland',
        'provider': Provider.EC2_EU_WEST
    },
    {
        'title': 'EC2 SA EAST',
        'provider': Provider.EC2_SA_EAST
    },
    {
        'title': 'EC2 US EAST',
        'provider': Provider.EC2_US_EAST
    },
    {
        'title': 'EC2 US WEST',
        'provider': Provider.EC2_US_WEST
    },
    {
        'title': 'EC2 US WEST OREGON',
        'provider': Provider.EC2_US_WEST_OREGON
    },
    # GCE
    {
        'title': 'Google Compute Engine',
        'provider' : Provider.GCE
    },

    # NephoScale
    {
        'title': 'NephoScale',
        'provider' : Provider.NEPHOSCALE
    },
    # DigitalOcean
    {
        'title': 'DigitalOcean',
        'provider' : Provider.DIGITAL_OCEAN
    },
    # Linode
    {
        'title': 'Linode',
        'provider' : Provider.LINODE
    },
    # OpenStack TODO: re-enable & test
    {
        'title': 'OpenStack',
        'provider': Provider.OPENSTACK
    },
    # Rackspace
    {
        'title': 'Rackspace DFW',
        'provider': "%s:dfw" % Provider.RACKSPACE
    },
    {
        'title': 'Rackspace ORD',
        'provider' : "%s:ord" % Provider.RACKSPACE
    },
    {
        'title': 'Rackspace IAD',
        'provider' : "%s:iad" % Provider.RACKSPACE
    },
    {
        'title': 'Rackspace LON',
        'provider' : "%s:lon" % Provider.RACKSPACE
    },
    {
        'title': 'Rackspace AU',
        'provider' : "%s:syd" % Provider.RACKSPACE
    },
    {
        'title': 'Rackspace HKG',
        'provider' : "%s:hkg" % Provider.RACKSPACE
    },
    {
        'title': 'Rackspace US (OLD)',
        'provider' : "%s:us" % Provider.RACKSPACE_FIRST_GEN
    },
    {
        'title': 'Rackspace UK (OLD)',
        'provider' : "%s:uk" % Provider.RACKSPACE_FIRST_GEN
    },
    # Softlayer
    {
        'title': 'SoftLayer',
        'provider' : Provider.SOFTLAYER
    },
    #HP Cloud
    {
        'title': 'HP Helion Cloud - US West',
        'provider' : "%s:%s" % (Provider.HPCLOUD,'region-a.geo-1')
    },
    {
        'title': 'HP Helion Cloud - US East',
        'provider' : "%s:%s" % (Provider.HPCLOUD,'region-b.geo-1')
    },
    # Docker
    {
        'title': 'Docker',
        'provider' : Provider.DOCKER
    },
    # vCloud
    {
        'title': 'VMware vCloud',
        'provider' : Provider.VCLOUD
    }
]


# Base AMIs
EC2_IMAGES = {
    'us-east-1': {
        'ami-76817c1e': 'Amazon Linux AMI 2014.03.2 (HVM)',
        'ami-0e857b66': 'SuSE Linux Enterprise Server 11 sp3 (HVM), SSD Volume Type',
        'ami-7c807d14': 'Amazon Linux AMI 2014.03.2 (PV)',
        'ami-8c27d8e4': 'SuSE Linux Enterprise Server 11 sp3 (PV), SSD Volume Type (64-bit)',
        'ami-7a2bd512': 'SuSE Linux Enterprise Server 11 sp3 (PV), SSD Volume Type (32-bit)',
        'ami-785bae10': 'Red Hat Enterprise Linux 7.0 (HVM)',
        'ami-864d84ee': 'Ubuntu Server 14.04 LTS (HVM), SSD Volume Type',
        'ami-b06a98d8': 'Red Hat Enterprise Linux 6.5 (PV) (64-bit)',
        'ami-88ac51e0': 'Red Hat Enterprise Linux 6.5 (PV) (32-bit)',
        'ami-e84d8480': 'Ubuntu Server 14.04 LTS (PV), SSD Volume Type (64-bit)',
        'ami-384d8450': 'Ubuntu Server 14.04 LTS (PV), SSD Volume Type (32-bit)',
    },
    'us-west-2': {
        'ami-d13845e1': 'Amazon Linux AMI 2014.03.2 (HVM)',
        'ami-7fd3ae4f': 'SuSE Linux Enterprise Server 11 sp3 (HVM), SSD Volume Type',
        'ami-1b3b462b': 'Amazon Linux AMI 2014.03.2 (PV)',
        'ami-a997ea99': 'SuSE Linux Enterprise Server 11 sp3 (PV), SSD Volume Type (64-bit)',
        'ami-8197eab1': 'SuSE Linux Enterprise Server 11 sp3 (PV), SSD Volume Type (32-bit)',
        'ami-77d7a747': 'Red Hat Enterprise Linux 7.0 (HVM)',
        'ami-e7b8c0d7': 'Ubuntu Server 14.04 LTS (HVM), SSD Volume Type',
        'ami-7bdaa84b': 'Red Hat Enterprise Linux 6.5 (PV) (64-bit)',
        'ami-27cab817': 'Red Hat Enterprise Linux 6.5 (PV) (32-bit)',
        'ami-8bb8c0bb': 'Ubuntu Server 14.04 LTS (PV), SSD Volume Type (64-bit)',
        'ami-abb8c09b': 'Ubuntu Server 14.04 LTS (PV), SSD Volume Type (32-bit)',
    },
    'us-west-1': {
        'ami-f0d3d4b5': 'Amazon Linux AMI 2014.03.2 (HVM)',
        'ami-7e04023b': 'SuSE Linux Enterprise Server 11 sp3 (HVM), SSD Volume Type',
        'ami-f1fdfeb4': 'Ubuntu Server 14.04 LTS (PV), SSD Volume Type (64-bit)',
        'ami-dbfdfe9e': 'Ubuntu Server 14.04 LTS (PV), SSD Volume Type (32-bit)',
        'ami-fe393ebb': 'Red Hat Enterprise Linux 6.5 (PV) (64-bit)',
        'ami-f4cfc8b1': 'Red Hat Enterprise Linux 6.5 (PV) (32-bit)',
        'ami-66b9bc23': 'Red Hat Enterprise Linux 7.0 (HVM)',
        'ami-a7fdfee2': 'Ubuntu Server 14.04 LTS (HVM), SSD Volume Type',
        'ami-a8d3d4ed': 'Amazon Linux AMI 2014.03.2 (PV)',
        'ami-aa6066ef': 'SuSE Linux Enterprise Server 11 sp3 (PV), SSD Volume Type (64-bit)',
        'ami-1a04025f': 'SuSE Linux Enterprise Server 11 sp3 (PV), SSD Volume Type (32-bit)',
    },
    'eu-west-1': {
        'ami-892fe1fe': 'Amazon Linux AMI 2014.03.2 (HVM)',
        'ami-61915916': 'SuSE Linux Enterprise Server 11 sp3 (HVM), SSD Volume Type',
        'ami-672ce210': 'Amazon Linux AMI 2014.03.2 (PV)',
        'ami-e368a194': 'SuSE Linux Enterprise Server 11 sp3 (PV), SSD Volume Type (64-bit)',
        'ami-0f915978': 'SuSE Linux Enterprise Server 11 sp3 (PV), SSD Volume Type (32-bit)',
        'ami-f7f03d80': 'Red Hat Enterprise Linux 7.0 (HVM)',
        'ami-0307d674': 'Ubuntu Server 14.04 LTS (HVM), SSD Volume Type',
        'ami-8ff23cf8': 'Red Hat Enterprise Linux 6.5 (PV) (64-bit)',
        'ami-7f01cf08': 'Red Hat Enterprise Linux 6.5 (PV) (32-bit)',
        'ami-3907d64e': 'Ubuntu Server 14.04 LTS (PV), SSD Volume Type (64-bit)',
        'ami-b104d5c6': 'Ubuntu Server 14.04 LTS (PV), SSD Volume Type (32-bit)',
    },
    'ap-southeast-1': {
        'ami-a6b6eaf4': 'Amazon Linux AMI 2014.03.2 (HVM)',
        'ami-fe3768ac': 'SuSE Linux Enterprise Server 11 sp3 (HVM), SSD Volume Type',
        'ami-56b7eb04': 'Amazon Linux AMI 2014.03.2 (PV)',
        'ami-080c535a': 'SuSE Linux Enterprise Server 11 sp3 (PV), SSD Volume Type (64-bit)',
        'ami-983768ca': 'SuSE Linux Enterprise Server 11 sp3 (PV), SSD Volume Type (32-bit)',
        'ami-b8fda0ea': 'Red Hat Enterprise Linux 7.0 (HVM)',
        'ami-12356d40': 'Ubuntu Server 14.04 LTS (HVM), SSD Volume Type',
        'ami-c483df96': 'Red Hat Enterprise Linux 6.5 (PV) (64-bit)',
        'ami-9cb8e4ce': 'Red Hat Enterprise Linux 6.5 (PV) (32-bit)',
        'ami-7c356d2e': 'Ubuntu Server 14.04 LTS (PV), SSD Volume Type (64-bit)',
        'ami-ac346cfe': 'Ubuntu Server 14.04 LTS (PV), SSD Volume Type (32-bit)',
    },
    'ap-northeast-1': {
        'ami-29dc9228': 'Amazon Linux AMI 2014.03.2 (HVM)',
        'ami-53aee652': 'SuSE Linux Enterprise Server 11 sp3 (HVM), SSD Volume Type',
        'ami-25dd9324': 'Amazon Linux AMI 2014.03.2 (PV)',
        'ami-cb551dca': 'SuSE Linux Enterprise Server 11 sp3 (PV), SSD Volume Type (64-bit)',
        'ami-95aee694': 'SuSE Linux Enterprise Server 11 sp3 (PV), SSD Volume Type (32-bit)',
        'ami-87206d86': 'Red Hat Enterprise Linux 7.0 (HVM)',
        'ami-a1124fa0': 'Ubuntu Server 14.04 LTS (HVM), SSD Volume Type',
        'ami-e9aee0e8': 'Red Hat Enterprise Linux 6.5 (PV) (64-bit)',
        'ami-cfbff1ce': 'Red Hat Enterprise Linux 6.5 (PV) (32-bit)',
        'ami-d9134ed8': 'Ubuntu Server 14.04 LTS (PV), SSD Volume Type (64-bit)',
        'ami-e3104de2': 'Ubuntu Server 14.04 LTS (PV), SSD Volume Type (32-bit)',
    },
    'ap-southeast-2': {
        'ami-d9fe9be3': 'Amazon Linux AMI 2014.03.2 (HVM)',
        'ami-3760040d': 'SuSE Linux Enterprise Server 11 sp3 (HVM), SSD Volume Type',
        'ami-6bf99c51': 'Amazon Linux AMI 2014.03.2 (PV)',
        'ami-0510743f': 'SuSE Linux Enterprise Server 11 sp3 (PV), SSD Volume Type (64-bit)',
        'ami-1760042d': 'SuSE Linux Enterprise Server 11 sp3 (PV), SSD Volume Type (32-bit)',
        'ami-5d254067': 'Red Hat Enterprise Linux 7.0 (HVM)',
        'ami-fddabdc7': 'Ubuntu Server 14.04 LTS (HVM), SSD Volume Type',
        'ami-45ea8f7f': 'Red Hat Enterprise Linux 6.5 (PV) (64-bit)',
        'ami-85f194bf': 'Red Hat Enterprise Linux 6.5 (PV) (32-bit)',
        'ami-83dabdb9': 'Ubuntu Server 14.04 LTS (PV), SSD Volume Type (64-bit)',
        'ami-a3dabd99': 'Ubuntu Server 14.04 LTS (PV), SSD Volume Type (32-bit)',
    },
    'sa-east-1': {
        'ami-c9e649d4': 'Amazon Linux AMI 2014.03.2 (HVM)',
        'ami-ebb21df6': 'SuSE Linux Enterprise Server 11 sp3 (HVM), SSD Volume Type',
        'ami-c7e649da': 'Amazon Linux AMI 2014.03.2 (PV)',
        'ami-47bf105a': 'SuSE Linux Enterprise Server 11 sp3 (PV), SSD Volume Type (64-bit)',
        'ami-17b11e0a': 'SuSE Linux Enterprise Server 11 sp3 (PV), SSD Volume Type (32-bit)',
        'ami-ed60ccf0': 'Red Hat Enterprise Linux 7.0 (HVM)',
        'ami-d5a30ac8': 'Ubuntu Server 14.04 LTS (HVM), SSD Volume Type',
        'ami-b1ec43ac': 'Red Hat Enterprise Linux 6.5 (PV) (64-bit)',
        'ami-ebe847f6': 'Red Hat Enterprise Linux 6.5 (PV) (32-bit)',
        'ami-a3a30abe': 'Ubuntu Server 14.04 LTS (PV), SSD Volume Type (64-bit)',
        'ami-afa30ab2': 'Ubuntu Server 14.04 LTS (PV), SSD Volume Type (32-bit)',
    },
}


EC2_IMAGES[Provider.EC2_EU_WEST] = EC2_IMAGES['eu-west-1']
EC2_IMAGES[Provider.EC2_SA_EAST] = EC2_IMAGES['sa-east-1']
EC2_IMAGES[Provider.EC2_AP_NORTHEAST] = EC2_IMAGES['ap-northeast-1']
EC2_IMAGES[Provider.EC2_AP_SOUTHEAST2] = EC2_IMAGES['ap-southeast-2']
EC2_IMAGES[Provider.EC2_AP_SOUTHEAST] = EC2_IMAGES['ap-southeast-1']
EC2_IMAGES[Provider.EC2_US_WEST] = EC2_IMAGES['us-west-1']
EC2_IMAGES[Provider.EC2_US_WEST_OREGON] = EC2_IMAGES['us-west-2']
EC2_IMAGES[Provider.EC2_US_EAST] = EC2_IMAGES['us-east-1']


# Provider.EC2_EU_WEST etc naming is deprecated by libcloud.
#
# Now we call driver = get_driver(Providers.EC2_EU_WEST) in helpers.connect
# which calls the default EC2 driver passing datacenter argument. Instead we
# should call the default driver of EC2 passing the datacenter, example
#
# driver = get_driver(Providers.EC2)
# conn = driver(key, secret, datacenter='eu-west-1')
#
# What we gain:
# 1 Avoid using libcloud deprecated code
# 2 No need to keep a separate mapping of ec2 providers
#
# EC2 datacenters are ['us-east-1', 'us-west-2', 'us-west-1', 'eu-west-1',
# 'ap-southeast-1', 'ap-northeast-1', 'ap-southeast-2','sa-east-1']

DOCKER_IMAGES = {
    'mist/ubuntu-14.04': 'Ubuntu 14.04',
    'mist/debian-wheezy': 'Debian Wheezy',
    'mist/opensuse-13.1': 'OpenSUSE 13.1',
    'mist/fedora-20': 'Fedora 20',
}

GCE_IMAGES = ['debian-cloud',
              'centos-cloud',
              'suse-cloud',
              'rhel-cloud',
              'coreos-cloud',
              'gce-nvme',
              'google-containers',
              'opensuse-cloud',
              'suse-cloud',
              'ubuntu-os-cloud',
              'windows-cloud']<|MERGE_RESOLUTION|>--- conflicted
+++ resolved
@@ -233,20 +233,18 @@
         'provider': Provider.VCLOUD,
         'regions': []
     },
-<<<<<<< HEAD
     # Indonesian vCloud
     {
         'title': 'Indonesian Cloud',
         'provider': Provider.INDONESIAN_VCLOUD,
-=======
+        'regions': []
+    },
     # libvirt
     {
         'title': 'KVM (via libvirt)',
         'provider' : Provider.LIBVIRT,
->>>>>>> 888755df
         'regions': []
     }
-
 
 ]
 
