"""Routes and wsgi app creation"""

import yaml
import os
import json
import requests

from pyramid.config import Configurator
from pyramid.renderers import JSON

from mist.io.resources import Root
from mist.io import config

import logging

logging.basicConfig(level=config.PY_LOG_LEVEL,
                    format=config.PY_LOG_FORMAT,
                    datefmt=config.PY_LOG_FORMAT_DATE)
log = logging.getLogger(__name__)


def main(global_config, **settings):
    """This function returns a Pyramid WSGI application."""
    if not settings.keys():
        settings = global_config

    settings = {}
    from mist.io.model import User

    # migrate settings.yaml to db.yaml
    try:
        with open('settings.yaml', 'r') as config_file:
            log.info("Found settings.yaml, migrating...")
            data = config_file.read()
            with open('db.yaml', 'w') as db_file:
                db_file.write(data)
        os.rename('settings.yaml', 'settings.yaml.backup')
        user = User()
        with user.lock_n_load():
            for key in ['core_uri', 'js_build', 'js_log_level']:
                if key in user._dict:
                    del user._dict[key]
            user.save()

        from mist.io.model import Machine
        with user.lock_n_load():
            for cloud in user.clouds.values():
                if 'list_of_machines' in cloud._dict:
                    list_of_machines = cloud._dict['list_of_machines']
                    for old_machine in list_of_machines:
                        machine_id = old_machine.get('id')
                        machine_hostname = old_machine.get('hostname')
                        print ("Migrating %s(%s) for user %s" %
                               (machine_id, machine_hostname, user.email))
                        if not machine_id or not machine_hostname:
                            print " *** ERROR MIGRATING, SKIPPING *** "
                            continue
                        if machine_id not in cloud.machines:
                            cloud.machines[machine_id] = Machine()
                        machine = cloud.machines[machine_id]
                        machine.dns_name = machine_hostname
                        machine.public_ips.append(machine_hostname)
                        machine.name = machine_hostname
                    del cloud._dict['list_of_machines']
            user.save()
    except IOError as exc:
        # settings.yaml doesn't exist, continue
        pass

    configurator = Configurator(root_factory=Root, settings=settings)

    # Add custom adapter to the JSON renderer to avoid serialization errors
    json_renderer = JSON()

    def string_adapter(obj, request):
        return str(obj)

    json_renderer.add_adapter(object, string_adapter)
    configurator.add_renderer('json', json_renderer)
    configurator.add_static_view('resources', 'mist.io:static')
    configurator.add_static_view('docs', path='../../../docs/build')
    configurator.include(add_routes)
    configurator.scan()
    app = configurator.make_wsgi_app()

    return app


def add_routes(configurator):
    """This function defines pyramid routes.

    Takes a Configurator instance as argument and changes it's configuration.
    Any return value is ignored. This was put in a separate function so that it
    can easily be imported and extended upon.
    Just use: config.include(add_routes)

    """

    configurator.add_route('home', '/')
    configurator.add_route('api_v1_providers', '/api/v1/providers')
    configurator.add_route('providers', '/providers')
    configurator.add_route('api_v1_clouds', '/api/v1/clouds')
    configurator.add_route('clouds', '/clouds')
    configurator.add_route('api_v1_cloud_action', '/api/v1/clouds/{cloud}')
    configurator.add_route('cloud_action', '/clouds/{cloud}')

    configurator.add_route('api_v1_machines', '/api/v1/clouds/{cloud}/machines')
    configurator.add_route('machines', '/clouds/{cloud}/machines')
    configurator.add_route('api_v1_machine', '/api/v1/clouds/{cloud}/machines/{machine}')
    configurator.add_route('machine', '/clouds/{cloud}/machines/{machine}')
<<<<<<< HEAD
    configurator.add_route('api_v1_machine_rdp', '/api/v1/clouds/{cloud}/machines/{machine}/rdp')
    configurator.add_route('machine_rdp', '/clouds/{cloud}/machines/{machine}/rdp')
    configurator.add_route('api_v1_machine_tags', '/api/v1/clouds/{cloud}/machines/{machine}/tags')
    configurator.add_route('machine_tags', '/clouds/{cloud}/machines/{machine}/tags')
    configurator.add_route('api_v1_machine_tag', '/api/v1/clouds/{cloud}/machines/{machine}/tags/{tag}')
    configurator.add_route('machine_tag', '/clouds/{cloud}/machines/{machine}/tags/{tag}')
    configurator.add_route('api_v1_probe', '/api/v1/clouds/{cloud}/machines/{machine}/probe')
    configurator.add_route('probe', '/clouds/{cloud}/machines/{machine}/probe')

    configurator.add_route('api_v1_monitoring', '/api/v1/monitoring')
=======
    configurator.add_route('machine_rdp',
                           '/clouds/{cloud}/machines/{machine}/rdp')
    configurator.add_route('machine_tags',
                           '/clouds/{cloud}/machines/{machine}/tags')
    configurator.add_route('machine_tag',
                           '/clouds/{cloud}/machines/{machine}/tags/{tag}')
    configurator.add_route('probe',
                           '/clouds/{cloud}/machines/{machine}/probe')

>>>>>>> b46ffa08
    configurator.add_route('monitoring', '/monitoring')
    configurator.add_route('api_v1_update_monitoring', '/api/v1/clouds/{cloud}/machines/{machine}/monitoring')
    configurator.add_route('update_monitoring', '/clouds/{cloud}/machines/{machine}/monitoring')
    configurator.add_route('api_v1_stats', '/api/v1/clouds/{cloud}/machines/{machine}/stats')
    configurator.add_route('stats', '/clouds/{cloud}/machines/{machine}/stats')
    configurator.add_route('api_v1_metrics', '/api/v1/clouds/{cloud}/machines/{machine}/metrics')
    configurator.add_route('metrics', '/clouds/{cloud}/machines/{machine}/metrics')
    configurator.add_route('api_v1_metric', '/api/v1/metrics/{metric}')
    configurator.add_route('metric', '/metrics/{metric}')
    configurator.add_route('api_v1_deploy_plugin', '/api/v1/clouds/{cloud}/machines/{machine}/plugins/{plugin}')
    configurator.add_route('deploy_plugin', '/clouds/{cloud}/machines/{machine}/plugins/{plugin}')

    configurator.add_route('api_v1_images', '/api/v1/clouds/{cloud}/images')
    configurator.add_route('images', '/clouds/{cloud}/images')
    configurator.add_route('api_v1_image', '/api/v1/clouds/{cloud}/images/{image:.*}')
    configurator.add_route('image', '/clouds/{cloud}/images/{image:.*}')
    configurator.add_route('api_v1_sizes', '/api/v1/clouds/{cloud}/sizes')
    configurator.add_route('sizes', '/clouds/{cloud}/sizes')
    configurator.add_route('api_v1_locations', '/api/v1/clouds/{cloud}/locations')
    configurator.add_route('locations', '/clouds/{cloud}/locations')
    configurator.add_route('api_v1_networks', '/api/v1/clouds/{cloud}/networks')
    configurator.add_route('networks', '/clouds/{cloud}/networks')
    configurator.add_route('api_v1_network', '/api/v1/clouds/{cloud}/networks/{network}')
    configurator.add_route('network', '/clouds/{cloud}/networks/{network}')

    configurator.add_route('api_v1_keys', '/api/v1/keys')
    configurator.add_route('keys', '/keys')
    configurator.add_route('api_v1_key_action', '/api/v1/keys/{key}')
    configurator.add_route('key_action', '/keys/{key}')
    configurator.add_route('api_v1_key_public', '/api/v1/keys/{key}/public')
    configurator.add_route('key_public', '/keys/{key}/public')
    configurator.add_route('api_v1_key_private', '/api/v1/keys/{key}/private')
    configurator.add_route('key_private', '/keys/{key}/private')
    configurator.add_route('api_v1_key_association', '/api/v1/clouds/{cloud}/machines/{machine}/keys/{key}')
    configurator.add_route('key_association', '/clouds/{cloud}/machines/{machine}/keys/{key}')

    configurator.add_route('api_v1_rules', '/api/v1/rules')
    configurator.add_route('rules', '/rules')
    configurator.add_route('api_v1_rule', '/api/v1/rules/{rule}')
    configurator.add_route('rule', '/rules/{rule}')
    configurator.add_route('api_v1_check_auth', '/api/v1/auth')
    configurator.add_route('check_auth', '/auth')
    configurator.add_route('account', '/account')<|MERGE_RESOLUTION|>--- conflicted
+++ resolved
@@ -108,7 +108,6 @@
     configurator.add_route('machines', '/clouds/{cloud}/machines')
     configurator.add_route('api_v1_machine', '/api/v1/clouds/{cloud}/machines/{machine}')
     configurator.add_route('machine', '/clouds/{cloud}/machines/{machine}')
-<<<<<<< HEAD
     configurator.add_route('api_v1_machine_rdp', '/api/v1/clouds/{cloud}/machines/{machine}/rdp')
     configurator.add_route('machine_rdp', '/clouds/{cloud}/machines/{machine}/rdp')
     configurator.add_route('api_v1_machine_tags', '/api/v1/clouds/{cloud}/machines/{machine}/tags')
@@ -119,17 +118,6 @@
     configurator.add_route('probe', '/clouds/{cloud}/machines/{machine}/probe')
 
     configurator.add_route('api_v1_monitoring', '/api/v1/monitoring')
-=======
-    configurator.add_route('machine_rdp',
-                           '/clouds/{cloud}/machines/{machine}/rdp')
-    configurator.add_route('machine_tags',
-                           '/clouds/{cloud}/machines/{machine}/tags')
-    configurator.add_route('machine_tag',
-                           '/clouds/{cloud}/machines/{machine}/tags/{tag}')
-    configurator.add_route('probe',
-                           '/clouds/{cloud}/machines/{machine}/probe')
-
->>>>>>> b46ffa08
     configurator.add_route('monitoring', '/monitoring')
     configurator.add_route('api_v1_update_monitoring', '/api/v1/clouds/{cloud}/machines/{machine}/monitoring')
     configurator.add_route('update_monitoring', '/clouds/{cloud}/machines/{machine}/monitoring')
